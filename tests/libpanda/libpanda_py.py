import os
from cffi import FFI
from typing import Any, List, Protocol

from panda import LEN_TO_DLC
from panda.tests.libpanda.safety_helpers import PandaSafety, setup_safety_helpers

libpanda_dir = os.path.dirname(os.path.abspath(__file__))
libpanda_fn = os.path.join(libpanda_dir, "libpanda.so")

ffi = FFI()

ffi.cdef("""
typedef struct {
  unsigned char reserved : 1;
  unsigned char bus : 3;
  unsigned char data_len_code : 4;
  unsigned char rejected : 1;
  unsigned char returned : 1;
  unsigned char extended : 1;
  unsigned int addr : 29;
  unsigned char checksum;
  unsigned char data[64];
} CANPacket_t;
""", packed=True)

ffi.cdef("""
int safety_rx_hook(CANPacket_t *to_send);
int safety_tx_hook(CANPacket_t *to_push);
int safety_tx_lin_hook(int lin_num, uint8_t *data, int len);
int safety_fwd_hook(int bus_num, int addr);
int set_safety_hooks(uint16_t mode, uint16_t param);
""")

ffi.cdef("""
typedef struct {
  volatile uint32_t w_ptr;
  volatile uint32_t r_ptr;
  uint32_t fifo_size;
  CANPacket_t *elems;
} can_ring;

extern can_ring *rx_q;
extern can_ring *txgmlan_q;
extern can_ring *tx1_q;
extern can_ring *tx2_q;
extern can_ring *tx3_q;

bool can_pop(can_ring *q, CANPacket_t *elem);
bool can_push(can_ring *q, CANPacket_t *elem);
void can_set_checksum(CANPacket_t *packet);
int comms_can_read(uint8_t *data, uint32_t max_len);
void comms_can_write(uint8_t *data, uint32_t len);
void comms_can_reset(void);
uint32_t can_slots_empty(can_ring *q);
""")

setup_safety_helpers(ffi)

class CANPacket:
  reserved: int
  bus: int
  data_len_code: int
  rejected: int
  returned: int
  extended: int
  addr: int
  data: List[int]

class Panda(PandaSafety, Protocol):
  # CAN
  tx1_q: Any
  tx2_q: Any
  tx3_q: Any
  txgmlan_q: Any
  def can_set_checksum(self, p: CANPacket) -> None: ...

  # safety
  def safety_rx_hook(self, to_send: CANPacket) -> int: ...
  def safety_tx_hook(self, to_push: CANPacket) -> int: ...
<<<<<<< HEAD
  def safety_tx_lin_hook(self, lin_num: int, data: int, len: int) -> int: ...
=======
  def safety_tx_lin_hook(self, lin_num: int, data: bytes, _len: int) -> int: ...
>>>>>>> 55946a06
  def safety_fwd_hook(self, bus_num: int, addr: int) -> int: ...
  def set_safety_hooks(self, mode: int, param: int) -> int: ...


libpanda: Panda = ffi.dlopen(libpanda_fn)


# helpers

def make_CANPacket(addr: int, bus: int, dat):
  ret = ffi.new('CANPacket_t *')
  ret[0].extended = 1 if addr >= 0x800 else 0
  ret[0].addr = addr
  ret[0].data_len_code = LEN_TO_DLC[len(dat)]
  ret[0].bus = bus
  ret[0].data = bytes(dat)
  libpanda.can_set_checksum(ret)

  return ret<|MERGE_RESOLUTION|>--- conflicted
+++ resolved
@@ -78,11 +78,7 @@
   # safety
   def safety_rx_hook(self, to_send: CANPacket) -> int: ...
   def safety_tx_hook(self, to_push: CANPacket) -> int: ...
-<<<<<<< HEAD
-  def safety_tx_lin_hook(self, lin_num: int, data: int, len: int) -> int: ...
-=======
   def safety_tx_lin_hook(self, lin_num: int, data: bytes, _len: int) -> int: ...
->>>>>>> 55946a06
   def safety_fwd_hook(self, bus_num: int, addr: int) -> int: ...
   def set_safety_hooks(self, mode: int, param: int) -> int: ...
 
