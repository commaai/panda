#!/usr/bin/env bash
set -e

<<<<<<< HEAD
# reset coverage data and generate gcc note file
rm -f ../libpanda/*.gcda
scons -j$(nproc) -D --coverage

HW_TYPES=( 6 7 )
for hw_type in "${HW_TYPES[@]}"; do
  echo "Testing HW_TYPE: $hw_type"
  HW_TYPE=$hw_type python -m unittest discover .
done
#./test_honda.py

# generate and open report
if [ "$1" == "--report" ]; then
  geninfo ../libpanda/ -o coverage.info
  genhtml coverage.info -o coverage-out
  browse coverage-out/index.html
fi

# test coverage
GCOV_OUTPUT=$(gcov -n ../libpanda/panda.c)
INCOMPLETE_COVERAGE=$(echo "$GCOV_OUTPUT" | paste -s -d' \n' | grep "File.*safety/safety_.*.h" | grep -v "100.00%" || true)
if [ -n "$INCOMPLETE_COVERAGE" ]; then
  echo "FAILED: Some files have less than 100% coverage:"
  echo "$INCOMPLETE_COVERAGE"
  exit 1
else
  echo "SUCCESS: All checked files have 100% coverage!"
fi
=======
DIR="$(cd "$(dirname "${BASH_SOURCE[0]}")" >/dev/null && pwd)"
cd $DIR

HW_TYPES=( 6 9 )
for hw_type in "${HW_TYPES[@]}"; do
  echo "Testing HW_TYPE: $hw_type"
  HW_TYPE=$hw_type pytest -n auto --dist loadfile test_*.py -k 'not Base'
done
>>>>>>> a9af9cbd
<|MERGE_RESOLUTION|>--- conflicted
+++ resolved
@@ -1,17 +1,19 @@
 #!/usr/bin/env bash
 set -e
 
-<<<<<<< HEAD
+DIR="$(cd "$(dirname "${BASH_SOURCE[0]}")" >/dev/null && pwd)"
+cd $DIR
+
 # reset coverage data and generate gcc note file
 rm -f ../libpanda/*.gcda
 scons -j$(nproc) -D --coverage
 
-HW_TYPES=( 6 7 )
-for hw_type in "${HW_TYPES[@]}"; do
-  echo "Testing HW_TYPE: $hw_type"
-  HW_TYPE=$hw_type python -m unittest discover .
-done
-#./test_honda.py
+#HW_TYPES=( 6 9 )
+#for hw_type in "${HW_TYPES[@]}"; do
+#  echo "Testing HW_TYPE: $hw_type"
+#  HW_TYPE=$hw_type pytest -n auto --dist loadfile test_*.py -k 'not Base'
+#done
+./test_honda.py
 
 # generate and open report
 if [ "$1" == "--report" ]; then
@@ -29,14 +31,4 @@
   exit 1
 else
   echo "SUCCESS: All checked files have 100% coverage!"
-fi
-=======
-DIR="$(cd "$(dirname "${BASH_SOURCE[0]}")" >/dev/null && pwd)"
-cd $DIR
-
-HW_TYPES=( 6 9 )
-for hw_type in "${HW_TYPES[@]}"; do
-  echo "Testing HW_TYPE: $hw_type"
-  HW_TYPE=$hw_type pytest -n auto --dist loadfile test_*.py -k 'not Base'
-done
->>>>>>> a9af9cbd
+fi