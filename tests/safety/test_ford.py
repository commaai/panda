--- conflicted
+++ resolved
@@ -64,17 +64,10 @@
     }
     return self.packer.make_can_msg_panda("EngBrakeData", 0, values)
 
-<<<<<<< HEAD
   # Vehicle speed
-  def _speed_msg_2(self, speed: float):
+  def _speed_msg(self, speed: float):
     values = {"Veh_V_ActlBrk": speed * 3.6}
     return self.packer.make_can_msg_panda("BrakeSysFeatures", 0, values)
-
-  # Standstill state
-=======
->>>>>>> 26ae1599
-  def _speed_msg(self, speed: float):
-    pass
 
   # Standstill state
   def _vehicle_moving_msg(self, speed: float):
