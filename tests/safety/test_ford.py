--- conflicted
+++ resolved
@@ -35,7 +35,6 @@
   FWD_BLACKLISTED_ADDRS = {2: [MSG_ACCDATA_3, MSG_Lane_Assist_Data1, MSG_LateralMotionControl, MSG_IPMA_Data]}
   FWD_BUS_LOOKUP = {0: 2, 2: 0}
 
-<<<<<<< HEAD
   # Curvature control limits
   DEG_TO_CAN = 50000  # 1 / (2e-5) rad to can
   HIGH_ANGLE = 0.014  # 0.02 - ANGLE_DELTA_VU[0] = 0.014
@@ -44,9 +43,8 @@
   ANGLE_DELTA_BP = [5., 15., 25.]
   ANGLE_DELTA_V = [0.004, 0.00044, 0.00016]  # windup limit
   ANGLE_DELTA_VU = [0.006, 0.00066, 0.00024]  # unwind limit
-=======
+
   cnt_speed = 0
->>>>>>> a5ddde5d
 
   def setUp(self):
     self.packer = CANPackerPanda("ford_lincoln_base_pt")
@@ -71,12 +69,8 @@
 
   # Vehicle speed
   def _speed_msg(self, speed: float):
-<<<<<<< HEAD
-    values = {"Veh_V_ActlBrk": speed * 3.6}
-=======
     values = {"Veh_V_ActlBrk": speed * 3.6, "VehVActlBrk_No_Cnt": self.cnt_speed % 16}
     self.__class__.cnt_speed += 1
->>>>>>> a5ddde5d
     return self.packer.make_can_msg_panda("BrakeSysFeatures", 0, values)
 
   # Standstill state
