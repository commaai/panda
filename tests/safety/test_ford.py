--- conflicted
+++ resolved
@@ -74,17 +74,12 @@
   # Curvature control limits
   DEG_TO_CAN = 50000  # 1 / (2e-5) rad to can
   MAX_CURVATURE = 0.02
-<<<<<<< HEAD
-  MAX_CURVATURE_DELTA = 0.002
-  MIN_CURVATURE_ERROR_SPEED = 10.0  # m/s
+  MAX_CURVATURE_ERROR = 0.002
+  CURVATURE_ERROR_MIN_SPEED = 10.0  # m/s
 
   ANGLE_RATE_BP = [5., 25., 25.]
   ANGLE_RATE_UP = [0.0002, 0.0001, 0.0001]  # windup limit
   ANGLE_RATE_DOWN = [0.000225, 0.00015, 0.00015]  # unwind limit
-=======
-  MAX_CURVATURE_ERROR = 0.002
-  CURVATURE_ERROR_MIN_SPEED = 10.0  # m/s
->>>>>>> aa30b15d
 
   cnt_speed = 0
   cnt_speed_2 = 0
@@ -243,7 +238,6 @@
                                   curvature=curvature):
                   self.assertEqual(should_tx, self._tx(self._tja_command_msg(steer_control_enabled, path_offset, path_angle, curvature, curvature_rate)))
 
-<<<<<<< HEAD
   def test_curvature_rate_limit_up(self):
     """
     When the curvature error is exceeded, commanded curvature must start moving towards meas respecting rate limits.
@@ -253,7 +247,7 @@
     small_curvature = 2 / self.DEG_TO_CAN  # significant small amount of curvature to cross boundary
 
     for speed in np.arange(0, 40, 0.5):
-      limit_command = speed > self.MIN_CURVATURE_ERROR_SPEED
+      limit_command = speed > self.CURVATURE_ERROR_MIN_SPEED
       max_delta_up = np.interp(speed, self.ANGLE_RATE_BP, self.ANGLE_RATE_UP)
       max_delta_up_lower = np.interp(speed + 1, self.ANGLE_RATE_BP, self.ANGLE_RATE_UP)
 
@@ -266,7 +260,7 @@
       ]
 
       for sign in (-1, 1):
-        self._reset_curvature_measurement(sign * (self.MAX_CURVATURE_DELTA + 1e-3), speed)
+        self._reset_curvature_measurement(sign * (self.MAX_CURVATURE_ERROR + 1e-3), speed)
         for should_tx, curvature in cases:
           self._set_prev_desired_angle(sign * small_curvature)
           self.assertEqual(should_tx, self._tx(self._tja_command_msg(True, 0, 0, sign * (small_curvature + curvature), 0)))
@@ -276,7 +270,7 @@
     small_curvature = 2 / self.DEG_TO_CAN  # significant small amount of curvature to cross boundary
 
     for speed in np.arange(0, 40, 0.5):
-      limit_command = speed > self.MIN_CURVATURE_ERROR_SPEED
+      limit_command = speed > self.CURVATURE_ERROR_MIN_SPEED
       max_delta_down = np.interp(speed, self.ANGLE_RATE_BP, self.ANGLE_RATE_DOWN)
       max_delta_down_lower = np.interp(speed + 1, self.ANGLE_RATE_BP, self.ANGLE_RATE_DOWN)
 
@@ -289,34 +283,10 @@
       ]
 
       for sign in (-1, 1):
-        self._reset_curvature_measurement(sign * (self.MAX_CURVATURE - self.MAX_CURVATURE_DELTA - 1e-3), speed)
+        self._reset_curvature_measurement(sign * (self.MAX_CURVATURE - self.MAX_CURVATURE_ERROR - 1e-3), speed)
         for should_tx, curvature in cases:
           self._set_prev_desired_angle(sign * self.MAX_CURVATURE)
           self.assertEqual(should_tx, self._tx(self._tja_command_msg(True, 0, 0, sign * curvature, 0)))
-=======
-  def test_steer_meas_delta(self):
-    """This safety model enforces a maximum distance from measured and commanded curvature, only above a certain speed"""
-    self.safety.set_controls_allowed(1)
-
-    for steer_control_enabled in (True, False):
-      for speed in np.linspace(0, 50, 11):
-        for initial_curvature in np.linspace(-self.MAX_CURVATURE, self.MAX_CURVATURE, 21):
-          self._reset_curvature_measurement(initial_curvature, speed)
-
-          limit_command = speed > self.CURVATURE_ERROR_MIN_SPEED
-          for new_curvature in np.linspace(-self.MAX_CURVATURE, self.MAX_CURVATURE, 41):
-            too_far_away = round_curvature_can(abs(new_curvature - initial_curvature)) > self.MAX_CURVATURE_ERROR
-
-            if steer_control_enabled:
-              should_tx = not limit_command or not too_far_away
-            else:
-              # enforce angle error limit is disabled when steer request bit is 0
-              should_tx = new_curvature == 0
-
-            with self.subTest(steer_control_enabled=steer_control_enabled, speed=speed,
-                              initial_curvature=initial_curvature, new_curvature=new_curvature):
-              self.assertEqual(should_tx, self._tx(self._tja_command_msg(steer_control_enabled, 0, 0, new_curvature, 0)))
->>>>>>> aa30b15d
 
   def test_prevent_lkas_action(self):
     self.safety.set_controls_allowed(1)
