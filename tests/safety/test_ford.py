#!/usr/bin/env python3
import numpy as np
import unittest

import panda.tests.safety.common as common

from panda import Panda
from panda.tests.libpanda import libpanda_py
from panda.tests.safety.common import CANPackerPanda

MSG_EngBrakeData = 0x165           # RX from PCM, for driver brake pedal and cruise state
MSG_EngVehicleSpThrottle = 0x204   # RX from PCM, for driver throttle input
MSG_BrakeSysFeatures = 0x415       # RX from ABS, for vehicle speed
MSG_EngVehicleSpThrottle2 = 0x202  # RX from PCM, for second vehicle speed
MSG_Yaw_Data_FD1 = 0x91            # RX from RCM, for yaw rate
MSG_Steering_Data_FD1 = 0x083      # TX by OP, various driver switches and LKAS/CC buttons
MSG_ACCDATA_3 = 0x18A              # TX by OP, ACC/TJA user interface
MSG_Lane_Assist_Data1 = 0x3CA      # TX by OP, Lane Keep Assist
MSG_LateralMotionControl = 0x3D3   # TX by OP, Traffic Jam Assist
MSG_IPMA_Data = 0x3D8              # TX by OP, IPMA and LKAS user interface


def checksum(msg):
  addr, t, dat, bus = msg
  ret = bytearray(dat)

  if addr == MSG_Yaw_Data_FD1:
    chksum = dat[0] + dat[1]  # VehRol_W_Actl
    chksum += dat[2] + dat[3]  # VehYaw_W_Actl
    chksum += dat[5]  # VehRollYaw_No_Cnt
    chksum += dat[6] >> 6  # VehRolWActl_D_Qf
    chksum += (dat[6] >> 4) & 0x3  # VehYawWActl_D_Qf
    chksum = 0xff - (chksum & 0xff)
    ret[4] = chksum

  elif addr == MSG_BrakeSysFeatures:
    chksum = dat[0] + dat[1]  # Veh_V_ActlBrk
    chksum += (dat[2] >> 2) & 0xf  # VehVActlBrk_No_Cnt
    chksum += dat[2] >> 6  # VehVActlBrk_D_Qf
    chksum = 0xff - (chksum & 0xff)
    ret[3] = chksum

  elif addr == MSG_EngVehicleSpThrottle2:
    chksum = (dat[2] >> 3) & 0xf  # VehVActlEng_No_Cnt
    chksum += (dat[4] >> 5) & 0x3  # VehVActlEng_D_Qf
    chksum += dat[6] + dat[7]  # Veh_V_ActlEng
    chksum = 0xff - (chksum & 0xff)
    ret[1] = chksum

  return addr, t, ret, bus


def round_curvature_can(curvature):
  # rounds curvature as if it was sent on CAN
  return round(curvature * 5, 4) / 5


class Buttons:
  CANCEL = 0
  RESUME = 1
  TJA_TOGGLE = 2


class TestFordSafety(common.PandaSafetyTest,
                     # common.CurvatureSteeringSafetyTest
                     ):
  STANDSTILL_THRESHOLD = 1
  RELAY_MALFUNCTION_ADDR = MSG_IPMA_Data
  RELAY_MALFUNCTION_BUS = 0

  TX_MSGS = [
    [MSG_Steering_Data_FD1, 0], [MSG_Steering_Data_FD1, 2], [MSG_ACCDATA_3, 0], [MSG_Lane_Assist_Data1, 0],
    [MSG_LateralMotionControl, 0], [MSG_IPMA_Data, 0],
  ]
  FWD_BLACKLISTED_ADDRS = {2: [MSG_ACCDATA_3, MSG_Lane_Assist_Data1, MSG_LateralMotionControl, MSG_IPMA_Data]}
  FWD_BUS_LOOKUP = {0: 2, 2: 0}

  # Max allowed delta between car speeds
  MAX_SPEED_DELTA = 2.0  # m/s

  # Curvature control limits
  DEG_TO_CAN = 50000  # 1 / (2e-5) rad to can
  MAX_CURVATURE = 0.02
  MAX_CURVATURE_DELTA = 0.002
  CURVATURE_DELTA_LIMIT_SPEED = 10.0  # m/s

  # todo new stuff
  HIGH_ANGLE = 0.014  # 0.02 - ANGLE_DELTA_VU[0] = 0.014
  ANGLE_RATE_VIOLATION_OFFSET = 0.001

  ANGLE_DELTA_BP = [5., 15., 25.]
  ANGLE_DELTA_V = [0.004, 0.00044, 0.00016]  # windup limit
  ANGLE_DELTA_VU = [0.006, 0.00066, 0.00024]  # unwind limit

  cnt_speed = 0
  cnt_speed_2 = 0
  cnt_yaw_rate = 0

  def setUp(self):
    self.packer = CANPackerPanda("ford_lincoln_base_pt")
    self.safety = libpanda_py.libpanda
    self.safety.set_safety_hooks(Panda.SAFETY_FORD, 0)
    self.safety.init_tests()

<<<<<<< HEAD
  def _set_prev_desired_angle(self, t):
    t = int(t * self.DEG_TO_CAN)
    self.safety.set_desired_angle_last(t)

  def _reset_curvature_measurements(self, curvature, speed):
=======
  def _reset_curvature_measurement(self, curvature, speed):
>>>>>>> 99809f70
    self._rx(self._speed_msg(speed))
    for _ in range(6):
      self._rx(self._yaw_rate_msg(curvature, speed))

  # Angle cmd is TJA message with only curvature
  def _angle_cmd_msg(self, angle: float, enabled: bool):
    return self._tja_command_msg(enabled, 0, 0, angle, 0)

  # Driver brake pedal
  def _user_brake_msg(self, brake: bool):
    # brake pedal and cruise state share same message, so we have to send
    # the other signal too
    enable = self.safety.get_controls_allowed()
    values = {
      "BpedDrvAppl_D_Actl": 2 if brake else 1,
      "CcStat_D_Actl": 5 if enable else 0,
    }
    return self.packer.make_can_msg_panda("EngBrakeData", 0, values)

  # ABS vehicle speed
  def _speed_msg(self, speed: float, quality_flag=True):
    values = {"Veh_V_ActlBrk": speed * 3.6, "VehVActlBrk_D_Qf": 3 if quality_flag else 0, "VehVActlBrk_No_Cnt": self.cnt_speed % 16}
    self.__class__.cnt_speed += 1
    return self.packer.make_can_msg_panda("BrakeSysFeatures", 0, values, fix_checksum=checksum)

  # PCM vehicle speed
  def _speed_msg_2(self, speed: float, quality_flag=True):
    values = {"Veh_V_ActlEng": speed * 3.6, "VehVActlEng_D_Qf": 3 if quality_flag else 0, "VehVActlEng_No_Cnt": self.cnt_speed_2 % 16}
    self.__class__.cnt_speed_2 += 1
    return self.packer.make_can_msg_panda("EngVehicleSpThrottle2", 0, values, fix_checksum=checksum)

  # Standstill state
  def _vehicle_moving_msg(self, speed: float):
    values = {"VehStop_D_Stat": 1 if speed <= self.STANDSTILL_THRESHOLD else 0}
    return self.packer.make_can_msg_panda("DesiredTorqBrk", 0, values)

  # Current curvature
  def _yaw_rate_msg(self, curvature: float, speed: float, quality_flag=True):
    values = {"VehYaw_W_Actl": curvature * speed, "VehYawWActl_D_Qf": 3 if quality_flag else 0,
              "VehRolWActl_D_Qf": 3 if quality_flag else 0, "VehRollYaw_No_Cnt": self.cnt_yaw_rate % 256}
    self.__class__.cnt_yaw_rate += 1
    return self.packer.make_can_msg_panda("Yaw_Data_FD1", 0, values, fix_checksum=checksum)

  # Drive throttle input
  def _user_gas_msg(self, gas: float):
    values = {"ApedPos_Pc_ActlArb": gas}
    return self.packer.make_can_msg_panda("EngVehicleSpThrottle", 0, values)

  # Cruise status
  def _pcm_status_msg(self, enable: bool):
    # brake pedal and cruise state share same message, so we have to send
    # the other signal too
    brake = self.safety.get_brake_pressed_prev()
    values = {
      "BpedDrvAppl_D_Actl": 2 if brake else 1,
      "CcStat_D_Actl": 5 if enable else 0,
    }
    return self.packer.make_can_msg_panda("EngBrakeData", 0, values)

  # LKAS command
  def _lkas_command_msg(self, action: int):
    values = {
      "LkaActvStats_D2_Req": action,
    }
    return self.packer.make_can_msg_panda("Lane_Assist_Data1", 0, values)

  # TJA command
  def _tja_command_msg(self, enabled: bool, path_offset: float, path_angle: float, curvature: float, curvature_rate: float):
    values = {
      "LatCtl_D_Rq": 1 if enabled else 0,
      "LatCtlPathOffst_L_Actl": path_offset,     # Path offset [-5.12|5.11] meter
      "LatCtlPath_An_Actl": path_angle,          # Path angle [-0.5|0.5235] radians
      "LatCtlCurv_NoRate_Actl": curvature_rate,  # Curvature rate [-0.001024|0.00102375] 1/meter^2
      "LatCtlCurv_No_Actl": curvature,           # Curvature [-0.02|0.02094] 1/meter
    }
    return self.packer.make_can_msg_panda("LateralMotionControl", 0, values)

  # Cruise control buttons
  def _acc_button_msg(self, button: int, bus: int):
    values = {
      "CcAslButtnCnclPress": 1 if button == Buttons.CANCEL else 0,
      "CcAsllButtnResPress": 1 if button == Buttons.RESUME else 0,
      "TjaButtnOnOffPress": 1 if button == Buttons.TJA_TOGGLE else 0,
    }
    return self.packer.make_can_msg_panda("Steering_Data_FD1", bus, values)

  def test_rx_hook(self):
    # checksum, counter, and quality flag checks
    for quality_flag in [True, False]:
      for msg in ["speed", "speed_2", "yaw"]:
        self.safety.set_controls_allowed(True)
        # send multiple times to verify counter checks
        for _ in range(10):
          if msg == "speed":
            to_push = self._speed_msg(0, quality_flag=quality_flag)
          elif msg == "speed_2":
            to_push = self._speed_msg_2(0, quality_flag=quality_flag)
          elif msg == "yaw":
            to_push = self._yaw_rate_msg(0, 0, quality_flag=quality_flag)

          self.assertEqual(quality_flag, self._rx(to_push))
          self.assertEqual(quality_flag, self.safety.get_controls_allowed())

        # Mess with checksum to make it fail
        to_push[0].data[1] = 0  # Speed 2 checksum
        to_push[0].data[3] = 0  # Speed checksum & half of yaw signal
        self.assertFalse(self._rx(to_push))
        self.assertFalse(self.safety.get_controls_allowed())

  def test_rx_hook_speed_mismatch(self):
    # Ford relies on speed for driver curvature limiting, so it checks two sources
    for speed in np.arange(0, 40, 1):
      for speed_delta in np.arange(-5, 5, 0.1):
        speed_2 = round(max(speed + speed_delta, 0), 1)
        # Set controls allowed in between rx since first message can reset it
        self._rx(self._speed_msg(speed))
        self.safety.set_controls_allowed(True)
        self._rx(self._speed_msg_2(speed_2))

        within_delta = abs(speed - speed_2) <= self.MAX_SPEED_DELTA
        self.assertEqual(self.safety.get_controls_allowed(), within_delta)

  def test_steer_allowed(self):
    path_offsets = np.arange(-5.12, 5.11, 1).round()
    path_angles = np.arange(-0.5, 0.5235, 0.1).round(1)
    curvature_rates = np.arange(-0.001024, 0.00102375, 0.001).round(3)
    curvatures = np.arange(-0.02, 0.02094, 0.01).round(2)

    for controls_allowed in (True, False):
      for steer_control_enabled in (True, False):
        for path_offset in path_offsets:
          for path_angle in path_angles:
            for curvature_rate in curvature_rates:
              for curvature in curvatures:
                self.safety.set_controls_allowed(controls_allowed)
                self._set_prev_desired_angle(curvature)

                should_tx = path_offset == 0 and path_angle == 0 and curvature_rate == 0
                if steer_control_enabled:
                  should_tx = should_tx and controls_allowed
                else:
                  # when request bit is 0, only allow curvature of 0 since the signal range
                  # is not large enough to enforce it tracking measured
                  should_tx = should_tx and curvature == 0
                with self.subTest(controls_allowed=controls_allowed, steer_control_enabled=steer_control_enabled,
                                  path_offset=path_offset, path_angle=path_angle, curvature_rate=curvature_rate,
                                  curvature=curvature):
                  self.assertEqual(should_tx, self._tx(self._tja_command_msg(steer_control_enabled, path_offset, path_angle, curvature, curvature_rate)))

  def test_steer_meas_delta(self):
    """This safety model enforces a maximum distance from measured and commanded curvature, only above a certain speed"""
    self.safety.set_controls_allowed(1)

    for steer_control_enabled in (True, False):
      for speed in np.linspace(0, 50, 11):
        for initial_curvature in np.linspace(-self.MAX_CURVATURE, self.MAX_CURVATURE, 21):
          self._reset_curvature_measurement(initial_curvature, speed)

          limit_command = speed > self.CURVATURE_DELTA_LIMIT_SPEED
          for new_curvature in np.linspace(-self.MAX_CURVATURE, self.MAX_CURVATURE, 41):
            self._set_prev_desired_angle(new_curvature)

            if steer_control_enabled:
              too_far_away = round_curvature_can(abs(new_curvature - initial_curvature)) > self.MAX_CURVATURE_DELTA
              should_tx = not limit_command or not too_far_away
            else:
              # enforce angle error limit is disabled when steer request bit is 0
              should_tx = new_curvature == 0

            with self.subTest(steer_control_enabled=steer_control_enabled, speed=speed,
                              initial_curvature=initial_curvature, new_curvature=new_curvature):
              self.assertEqual(should_tx, self._tx(self._tja_command_msg(steer_control_enabled, 0, 0, new_curvature, 0)))

  def test_prevent_lkas_action(self):
    self.safety.set_controls_allowed(1)
    self.assertFalse(self._tx(self._lkas_command_msg(1)))

    self.safety.set_controls_allowed(0)
    self.assertFalse(self._tx(self._lkas_command_msg(1)))

  def test_acc_buttons(self):
    for allowed in (0, 1):
      self.safety.set_controls_allowed(allowed)
      for enabled in (True, False):
        self._rx(self._pcm_status_msg(enabled))
        self.assertTrue(self._tx(self._acc_button_msg(Buttons.TJA_TOGGLE, 2)))

    for allowed in (0, 1):
      self.safety.set_controls_allowed(allowed)
      for bus in (0, 2):
        self.assertEqual(allowed, self._tx(self._acc_button_msg(Buttons.RESUME, bus)))

    for enabled in (True, False):
      self._rx(self._pcm_status_msg(enabled))
      for bus in (0, 2):
        self.assertEqual(enabled, self._tx(self._acc_button_msg(Buttons.CANCEL, bus)))


if __name__ == "__main__":
  unittest.main()<|MERGE_RESOLUTION|>--- conflicted
+++ resolved
@@ -102,15 +102,11 @@
     self.safety.set_safety_hooks(Panda.SAFETY_FORD, 0)
     self.safety.init_tests()
 
-<<<<<<< HEAD
   def _set_prev_desired_angle(self, t):
     t = int(t * self.DEG_TO_CAN)
     self.safety.set_desired_angle_last(t)
 
-  def _reset_curvature_measurements(self, curvature, speed):
-=======
   def _reset_curvature_measurement(self, curvature, speed):
->>>>>>> 99809f70
     self._rx(self._speed_msg(speed))
     for _ in range(6):
       self._rx(self._yaw_rate_msg(curvature, speed))
