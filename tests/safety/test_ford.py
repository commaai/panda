--- conflicted
+++ resolved
@@ -73,15 +73,14 @@
   FWD_BLACKLISTED_ADDRS = {2: [MSG_ACCDATA_3, MSG_Lane_Assist_Data1, MSG_LateralMotionControl, MSG_IPMA_Data]}
   FWD_BUS_LOOKUP = {0: 2, 2: 0}
 
-<<<<<<< HEAD
+  # Max allowed delta between car speeds
+  MAX_SPEED_DELTA = 2.0  # m/s
+
   # Curvature control limits
   DEG_TO_CAN = 50000  # 1 / (2e-5) rad to can
   MAX_CURVATURE = 0.02
   MAX_CURVATURE_DELTA = 0.002
-  CURVATURE_DELTA_LIMIT_SPEED = 10
-=======
-  MAX_SPEED_DELTA = 2.0  # m/s
->>>>>>> f444f155
+  CURVATURE_DELTA_LIMIT_SPEED = 10.0  # m/s
 
   cnt_speed = 0
   cnt_speed_2 = 0
