--- conflicted
+++ resolved
@@ -102,11 +102,7 @@
 
   # Current curvature
   def _yaw_rate_msg(self, curvature: float, speed: float):
-<<<<<<< HEAD
-    values = {"VehYaw_W_Actl": curvature * speed, "VehYawWActl_D_Qf": 3, "VehRollYaw_No_Cnt": self.cnt_yaw_rate % 256}
-=======
     values = {"VehYaw_W_Actl": curvature * speed, "VehYawWActl_D_Qf": 3, "VehRolWActl_D_Qf": 3, "VehRollYaw_No_Cnt": self.cnt_yaw_rate % 256}
->>>>>>> cb0cbf10
     self.__class__.cnt_yaw_rate += 1
     return self.packer.make_can_msg_panda("Yaw_Data_FD1", 0, values, fix_checksum=checksum)
 
