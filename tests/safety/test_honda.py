--- conflicted
+++ resolved
@@ -80,15 +80,13 @@
 
     return to_send
 
-<<<<<<< HEAD
   def test_spam_can_bus(self):
     for addr in range(1, 0x800):
       if addr not in TX_MSGS:
         self.assertFalse(self.safety.safety_tx_hook(self._send_msg(0, addr, 8)))
-=======
+
   def test_relay_malfunction(self):
     test_relay_malfunction(self, 0xE4)
->>>>>>> 86dec4b8
 
   def test_default_controls_not_allowed(self):
     self.assertFalse(self.safety.get_controls_allowed())
