#!/usr/bin/env python3
import unittest
import numpy as np
import libpandasafety_py
from panda import Panda

MAX_BRAKE = 255

class TestHondaSafety(unittest.TestCase):
  @classmethod
  def setUp(cls):
    cls.safety = libpandasafety_py.libpandasafety
    cls.safety.safety_set_mode(Panda.SAFETY_HONDA_BOSCH, 0)
    cls.safety.init_tests_honda()

  def _send_msg(self, bus, addr, length):
    to_send = libpandasafety_py.ffi.new('CAN_FIFOMailBox_TypeDef *')
    to_send[0].RIR = addr << 21
    to_send[0].RDTR = length
    to_send[0].RDTR = bus << 4

    return to_send

  def test_fwd_hook(self):
<<<<<<< HEAD
    buss = range(0x0, 0x3)
    msgs = range(0x1, 0x800)
    #has_relay = self.safety.get_hw_type() == 3  # black panda
    has_relay = self.safety.board_has_relay()
    bus_rdr_cam = 2 if has_relay else 1
    bus_rdr_car = 0 if has_relay else 2
    bus_pt = 1 if has_relay else 0
=======
    buss = list(range(0x0, 0x3))
    msgs = list(range(0x1, 0x800))
    is_panda_black = self.safety.get_hw_type() == 3  # black panda
    bus_rdr_cam = 2 if is_panda_black else 1
    bus_rdr_car = 0 if is_panda_black else 2
    bus_pt = 1 if is_panda_black else 0
>>>>>>> 70219d7b

    blocked_msgs = [0xE4, 0x33D]
    for b in buss:
      for m in msgs:
        if b == bus_pt:
          fwd_bus = -1
        elif b == bus_rdr_cam:
          fwd_bus = -1 if m in blocked_msgs else bus_rdr_car
        elif b == bus_rdr_car:
          fwd_bus = bus_rdr_cam

        # assume len 8
        self.assertEqual(fwd_bus, self.safety.safety_fwd_hook(b, self._send_msg(b, m, 8)))


if __name__ == "__main__":
  unittest.main()<|MERGE_RESOLUTION|>--- conflicted
+++ resolved
@@ -22,7 +22,6 @@
     return to_send
 
   def test_fwd_hook(self):
-<<<<<<< HEAD
     buss = range(0x0, 0x3)
     msgs = range(0x1, 0x800)
     #has_relay = self.safety.get_hw_type() == 3  # black panda
@@ -30,14 +29,6 @@
     bus_rdr_cam = 2 if has_relay else 1
     bus_rdr_car = 0 if has_relay else 2
     bus_pt = 1 if has_relay else 0
-=======
-    buss = list(range(0x0, 0x3))
-    msgs = list(range(0x1, 0x800))
-    is_panda_black = self.safety.get_hw_type() == 3  # black panda
-    bus_rdr_cam = 2 if is_panda_black else 1
-    bus_rdr_car = 0 if is_panda_black else 2
-    bus_pt = 1 if is_panda_black else 0
->>>>>>> 70219d7b
 
     blocked_msgs = [0xE4, 0x33D]
     for b in buss:
