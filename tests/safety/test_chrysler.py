--- conflicted
+++ resolved
@@ -21,16 +21,8 @@
   RT_INTERVAL = 250000
   MAX_TORQUE_ERROR = 80
 
-<<<<<<< HEAD
   DAS_BUS = 0
 
-  cnt_torque_meas = 0
-  cnt_gas = 0
-  cnt_cruise = 0
-  cnt_brake = 0
-
-=======
->>>>>>> 6c0d0b43
   def setUp(self):
     self.packer = CANPackerPanda("chrysler_pacifica_2017_hybrid_generated")
     self.safety = libpandasafety_py.libpandasafety
@@ -39,51 +31,27 @@
 
   def _button_msg(self, cancel):
     values = {"ACC_Cancel": cancel}
-<<<<<<< HEAD
     return self.packer.make_can_msg_panda("CRUISE_BUTTONS", self.DAS_BUS, values)
 
   def _pcm_status_msg(self, enable):
-    values = {
-      "ACC_ACTIVE": enable,
-      "COUNTER": self.cnt_cruise % 0x10
-    }
-    self.__class__.cnt_cruise += 1
-    return self.packer.make_can_msg_panda("DAS_3", self.DAS_BUS, values)
-=======
-    return self.packer.make_can_msg_panda("CRUISE_BUTTONS", 0, values)
-
-  def _pcm_status_msg(self, enable):
     values = {"ACC_ACTIVE": enable}
-    return self.packer.make_can_msg_panda("DAS_3", 0, values, counter=True)
->>>>>>> 6c0d0b43
+    return self.packer.make_can_msg_panda("DAS_3", self.DAS_BUS, values, counter=True)
 
   def _speed_msg(self, speed):
     values = {"SPEED_LEFT": speed, "SPEED_RIGHT": speed}
     return self.packer.make_can_msg_panda("SPEED_1", 0, values)
 
   def _user_gas_msg(self, gas):
-<<<<<<< HEAD
-    values = {"Accelerator_Position": gas, "COUNTER": self.cnt_gas % 0x10}
-    self.__class__.cnt_gas += 1
-    return self.packer.make_can_msg_panda("ECM_5", 0, values)
-=======
     values = {"Accelerator_Position": gas}
     return self.packer.make_can_msg_panda("ECM_5", 0, values, counter=True)
->>>>>>> 6c0d0b43
 
   def _user_brake_msg(self, brake):
     values = {"Brake_Pedal_State": 1 if brake else 0}
     return self.packer.make_can_msg_panda("ESP_1", 0, values, counter=True)
 
   def _torque_meas_msg(self, torque):
-<<<<<<< HEAD
-    values = {"EPS_MOTOR_TORQUE": torque, "COUNTER": self.cnt_torque_meas % 0x10}
-    self.__class__.cnt_torque_meas += 1
-    return self.packer.make_can_msg_panda("EPS_2", 0, values)
-=======
     values = {"EPS_TORQUE_MOTOR": torque}
     return self.packer.make_can_msg_panda("EPS_2", 0, values, counter=True)
->>>>>>> 6c0d0b43
 
   def _torque_cmd_msg(self, torque, steer_req=1):
     values = {"STEERING_TORQUE": torque}
@@ -112,9 +80,9 @@
   DAS_BUS = 2
 
   def setUp(self):
-    self.packer = CANPackerPanda("chrysler_ram_1500")
+    self.packer = CANPackerPanda("chrysler_ram_dt_generated")
     self.safety = libpandasafety_py.libpandasafety
-    self.safety.set_safety_hooks(Panda.SAFETY_CHRYSLER, Panda.FLAG_CHRYSLER_RAM)
+    self.safety.set_safety_hooks(Panda.SAFETY_CHRYSLER, Panda.FLAG_CHRYSLER_RAM_DT)
     self.safety.init_tests()
 
   def _speed_msg(self, speed):
