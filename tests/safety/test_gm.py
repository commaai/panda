--- conflicted
+++ resolved
@@ -72,13 +72,8 @@
 
 class TestGmSafetyBase(common.PandaCarSafetyTest, common.DriverTorqueSteeringSafetyTest):
   STANDSTILL_THRESHOLD = 10 * 0.0311
-<<<<<<< HEAD
-  RELAY_MALFUNCTION_ADDR = 0x180  # ASCMLKASteeringCmd
-  RELAY_MALFUNCTION_BUS = 0
-=======
   # Ensures ASCM is off on ASCM cars, and relay is not malfunctioning for camera-ACC cars
   RELAY_MALFUNCTION_ADDRS = {0: (0x180,)}  # ASCMLKASteeringCmd
->>>>>>> 55946a06
   BUTTONS_BUS = 0  # rx or tx
   BRAKE_BUS = 0  # tx only
 
