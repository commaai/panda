#!/usr/bin/env python3
import unittest
from typing import Dict, List
from panda import Panda
from panda.tests.safety import libpandasafety_py
import panda.tests.safety.common as common
from panda.tests.safety.common import CANPackerPanda


class Buttons:
  UNPRESS = 1
  RES_ACCEL = 2
  DECEL_SET = 3
  CANCEL = 6


class GmLongitudinalBase(common.PandaSafetyTest):
  # pylint: disable=no-member,abstract-method

  PCM_CRUISE = False  # openpilot can control the PCM state if longitudinal

  def test_set_resume_buttons(self):
    """
      SET and RESUME enter controls allowed on their falling and rising edges, respectively.
    """
<<<<<<< HEAD
    for btn in range(8):
      self.safety.set_controls_allowed(0)
      for _ in range(10):
        self._rx(self._button_msg(btn))
        should_enable = btn == Buttons.RES_ACCEL
        self.assertEqual(should_enable, self.safety.get_controls_allowed())

      # set should enter controls allowed on falling edge, resume should maintain controls allowed
      if btn in (Buttons.RES_ACCEL, Buttons.DECEL_SET):
=======
    for btn_prev in range(8):
      for btn_cur in range(8):
>>>>>>> 0096d0c4
        self._rx(self._button_msg(Buttons.UNPRESS))
        self.safety.set_controls_allowed(0)
        for _ in range(10):
          self._rx(self._button_msg(btn_prev))
          self.assertFalse(self.safety.get_controls_allowed())

        # should enter controls allowed on falling edge and not transitioning to cancel
        should_enable = btn_cur != btn_prev and \
                        btn_cur != Buttons.CANCEL and \
                        btn_prev in (Buttons.RES_ACCEL, Buttons.DECEL_SET)

        self._rx(self._button_msg(btn_cur))
        self.assertEqual(should_enable, self.safety.get_controls_allowed())

  def test_cancel_button(self):
    self.safety.set_controls_allowed(1)
    self._rx(self._button_msg(Buttons.CANCEL))
    self.assertFalse(self.safety.get_controls_allowed())

  # override these tests from PandaSafetyTest, GM longitudinal uses button enable
  def test_disable_control_allowed_from_cruise(self):
    pass

  def test_enable_control_allowed_from_cruise(self):
    pass

  def test_cruise_engaged_prev(self):
    pass

  def _pcm_status_msg(self, enable):
    pass


class TestGmSafetyBase(common.PandaSafetyTest, common.DriverTorqueSteeringSafetyTest):
  STANDSTILL_THRESHOLD = 10 * 0.0311
  RELAY_MALFUNCTION_ADDR = 384
  RELAY_MALFUNCTION_BUS = 0
  BUTTONS_BUS = 0  # rx or tx
  BRAKE_BUS = 0  # tx only

  MAX_RATE_UP = 7
  MAX_RATE_DOWN = 17
  MAX_TORQUE = 300
  MAX_RT_DELTA = 128
  RT_INTERVAL = 250000
  DRIVER_TORQUE_ALLOWANCE = 50
  DRIVER_TORQUE_FACTOR = 4

  MAX_GAS = 0
  MAX_REGEN = 0
  INACTIVE_REGEN = 0
  MAX_BRAKE = 0

  PCM_CRUISE = True  # openpilot is tied to the PCM state if not longitudinal

  @classmethod
  def setUpClass(cls):
    if cls.__name__ == "TestGmSafetyBase":
      cls.packer = None
      cls.safety = None
      raise unittest.SkipTest

  def setUp(self):
    self.packer = CANPackerPanda("gm_global_a_powertrain_generated")
    self.packer_chassis = CANPackerPanda("gm_global_a_chassis")
    self.safety = libpandasafety_py.libpandasafety
    self.safety.set_safety_hooks(Panda.SAFETY_GM, 0)
    self.safety.init_tests()

  def _pcm_status_msg(self, enable):
    if self.PCM_CRUISE:
      values = {"CruiseState": enable}
      return self.packer.make_can_msg_panda("AcceleratorPedal2", 0, values)
    else:
      raise NotImplementedError

  def _speed_msg(self, speed):
    values = {"%sWheelSpd" % s: speed for s in ["RL", "RR"]}
    return self.packer.make_can_msg_panda("EBCMWheelSpdRear", 0, values)

  def _user_brake_msg(self, brake):
    # GM safety has a brake threshold of 8
    values = {"BrakePedalPos": 8 if brake else 0}
    return self.packer.make_can_msg_panda("ECMAcceleratorPos", 0, values)

  def _user_regen_msg(self, regen):
    values = {"RegenPaddle": 2 if regen else 0}
    return self.packer.make_can_msg_panda("EBCMRegenPaddle", 0, values)

  def _user_gas_msg(self, gas):
    values = {"AcceleratorPedal2": 1 if gas else 0}
    if self.PCM_CRUISE:
      # Fill CruiseState with expected value if the safety mode reads cruise state from gas msg
      values["CruiseState"] = self.safety.get_controls_allowed()
    return self.packer.make_can_msg_panda("AcceleratorPedal2", 0, values)

  def _send_brake_msg(self, brake):
    values = {"FrictionBrakeCmd": -brake}
    return self.packer_chassis.make_can_msg_panda("EBCMFrictionBrakeCmd", self.BRAKE_BUS, values)

  def _send_gas_msg(self, gas):
    values = {"GasRegenCmd": gas}
    return self.packer.make_can_msg_panda("ASCMGasRegenCmd", 0, values)

  def _torque_driver_msg(self, torque):
    values = {"LKADriverAppldTrq": torque}
    return self.packer.make_can_msg_panda("PSCMStatus", 0, values)

  def _torque_cmd_msg(self, torque, steer_req=1):
    values = {"LKASteeringCmd": torque}
    return self.packer.make_can_msg_panda("ASCMLKASteeringCmd", 0, values)

  def _button_msg(self, buttons):
    values = {"ACCButtons": buttons}
    return self.packer.make_can_msg_panda("ASCMSteeringButton", self.BUTTONS_BUS, values)

  def test_brake_safety_check(self):
    for enabled in [0, 1]:
      for b in range(0, 500):
        self.safety.set_controls_allowed(enabled)
        if abs(b) > self.MAX_BRAKE or (not enabled and b != 0):
          self.assertFalse(self._tx(self._send_brake_msg(b)))
        else:
          self.assertTrue(self._tx(self._send_brake_msg(b)))

  def test_gas_safety_check(self):
    # Block if enabled and out of actuation range, disabled and not inactive regen, or if stock longitudinal
    for enabled in [0, 1]:
      for gas_regen in range(0, 2 ** 12 - 1):
        self.safety.set_controls_allowed(enabled)
        should_tx = ((enabled and self.MAX_REGEN <= gas_regen <= self.MAX_GAS) or
                     (not enabled and gas_regen == self.INACTIVE_REGEN))
        self.assertEqual(should_tx, self._tx(self._send_gas_msg(gas_regen)), (enabled, gas_regen))


class TestGmAscmSafety(GmLongitudinalBase, TestGmSafetyBase):
  TX_MSGS = [[384, 0], [1033, 0], [1034, 0], [715, 0], [880, 0],  # pt bus
             [161, 1], [774, 1], [776, 1], [784, 1],  # obs bus
             [789, 2],  # ch bus
             [0x104c006c, 3], [0x10400060, 3]]  # gmlan
  FWD_BLACKLISTED_ADDRS: Dict[int, List[int]] = {}
  FWD_BUS_LOOKUP: Dict[int, int] = {}
  BRAKE_BUS = 2

  MAX_GAS = 3072
  MAX_REGEN = 1404
  INACTIVE_REGEN = 1404
  MAX_BRAKE = 400

  def setUp(self):
    self.packer = CANPackerPanda("gm_global_a_powertrain_generated")
    self.packer_chassis = CANPackerPanda("gm_global_a_chassis")
    self.safety = libpandasafety_py.libpandasafety
    self.safety.set_safety_hooks(Panda.SAFETY_GM, 0)
    self.safety.init_tests()


class TestGmCameraSafetyBase(TestGmSafetyBase):

  FWD_BUS_LOOKUP = {0: 2, 2: 0}

  @classmethod
  def setUpClass(cls):
    if cls.__name__ == "TestGmCameraSafetyBase":
      cls.packer = None
      cls.safety = None
      raise unittest.SkipTest

  def _user_brake_msg(self, brake):
    values = {"BrakePressed": brake}
    return self.packer.make_can_msg_panda("ECMEngineStatus", 0, values)


class TestGmCameraSafety(TestGmCameraSafetyBase):
  TX_MSGS = [[384, 0],  # pt bus
             [388, 2]]  # camera bus
  FWD_BLACKLISTED_ADDRS = {2: [384], 0: [388]}  # block LKAS message and PSCMStatus
  BUTTONS_BUS = 2  # tx only

  def setUp(self):
    self.packer = CANPackerPanda("gm_global_a_powertrain_generated")
    self.packer_chassis = CANPackerPanda("gm_global_a_chassis")
    self.safety = libpandasafety_py.libpandasafety
    self.safety.set_safety_hooks(Panda.SAFETY_GM, Panda.FLAG_GM_HW_CAM)
    self.safety.init_tests()

  def test_buttons(self):
    # Only CANCEL button is allowed while cruise is enabled
    self.safety.set_controls_allowed(0)
    for btn in range(8):
      self.assertFalse(self._tx(self._button_msg(btn)))

    self.safety.set_controls_allowed(1)
    for btn in range(8):
      self.assertFalse(self._tx(self._button_msg(btn)))

    for enabled in (True, False):
      self._rx(self._pcm_status_msg(enabled))
      self.assertEqual(enabled, self._tx(self._button_msg(Buttons.CANCEL)))

  # GM Cam safety mode does not allow longitudinal messages
  def test_brake_safety_check(self):
    pass

  def test_gas_safety_check(self):
    pass


class TestGmCameraLongitudinalSafety(GmLongitudinalBase, TestGmCameraSafetyBase):
  TX_MSGS = [[384, 0], [789, 0], [715, 0], [880, 0],  # pt bus
             [388, 2]]  # camera bus
  FWD_BLACKLISTED_ADDRS = {2: [384, 715, 880, 789], 0: [388]}  # block LKAS, ACC messages and PSCMStatus
  BUTTONS_BUS = 0  # rx only

  MAX_GAS = 3400
  MAX_REGEN = 1514
  INACTIVE_REGEN = 1554
  MAX_BRAKE = 400

  def setUp(self):
    self.packer = CANPackerPanda("gm_global_a_powertrain_generated")
    self.packer_chassis = CANPackerPanda("gm_global_a_chassis")
    self.safety = libpandasafety_py.libpandasafety
    self.safety.set_safety_hooks(Panda.SAFETY_GM, Panda.FLAG_GM_HW_CAM | Panda.FLAG_GM_HW_CAM_LONG)
    self.safety.init_tests()


if __name__ == "__main__":
  unittest.main()<|MERGE_RESOLUTION|>--- conflicted
+++ resolved
@@ -23,33 +23,23 @@
     """
       SET and RESUME enter controls allowed on their falling and rising edges, respectively.
     """
-<<<<<<< HEAD
-    for btn in range(8):
-      self.safety.set_controls_allowed(0)
-      for _ in range(10):
-        self._rx(self._button_msg(btn))
-        should_enable = btn == Buttons.RES_ACCEL
-        self.assertEqual(should_enable, self.safety.get_controls_allowed())
-
-      # set should enter controls allowed on falling edge, resume should maintain controls allowed
-      if btn in (Buttons.RES_ACCEL, Buttons.DECEL_SET):
-=======
     for btn_prev in range(8):
       for btn_cur in range(8):
->>>>>>> 0096d0c4
-        self._rx(self._button_msg(Buttons.UNPRESS))
-        self.safety.set_controls_allowed(0)
-        for _ in range(10):
-          self._rx(self._button_msg(btn_prev))
-          self.assertFalse(self.safety.get_controls_allowed())
-
-        # should enter controls allowed on falling edge and not transitioning to cancel
-        should_enable = btn_cur != btn_prev and \
-                        btn_cur != Buttons.CANCEL and \
-                        btn_prev in (Buttons.RES_ACCEL, Buttons.DECEL_SET)
-
-        self._rx(self._button_msg(btn_cur))
-        self.assertEqual(should_enable, self.safety.get_controls_allowed())
+        with self.subTest(btn_cur=btn_cur, btn_prev=btn_prev):
+          self._rx(self._button_msg(Buttons.UNPRESS))
+          self.safety.set_controls_allowed(0)
+          for _ in range(10):
+            self._rx(self._button_msg(btn_prev))
+            # should_enable = btn_prev == Buttons.RES_ACCEL
+            self.assertEqual(should_enable, self.safety.get_controls_allowed())
+
+          # should enter controls allowed on falling edge and not transitioning to cancel
+          should_enable = btn_cur != btn_prev and \
+                          btn_cur != Buttons.CANCEL and \
+                          btn_prev in (Buttons.RES_ACCEL, Buttons.DECEL_SET)
+
+          self._rx(self._button_msg(btn_cur))
+          self.assertEqual(should_enable, self.safety.get_controls_allowed())
 
   def test_cancel_button(self):
     self.safety.set_controls_allowed(1)
