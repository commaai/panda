--- conflicted
+++ resolved
@@ -688,7 +688,6 @@
     for _ in range(MAX_SAMPLE_VALS):
       self._rx(self._speed_msg(speed))
 
-<<<<<<< HEAD
   def _common_measurement_test(self, msg_func, min_value, max_value, factor, get_min_func, get_max_func):
     for val in np.arange(min_value, max_value, 0.5):
       for i in range(MAX_SAMPLE_VALS):
@@ -710,13 +709,6 @@
 
   # def test_steering_angle_measurements(self):
   #   self._common_measurement_test(self._angle_meas_msg, -180, 180, self.DEG_TO_CAN, self.safety.get_angle_meas_min, self.safety.get_angle_meas_max)
-=======
-  def test_vehicle_speed_measurements(self):
-    self._common_measurement_test(self._speed_msg, 0, 80, VEHICLE_SPEED_FACTOR, self.safety.get_vehicle_speed_min, self.safety.get_vehicle_speed_max)
-
-  def test_steering_angle_measurements(self):
-    self._common_measurement_test(self._angle_meas_msg, -180, 180, self.DEG_TO_CAN, self.safety.get_angle_meas_min, self.safety.get_angle_meas_max)
->>>>>>> 37f53ace
 
   def test_angle_cmd_when_enabled(self):
     return
