--- conflicted
+++ resolved
@@ -895,11 +895,7 @@
               continue
             if attr.startswith('TestToyota') and current_test.startswith('TestToyota'):
               continue
-<<<<<<< HEAD
-            if {attr, current_test}.issubset({'TestSubaruSafety', 'TestSubaruGen2Safety', 'TestSubaruLongitudinalSafety'}):
-=======
-            if {attr, current_test}.issubset({'TestSubaruGen1Safety', 'TestSubaruGen2Safety'}):
->>>>>>> ed8ff7e4
+            if {attr, current_test}.issubset({'TestSubaruGen1Safety', 'TestSubaruGen2Safety', 'TestSubaruLongitudinalSafety'}):
               continue
             if {attr, current_test}.issubset({'TestVolkswagenPqSafety', 'TestVolkswagenPqStockSafety', 'TestVolkswagenPqLongSafety'}):
               continue
