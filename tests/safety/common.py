--- conflicted
+++ resolved
@@ -90,7 +90,7 @@
       self.assertTrue(self.safety.get_controls_allowed())
       self._rx(self._interceptor_msg(0, 0x201))
       self.safety.set_gas_interceptor_detected(False)
-<<<<<<< HEAD
+    self.safety.set_alternative_experience(ALTERNATIVE_EXPERIENCE.DEFAULT)
 
     # Test we don't allow any interceptor actuation while gas is pressed
     self._rx(self._interceptor_msg(0x1000, 0x201))
@@ -99,9 +99,6 @@
 
     self._rx(self._interceptor_msg(0, 0x201))
     self.assertTrue(self._tx(self._interceptor_msg(0x1000, 0x200)))
-=======
-    self.safety.set_alternative_experience(ALTERNATIVE_EXPERIENCE.DEFAULT)
->>>>>>> 8c7cb8c5
 
   def test_allow_engage_with_gas_interceptor_pressed(self):
     self._rx(self._interceptor_msg(0x1000, 0x201))
