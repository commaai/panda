--- conflicted
+++ resolved
@@ -791,7 +791,7 @@
   def test_spam_can_buses(self):
     for bus in range(4):
       for addr in self.SCANNED_ADDRS:
-        if all(addr != m[0] or bus != m[1] for m in self.TX_MSGS):
+        if [addr, bus] not in self.TX_MSGS:
           self.assertFalse(self._tx(make_msg(bus, addr, 8)), f"allowed TX {addr=} {bus=}")
 
   def test_default_controls_not_allowed(self):
@@ -929,34 +929,6 @@
         self.assertEqual(-1, self._tx(make_msg(bus, addr, 8)))
         self.assertEqual(-1, self.safety.safety_fwd_hook(bus, addr))
 
-<<<<<<< HEAD
-=======
-  def test_fwd_hook(self):
-    # some safety modes don't forward anything, while others blacklist msgs
-    for bus in range(3):
-      for addr in self.SCANNED_ADDRS:
-        # assume len 8
-        fwd_bus = self.FWD_BUS_LOOKUP.get(bus, -1)
-        if bus in self.FWD_BLACKLISTED_ADDRS and addr in self.FWD_BLACKLISTED_ADDRS[bus]:
-          fwd_bus = -1
-        self.assertEqual(fwd_bus, self.safety.safety_fwd_hook(bus, addr), f"{addr=:#x} from {bus=} to {fwd_bus=}")
-
-  def test_spam_can_buses(self):
-    for bus in range(4):
-      for addr in self.SCANNED_ADDRS:
-        if [addr, bus] not in self.TX_MSGS:
-          self.assertFalse(self._tx(make_msg(bus, addr, 8)), f"allowed TX {addr=} {bus=}")
-
-  def test_default_controls_not_allowed(self):
-    self.assertFalse(self.safety.get_controls_allowed())
-
-  def test_manually_enable_controls_allowed(self):
-    self.safety.set_controls_allowed(1)
-    self.assertTrue(self.safety.get_controls_allowed())
-    self.safety.set_controls_allowed(0)
-    self.assertFalse(self.safety.get_controls_allowed())
-
->>>>>>> d2f9e140
   def test_prev_gas(self):
     self.assertFalse(self.safety.get_gas_pressed_prev())
     for pressed in [self.GAS_PRESSED_THRESHOLD + 1, 0]:
@@ -1069,75 +1041,4 @@
 
     # past threshold
     self._rx(self._vehicle_moving_msg(self.STANDSTILL_THRESHOLD + 1))
-<<<<<<< HEAD
-    self.assertTrue(self.safety.get_vehicle_moving())
-=======
-    self.assertTrue(self.safety.get_vehicle_moving())
-
-  def test_tx_hook_on_wrong_safety_mode(self):
-    files = os.listdir(os.path.dirname(os.path.realpath(__file__)))
-    test_files = [f for f in files if f.startswith("test_") and f.endswith(".py")]
-
-    current_test = self.__class__.__name__
-
-    all_tx = []
-    for tf in test_files:
-      test = importlib.import_module("panda.tests.safety."+tf[:-3])
-      for attr in dir(test):
-        if attr.startswith("Test") and attr != current_test:
-          tc = getattr(test, attr)
-          tx = tc.TX_MSGS
-          if tx is not None and not attr.endswith('Base'):
-            # No point in comparing different Tesla safety modes
-            if 'Tesla' in attr and 'Tesla' in current_test:
-              continue
-            if attr.startswith('TestToyota') and current_test.startswith('TestToyota'):
-              continue
-            if {attr, current_test}.issubset({'TestSubaruGen1TorqueStockLongitudinalSafety', 'TestSubaruGen2TorqueStockLongitudinalSafety',
-                                              'TestSubaruGen1LongitudinalSafety', 'TestSubaruGen2LongitudinalSafety'}):
-              continue
-            if {attr, current_test}.issubset({'TestVolkswagenPqSafety', 'TestVolkswagenPqStockSafety', 'TestVolkswagenPqLongSafety'}):
-              continue
-            if {attr, current_test}.issubset({'TestGmCameraSafety', 'TestGmCameraLongitudinalSafety'}):
-              continue
-            if attr.startswith('TestFord') and current_test.startswith('TestFord'):
-              continue
-            if attr.startswith('TestHyundaiCanfd') and current_test.startswith('TestHyundaiCanfd'):
-              continue
-            if {attr, current_test}.issubset({'TestVolkswagenMqbSafety', 'TestVolkswagenMqbStockSafety', 'TestVolkswagenMqbLongSafety'}):
-              continue
-
-            # overlapping TX addrs, but they're not actuating messages for either car
-            if attr == 'TestHyundaiCanfdHDA2LongEV' and current_test.startswith('TestToyota'):
-              tx = list(filter(lambda m: m[0] not in [0x160, ], tx))
-
-            # Volkswagen MQB longitudinal actuating message overlaps with the Subaru lateral actuating message
-            if attr == 'TestVolkswagenMqbLongSafety' and current_test.startswith('TestSubaru'):
-              tx = list(filter(lambda m: m[0] not in [0x122, ], tx))
-
-            # Volkswagen MQB and Honda Nidec ACC HUD messages overlap
-            if attr == 'TestVolkswagenMqbLongSafety' and current_test.startswith('TestHondaNidec'):
-              tx = list(filter(lambda m: m[0] not in [0x30c, ], tx))
-
-            # Volkswagen MQB and Honda Bosch Radarless ACC HUD messages overlap
-            if attr == 'TestVolkswagenMqbLongSafety' and current_test.startswith('TestHondaBoschRadarless'):
-              tx = list(filter(lambda m: m[0] not in [0x30c, ], tx))
-
-            # TODO: Temporary, should be fixed in panda firmware, safety_honda.h
-            if attr.startswith('TestHonda'):
-              # exceptions for common msgs across different hondas
-              tx = list(filter(lambda m: m[0] not in [0x1FA, 0x30C, 0x33D], tx))
-            all_tx.append([[m[0], m[1], attr] for m in tx])
-
-    # make sure we got all the msgs
-    self.assertTrue(len(all_tx) >= len(test_files)-1)
-
-    for tx_msgs in all_tx:
-      for addr, bus, test_name in tx_msgs:
-        msg = make_msg(bus, addr)
-        self.safety.set_controls_allowed(1)
-        # TODO: this should be blocked
-        if current_test in ["TestNissanSafety", "TestNissanSafetyAltEpsBus", "TestNissanLeafSafety"] and [addr, bus] in self.TX_MSGS:
-          continue
-        self.assertFalse(self._tx(msg), f"transmit of {addr=:#x} {bus=} from {test_name} during {current_test} was allowed")
->>>>>>> d2f9e140
+    self.assertTrue(self.safety.get_vehicle_moving())