import os
import abc
import unittest
import importlib
import numpy as np
from typing import Callable, Dict, List, Optional

from opendbc.can.packer import CANPacker  # pylint: disable=import-error
from panda import ALTERNATIVE_EXPERIENCE
from panda.tests.libpanda import libpanda_py

MAX_WRONG_COUNTERS = 5
VEHICLE_SPEED_FACTOR = 100

MessageFunction = Callable[[float], libpanda_py.CANPacket]

def sign_of(a):
  return 1 if a > 0 else -1


def make_msg(bus, addr, length=8):
  return libpanda_py.make_CANPacket(addr, bus, b'\x00' * length)


class CANPackerPanda(CANPacker):
  def make_can_msg_panda(self, name_or_addr, bus, values, fix_checksum=None):
    msg = self.make_can_msg(name_or_addr, bus, values)
    if fix_checksum is not None:
      msg = fix_checksum(msg)
    addr, _, dat, bus = msg
    return libpanda_py.make_CANPacket(addr, bus, dat)


def add_regen_tests(cls):
  """Dynamically adds regen tests for all user brake tests."""

  # only rx/user brake tests, not brake command
  found_tests = [func for func in dir(cls) if func.startswith("test_") and "user_brake" in func]
  assert len(found_tests) >= 3, "Failed to detect known brake tests"

  for test in found_tests:
    def _make_regen_test(brake_func):
      def _regen_test(self):
        # only for safety modes with a regen message
        if self._user_regen_msg(0) is None:
          raise unittest.SkipTest("Safety mode implements no _user_regen_msg")

        getattr(self, brake_func)(self._user_regen_msg, self.safety.get_regen_braking_prev)
      return _regen_test

    setattr(cls, test.replace("brake", "regen"), _make_regen_test(test))

  return cls


class PandaSafetyTestBase(unittest.TestCase):
  safety: libpanda_py.Panda

  @classmethod
  def setUpClass(cls):
    if cls.__name__ == "PandaSafetyTestBase":
      cls.safety = None
      raise unittest.SkipTest

  def _reset_safety_hooks(self):
    self.safety.set_safety_hooks(self.safety.get_current_safety_mode(),
                                 self.safety.get_current_safety_param())

  def _rx(self, msg):
    return self.safety.safety_rx_hook(msg)

  def _tx(self, msg):
    return self.safety.safety_tx_hook(msg)

  def _generic_limit_safety_check(self, msg_function: MessageFunction, min_allowed_value: float, max_allowed_value: float,
                                  min_possible_value: float, max_possible_value: float, test_delta: float = 1, inactive_value: float = 0,
                                  msg_allowed = True, additional_setup: Optional[Callable[[float], None]] = None):
    """
      Enforces that a signal within a message is only allowed to be sent within a specific range, min_allowed_value -> max_allowed_value.
      Tests the range of min_possible_value -> max_possible_value with a delta of test_delta.
      Message is also only allowed to be sent when controls_allowed is true, unless the value is equal to inactive_value.
      Message is never allowed if msg_allowed is false, for example when stock longitudinal is enabled and you are sending acceleration requests.
      additional_setup is used for extra setup before each _tx, ex: for setting the previous torque for rate limits
    """

    # Ensure that we at least test the allowed_value range
    self.assertGreater(max_possible_value, max_allowed_value)
    self.assertLessEqual(min_possible_value, min_allowed_value)

    for controls_allowed in [False, True]:
      # enforce we don't skip over 0 or inactive
      for v in np.concatenate((np.arange(min_possible_value, max_possible_value, test_delta), np.array([0, inactive_value]))):
        v = round(v, 2)  # floats might not hit exact boundary conditions without rounding
        self.safety.set_controls_allowed(controls_allowed)
        if additional_setup is not None:
          additional_setup(v)
        should_tx = controls_allowed and min_allowed_value <= v <= max_allowed_value
        should_tx = (should_tx or v == inactive_value) and msg_allowed
        self.assertEqual(self._tx(msg_function(v)), should_tx, (controls_allowed, should_tx, v))


class InterceptorSafetyTest(PandaSafetyTestBase):

  INTERCEPTOR_THRESHOLD = 0

  @classmethod
  def setUpClass(cls):
    if cls.__name__ == "InterceptorSafetyTest":
      cls.safety = None
      raise unittest.SkipTest

  @abc.abstractmethod
  def _interceptor_gas_cmd(self, gas):
    pass

  @abc.abstractmethod
  def _interceptor_user_gas(self, gas):
    pass

  def test_prev_gas_interceptor(self):
    self._rx(self._interceptor_user_gas(0x0))
    self.assertFalse(self.safety.get_gas_interceptor_prev())
    self._rx(self._interceptor_user_gas(0x1000))
    self.assertTrue(self.safety.get_gas_interceptor_prev())
    self._rx(self._interceptor_user_gas(0x0))
    self.safety.set_gas_interceptor_detected(False)

  def test_disengage_on_gas_interceptor(self):
    for g in range(0x1000):
      self._rx(self._interceptor_user_gas(0))
      self.safety.set_controls_allowed(True)
      self._rx(self._interceptor_user_gas(g))
      remain_enabled = g <= self.INTERCEPTOR_THRESHOLD
      self.assertEqual(remain_enabled, self.safety.get_controls_allowed())
      self._rx(self._interceptor_user_gas(0))
      self.safety.set_gas_interceptor_detected(False)

  def test_alternative_experience_no_disengage_on_gas_interceptor(self):
    self.safety.set_controls_allowed(True)
    self.safety.set_alternative_experience(ALTERNATIVE_EXPERIENCE.DISABLE_DISENGAGE_ON_GAS)
    for g in range(0x1000):
      self._rx(self._interceptor_user_gas(g))
      # Test we allow lateral, but not longitudinal
      self.assertTrue(self.safety.get_controls_allowed())
      self.assertEqual(g <= self.INTERCEPTOR_THRESHOLD, self.safety.get_longitudinal_allowed())
      # Make sure we can re-gain longitudinal actuation
      self._rx(self._interceptor_user_gas(0))
      self.assertTrue(self.safety.get_longitudinal_allowed())

  def test_allow_engage_with_gas_interceptor_pressed(self):
    self._rx(self._interceptor_user_gas(0x1000))
    self.safety.set_controls_allowed(1)
    self._rx(self._interceptor_user_gas(0x1000))
    self.assertTrue(self.safety.get_controls_allowed())
    self._rx(self._interceptor_user_gas(0))

  def test_gas_interceptor_safety_check(self):
    for gas in np.arange(0, 4000, 100):
      for controls_allowed in [True, False]:
        self.safety.set_controls_allowed(controls_allowed)
        if controls_allowed:
          send = True
        else:
          send = gas == 0
        self.assertEqual(send, self._tx(self._interceptor_gas_cmd(gas)))


class LongitudinalAccelSafetyTest(PandaSafetyTestBase, abc.ABC):

  MAX_ACCEL: float = 2.0
  MIN_ACCEL: float = -3.5
  INACTIVE_ACCEL: float = 0.0

  @classmethod
  def setUpClass(cls):
    if cls.__name__ == "LongitudinalAccelSafetyTest":
      cls.safety = None
      raise unittest.SkipTest

  @abc.abstractmethod
  def _accel_msg(self, accel: float):
    pass

  def test_accel_limits_correct(self):
    self.assertGreater(self.MAX_ACCEL, 0)
    self.assertLess(self.MIN_ACCEL, 0)

  def test_accel_actuation_limits(self, stock_longitudinal=False):
    limits = ((self.MIN_ACCEL, self.MAX_ACCEL, ALTERNATIVE_EXPERIENCE.DEFAULT),
              (self.MIN_ACCEL, self.MAX_ACCEL, ALTERNATIVE_EXPERIENCE.RAISE_LONGITUDINAL_LIMITS_TO_ISO_MAX))

    for min_accel, max_accel, alternative_experience in limits:
      # enforce we don't skip over 0 or inactive accel
      for accel in np.concatenate((np.arange(min_accel - 1, max_accel + 1, 0.05), [0, self.INACTIVE_ACCEL])):
        accel = round(accel, 2)  # floats might not hit exact boundary conditions without rounding
        for controls_allowed in [True, False]:
          self.safety.set_controls_allowed(controls_allowed)
          self.safety.set_alternative_experience(alternative_experience)
          if stock_longitudinal:
            should_tx = False
          else:
            should_tx = controls_allowed and min_accel <= accel <= max_accel
            should_tx = should_tx or accel == self.INACTIVE_ACCEL
          self.assertEqual(should_tx, self._tx(self._accel_msg(accel)))


class LongitudinalGasBrakeSafetyTest(PandaSafetyTestBase, abc.ABC):

  MIN_BRAKE: int = 0
  MAX_BRAKE: Optional[int] = None
  MAX_POSSIBLE_BRAKE: Optional[int] = None

  MIN_GAS: int = 0
  MAX_GAS: Optional[int] = None
  INACTIVE_GAS = 0
  MAX_POSSIBLE_GAS: Optional[int] = None

  def test_gas_brake_limits_correct(self):
    self.assertIsNotNone(self.MAX_POSSIBLE_BRAKE)
    self.assertIsNotNone(self.MAX_POSSIBLE_GAS)

    self.assertGreater(self.MAX_BRAKE, self.MIN_BRAKE)
    self.assertGreater(self.MAX_GAS, self.MIN_GAS)

  @abc.abstractmethod
  def _send_gas_msg(self, gas: int):
    pass

  @abc.abstractmethod
  def _send_brake_msg(self, brake: int):
    pass

  def test_brake_safety_check(self):
    self._generic_limit_safety_check(self._send_brake_msg, self.MIN_BRAKE, self.MAX_BRAKE, 0, self.MAX_POSSIBLE_BRAKE, 1)

  def test_gas_safety_check(self):
    self._generic_limit_safety_check(self._send_gas_msg, self.MIN_GAS, self.MAX_GAS, 0, self.MAX_POSSIBLE_GAS, 1, self.INACTIVE_GAS)


class TorqueSteeringSafetyTestBase(PandaSafetyTestBase, abc.ABC):

  MAX_RATE_UP = 0
  MAX_RATE_DOWN = 0
  MAX_TORQUE = 0
  MAX_RT_DELTA = 0
  RT_INTERVAL = 0

<<<<<<< HEAD
  # Safety around steering req bit
  MIN_VALID_STEERING_FRAMES = 0
  MAX_INVALID_STEERING_FRAMES = 0
  MIN_VALID_STEERING_RT_INTERVAL = 0

  NO_STEER_REQ_BIT = False

=======
>>>>>>> d4e63daf
  @classmethod
  def setUpClass(cls):
    if cls.__name__ == "TorqueSteeringSafetyTestBase":
      cls.safety = None
      raise unittest.SkipTest

  @abc.abstractmethod
  def _torque_cmd_msg(self, torque, steer_req=1):
    pass

  def _set_prev_torque(self, t):
    self.safety.set_desired_torque_last(t)
    self.safety.set_rt_torque_last(t)

  def test_steer_safety_check(self):
    for enabled in [0, 1]:
      for t in range(int(-self.MAX_TORQUE * 1.5), int(self.MAX_TORQUE * 1.5)):
        self.safety.set_controls_allowed(enabled)
        self._set_prev_torque(t)
        if abs(t) > self.MAX_TORQUE or (not enabled and abs(t) > 0):
          self.assertFalse(self._tx(self._torque_cmd_msg(t)))
        else:
          self.assertTrue(self._tx(self._torque_cmd_msg(t)))

  def test_non_realtime_limit_up(self):
    self.safety.set_controls_allowed(True)

    self._set_prev_torque(0)
    self.assertTrue(self._tx(self._torque_cmd_msg(self.MAX_RATE_UP)))
    self._set_prev_torque(0)
    self.assertTrue(self._tx(self._torque_cmd_msg(-self.MAX_RATE_UP)))

    self._set_prev_torque(0)
    self.assertFalse(self._tx(self._torque_cmd_msg(self.MAX_RATE_UP + 1)))
    self.safety.set_controls_allowed(True)
    self._set_prev_torque(0)
    self.assertFalse(self._tx(self._torque_cmd_msg(-self.MAX_RATE_UP - 1)))

<<<<<<< HEAD
  def test_steer_req_bit(self):
    if self.NO_STEER_REQ_BIT:
      raise unittest.SkipTest("No Steering Request Bit")
    self.safety.set_controls_allowed(True)
    self._tx(self._torque_cmd_msg(0, True))
    self.assertTrue(self.safety.get_steer_req_last())
    self._tx(self._torque_cmd_msg(0, False))
    self.assertFalse(self.safety.get_steer_req_last())
=======

class SteerRequestCutSafetyTest(TorqueSteeringSafetyTestBase, abc.ABC):

  @classmethod
  def setUpClass(cls):
    if cls.__name__ == "SteerRequestCutSafetyTest":
      cls.safety = None
      raise unittest.SkipTest

  # Safety around steering request bit
  MIN_VALID_STEERING_FRAMES: int
  MAX_INVALID_STEERING_FRAMES: int
  MIN_VALID_STEERING_RT_INTERVAL: int
>>>>>>> d4e63daf

  def test_steer_req_bit_frames(self):
    """
      Certain safety modes implement some tolerance on their steer request bits matching the
      requested torque to avoid a steering fault or lockout and maintain torque. This tests:
        - We can't cut torque for more than one frame
        - We can't cut torque until at least the minimum number of matching steer_req messages
        - We can always recover from violations if steer_req=1
    """

    for min_valid_steer_frames in range(self.MIN_VALID_STEERING_FRAMES * 2):
      # Reset match count and rt timer to allow cut (valid_steer_req_count, ts_steer_req_mismatch_last)
      self.safety.init_tests()
      self.safety.set_timer(self.MIN_VALID_STEERING_RT_INTERVAL)

      # Allow torque cut
      self.safety.set_controls_allowed(True)
      self._set_prev_torque(self.MAX_TORQUE)
      for _ in range(min_valid_steer_frames):
        self.assertTrue(self._tx(self._torque_cmd_msg(self.MAX_TORQUE, steer_req=1)))

      # should tx if we've sent enough valid frames, and we're not cutting torque for too many frames consecutively
      should_tx = min_valid_steer_frames >= self.MIN_VALID_STEERING_FRAMES
      for idx in range(self.MAX_INVALID_STEERING_FRAMES * 2):
        tx = self._tx(self._torque_cmd_msg(self.MAX_TORQUE, steer_req=0))
        self.assertEqual(should_tx and idx < self.MAX_INVALID_STEERING_FRAMES, tx)

      # Keep blocking after one steer_req mismatch
      for _ in range(100):
        self.assertFalse(self._tx(self._torque_cmd_msg(self.MAX_TORQUE, steer_req=0)))

      # Make sure we can recover
      self.assertTrue(self._tx(self._torque_cmd_msg(0, steer_req=1)))
      self._set_prev_torque(self.MAX_TORQUE)
      self.assertTrue(self._tx(self._torque_cmd_msg(self.MAX_TORQUE, steer_req=1)))

  def test_steer_req_bit_multi_invalid(self):
    """
      For safety modes allowing multiple consecutive invalid frames, this ensures that once a valid frame
      is sent after an invalid frame (even without sending the max number of allowed invalid frames),
      all counters are reset.
    """
    for max_invalid_steer_frames in range(1, self.MAX_INVALID_STEERING_FRAMES * 2):
      self.safety.init_tests()
      self.safety.set_timer(self.MIN_VALID_STEERING_RT_INTERVAL)

      # Allow torque cut
      self.safety.set_controls_allowed(True)
      self._set_prev_torque(self.MAX_TORQUE)
      for _ in range(self.MIN_VALID_STEERING_FRAMES):
        self.assertTrue(self._tx(self._torque_cmd_msg(self.MAX_TORQUE, steer_req=1)))

      # Send partial amount of allowed invalid frames
      for idx in range(max_invalid_steer_frames):
        should_tx = idx < self.MAX_INVALID_STEERING_FRAMES
        self.assertEqual(should_tx, self._tx(self._torque_cmd_msg(self.MAX_TORQUE, steer_req=0)))

      # Send one valid frame, and subsequent invalid should now be blocked
      self._set_prev_torque(self.MAX_TORQUE)
      self.assertTrue(self._tx(self._torque_cmd_msg(self.MAX_TORQUE, steer_req=1)))
      for _ in range(self.MIN_VALID_STEERING_FRAMES + 1):
        self.assertFalse(self._tx(self._torque_cmd_msg(self.MAX_TORQUE, steer_req=0)))

  def test_steer_req_bit_realtime(self):
    """
      Realtime safety for cutting steer request bit. This tests:
        - That we allow messages with mismatching steer request bit if time from last is >= MIN_VALID_STEERING_RT_INTERVAL
        - That frame mismatch safety does not interfere with this test
    """
    for rt_us in np.arange(self.MIN_VALID_STEERING_RT_INTERVAL - 50000, self.MIN_VALID_STEERING_RT_INTERVAL + 50000, 10000):
      # Reset match count and rt timer (valid_steer_req_count, ts_steer_req_mismatch_last)
      self.safety.init_tests()

      # Make sure valid_steer_req_count doesn't affect this test
      self.safety.set_controls_allowed(True)
      self._set_prev_torque(self.MAX_TORQUE)
      for _ in range(self.MIN_VALID_STEERING_FRAMES):
        self.assertTrue(self._tx(self._torque_cmd_msg(self.MAX_TORQUE, steer_req=1)))

      # Normally, sending MIN_VALID_STEERING_FRAMES valid frames should always allow
      self.safety.set_timer(max(rt_us, 0))
      should_tx = rt_us >= self.MIN_VALID_STEERING_RT_INTERVAL
      for _ in range(self.MAX_INVALID_STEERING_FRAMES):
        self.assertEqual(should_tx, self._tx(self._torque_cmd_msg(self.MAX_TORQUE, steer_req=0)))

      # Keep blocking after one steer_req mismatch
      for _ in range(100):
        self.assertFalse(self._tx(self._torque_cmd_msg(self.MAX_TORQUE, steer_req=0)))

      # Make sure we can recover
      self.assertTrue(self._tx(self._torque_cmd_msg(0, steer_req=1)))
      self._set_prev_torque(self.MAX_TORQUE)
      self.assertTrue(self._tx(self._torque_cmd_msg(self.MAX_TORQUE, steer_req=1)))


class DriverTorqueSteeringSafetyTest(TorqueSteeringSafetyTestBase, abc.ABC):

  DRIVER_TORQUE_ALLOWANCE = 0
  DRIVER_TORQUE_FACTOR = 0

  @classmethod
  def setUpClass(cls):
    if cls.__name__ == "DriverTorqueSteeringSafetyTest":
      cls.safety = None
      raise unittest.SkipTest

  @abc.abstractmethod
  def _torque_driver_msg(self, torque):
    pass

  def test_non_realtime_limit_up(self):
    self.safety.set_torque_driver(0, 0)
    super().test_non_realtime_limit_up()

  def test_against_torque_driver(self):
    # Tests down limits and driver torque blending
    self.safety.set_controls_allowed(True)

    for sign in [-1, 1]:
      for t in np.arange(0, self.DRIVER_TORQUE_ALLOWANCE + 1, 1):
        t *= -sign
        self.safety.set_torque_driver(t, t)
        self._set_prev_torque(self.MAX_TORQUE * sign)
        self.assertTrue(self._tx(self._torque_cmd_msg(self.MAX_TORQUE * sign)))

      self.safety.set_torque_driver(self.DRIVER_TORQUE_ALLOWANCE + 1, self.DRIVER_TORQUE_ALLOWANCE + 1)
      self.assertFalse(self._tx(self._torque_cmd_msg(-self.MAX_TORQUE)))

    # arbitrary high driver torque to ensure max steer torque is allowed
    max_driver_torque = int(self.MAX_TORQUE / self.DRIVER_TORQUE_FACTOR + self.DRIVER_TORQUE_ALLOWANCE + 1)

    # spot check some individual cases
    for sign in [-1, 1]:
      driver_torque = (self.DRIVER_TORQUE_ALLOWANCE + 10) * sign
      torque_desired = (self.MAX_TORQUE - 10 * self.DRIVER_TORQUE_FACTOR) * sign
      delta = 1 * sign
      self._set_prev_torque(torque_desired)
      self.safety.set_torque_driver(-driver_torque, -driver_torque)
      self.assertTrue(self._tx(self._torque_cmd_msg(torque_desired)))
      self._set_prev_torque(torque_desired + delta)
      self.safety.set_torque_driver(-driver_torque, -driver_torque)
      self.assertFalse(self._tx(self._torque_cmd_msg(torque_desired + delta)))

      self._set_prev_torque(self.MAX_TORQUE * sign)
      self.safety.set_torque_driver(-max_driver_torque * sign, -max_driver_torque * sign)
      self.assertTrue(self._tx(self._torque_cmd_msg((self.MAX_TORQUE - self.MAX_RATE_DOWN) * sign)))
      self._set_prev_torque(self.MAX_TORQUE * sign)
      self.safety.set_torque_driver(-max_driver_torque * sign, -max_driver_torque * sign)
      self.assertTrue(self._tx(self._torque_cmd_msg(0)))
      self._set_prev_torque(self.MAX_TORQUE * sign)
      self.safety.set_torque_driver(-max_driver_torque * sign, -max_driver_torque * sign)
      self.assertFalse(self._tx(self._torque_cmd_msg((self.MAX_TORQUE - self.MAX_RATE_DOWN + 1) * sign)))

  def test_realtime_limits(self):
    self.safety.set_controls_allowed(True)

    for sign in [-1, 1]:
      self.safety.init_tests()
      self._set_prev_torque(0)
      self.safety.set_torque_driver(0, 0)
      for t in np.arange(0, self.MAX_RT_DELTA, 1):
        t *= sign
        self.assertTrue(self._tx(self._torque_cmd_msg(t)))
      self.assertFalse(self._tx(self._torque_cmd_msg(sign * (self.MAX_RT_DELTA + 1))))

      self._set_prev_torque(0)
      for t in np.arange(0, self.MAX_RT_DELTA, 1):
        t *= sign
        self.assertTrue(self._tx(self._torque_cmd_msg(t)))

      # Increase timer to update rt_torque_last
      self.safety.set_timer(self.RT_INTERVAL + 1)
      self.assertTrue(self._tx(self._torque_cmd_msg(sign * (self.MAX_RT_DELTA - 1))))
      self.assertTrue(self._tx(self._torque_cmd_msg(sign * (self.MAX_RT_DELTA + 1))))

  def test_reset_driver_torque_measurements(self):
    # Tests that the driver torque measurement sample_t is reset on safety mode init
    for t in np.linspace(-self.MAX_TORQUE, self.MAX_TORQUE, 6):
      self.assertTrue(self._rx(self._torque_driver_msg(t)))

    # reset sample_t by reinitializing the safety mode
    self._reset_safety_hooks()

    self.assertEqual(self.safety.get_torque_driver_min(), 0)
    self.assertEqual(self.safety.get_torque_driver_max(), 0)


class MotorTorqueSteeringSafetyTest(TorqueSteeringSafetyTestBase, abc.ABC):

  MAX_TORQUE_ERROR = 0
  TORQUE_MEAS_TOLERANCE = 0

  @classmethod
  def setUpClass(cls):
    if cls.__name__ == "MotorTorqueSteeringSafetyTest":
      cls.safety = None
      raise unittest.SkipTest

  @abc.abstractmethod
  def _torque_meas_msg(self, torque):
    pass

  def _set_prev_torque(self, t):
    super()._set_prev_torque(t)
    self.safety.set_torque_meas(t, t)

  def test_torque_absolute_limits(self):
    for controls_allowed in [True, False]:
      for torque in np.arange(-self.MAX_TORQUE - 1000, self.MAX_TORQUE + 1000, self.MAX_RATE_UP):
        self.safety.set_controls_allowed(controls_allowed)
        self.safety.set_rt_torque_last(torque)
        self.safety.set_torque_meas(torque, torque)
        self.safety.set_desired_torque_last(torque - self.MAX_RATE_UP)

        if controls_allowed:
          send = (-self.MAX_TORQUE <= torque <= self.MAX_TORQUE)
        else:
          send = torque == 0

        self.assertEqual(send, self._tx(self._torque_cmd_msg(torque)))

  def test_non_realtime_limit_down(self):
    self.safety.set_controls_allowed(True)

    torque_meas = self.MAX_TORQUE - self.MAX_TORQUE_ERROR - 50

    self.safety.set_rt_torque_last(self.MAX_TORQUE)
    self.safety.set_torque_meas(torque_meas, torque_meas)
    self.safety.set_desired_torque_last(self.MAX_TORQUE)
    self.assertTrue(self._tx(self._torque_cmd_msg(self.MAX_TORQUE - self.MAX_RATE_DOWN)))

    self.safety.set_rt_torque_last(self.MAX_TORQUE)
    self.safety.set_torque_meas(torque_meas, torque_meas)
    self.safety.set_desired_torque_last(self.MAX_TORQUE)
    self.assertFalse(self._tx(self._torque_cmd_msg(self.MAX_TORQUE - self.MAX_RATE_DOWN + 1)))

  def test_exceed_torque_sensor(self):
    self.safety.set_controls_allowed(True)

    for sign in [-1, 1]:
      self._set_prev_torque(0)
      for t in np.arange(0, self.MAX_TORQUE_ERROR + 2, 2):  # step needs to be smaller than MAX_TORQUE_ERROR
        t *= sign
        self.assertTrue(self._tx(self._torque_cmd_msg(t)))

      self.assertFalse(self._tx(self._torque_cmd_msg(sign * (self.MAX_TORQUE_ERROR + 2))))

  def test_realtime_limit_up(self):
    self.safety.set_controls_allowed(True)

    for sign in [-1, 1]:
      self.safety.init_tests()
      self._set_prev_torque(0)
      for t in np.arange(0, self.MAX_RT_DELTA + 1, 1):
        t *= sign
        self.safety.set_torque_meas(t, t)
        self.assertTrue(self._tx(self._torque_cmd_msg(t)))
      self.assertFalse(self._tx(self._torque_cmd_msg(sign * (self.MAX_RT_DELTA + 1))))

      self._set_prev_torque(0)
      for t in np.arange(0, self.MAX_RT_DELTA + 1, 1):
        t *= sign
        self.safety.set_torque_meas(t, t)
        self.assertTrue(self._tx(self._torque_cmd_msg(t)))

      # Increase timer to update rt_torque_last
      self.safety.set_timer(self.RT_INTERVAL + 1)
      self.assertTrue(self._tx(self._torque_cmd_msg(sign * self.MAX_RT_DELTA)))
      self.assertTrue(self._tx(self._torque_cmd_msg(sign * (self.MAX_RT_DELTA + 1))))

  def test_torque_measurements(self):
    trq = 50
    for t in [trq, -trq, 0, 0, 0, 0]:
      self._rx(self._torque_meas_msg(t))

    max_range = range(trq, trq + self.TORQUE_MEAS_TOLERANCE + 1)
    min_range = range(-(trq + self.TORQUE_MEAS_TOLERANCE), -trq + 1)
    self.assertTrue(self.safety.get_torque_meas_min() in min_range)
    self.assertTrue(self.safety.get_torque_meas_max() in max_range)

    max_range = range(self.TORQUE_MEAS_TOLERANCE + 1)
    min_range = range(-(trq + self.TORQUE_MEAS_TOLERANCE), -trq + 1)
    self._rx(self._torque_meas_msg(0))
    self.assertTrue(self.safety.get_torque_meas_min() in min_range)
    self.assertTrue(self.safety.get_torque_meas_max() in max_range)

    max_range = range(self.TORQUE_MEAS_TOLERANCE + 1)
    min_range = range(-self.TORQUE_MEAS_TOLERANCE, 0 + 1)
    self._rx(self._torque_meas_msg(0))
    self.assertTrue(self.safety.get_torque_meas_min() in min_range)
    self.assertTrue(self.safety.get_torque_meas_max() in max_range)

  def test_reset_torque_measurements(self):
    # Tests that the torque measurement sample_t is reset on safety mode init
    for t in np.linspace(-self.MAX_TORQUE, self.MAX_TORQUE, 6):
      self.assertTrue(self._rx(self._torque_meas_msg(t)))

    # reset sample_t by reinitializing the safety mode
    self._reset_safety_hooks()

    self.assertEqual(self.safety.get_torque_meas_min(), 0)
    self.assertEqual(self.safety.get_torque_meas_max(), 0)

class MeasurementSafetyTest(PandaSafetyTestBase):
  DEG_TO_CAN: float = 1

  @classmethod
  def setUpClass(cls):
    if cls.__name__ == "MeasurementSafetyTest":
      cls.safety = None
      raise unittest.SkipTest

  @abc.abstractmethod
  def _angle_meas_msg(self, angle: float):
    pass

  @abc.abstractmethod
  def _speed_msg(self, speed):
    pass

  def common_measurement_test(self, msg_func, min_value, max_value, factor, get_min_func, get_max_func):
    for val in np.arange(min_value, max_value, 0.5):
      for i in range(6):
        self.assertTrue(self._rx(msg_func(val + i * 0.1)))

      # assert close by one decimal place
      self.assertLessEqual(abs(get_min_func() - val * factor), 1 * abs(factor))
      self.assertLessEqual(abs(get_max_func() - (val + 0.5) * factor), 1 * abs(factor))

      # reset sample_t by reinitializing the safety mode
      self._reset_safety_hooks()

      self.assertEqual(get_min_func(), 0)
      self.assertEqual(get_max_func(), 0)

  def test_vehicle_speed_measurements(self):
    self.common_measurement_test(self._speed_msg, 0, 80, VEHICLE_SPEED_FACTOR, self.safety.get_vehicle_speed_min, self.safety.get_vehicle_speed_max)

  def test_steering_angle_measurements(self):
    self.common_measurement_test(self._angle_meas_msg, -180, 180, self.DEG_TO_CAN, self.safety.get_angle_meas_min, self.safety.get_angle_meas_max)


class AngleSteeringSafetyTest(MeasurementSafetyTest):
  ANGLE_RATE_BP: List[float]
  ANGLE_RATE_UP: List[float]  # windup limit
  ANGLE_RATE_DOWN: List[float]  # unwind limit

  @classmethod
  def setUpClass(cls):
    if cls.__name__ == "AngleSteeringSafetyTest":
      cls.safety = None
      raise unittest.SkipTest

  @abc.abstractmethod
  def _angle_cmd_msg(self, angle: float, enabled: bool):
    pass

  def _set_prev_desired_angle(self, t):
    t = int(t * self.DEG_TO_CAN)
    self.safety.set_desired_angle_last(t)

  def _reset_angle_measurement(self, angle):
    for _ in range(6):
      self._rx(self._angle_meas_msg(angle))

  def _reset_speed_measurement(self, speed):
    for _ in range(6):
      self._rx(self._speed_msg(speed))

  def test_angle_cmd_when_enabled(self):
    # when controls are allowed, angle cmd rate limit is enforced
    speeds = [0., 1., 5., 10., 15., 50.]
    angles = [-300, -100, -10, 0, 10, 100, 300]
    for a in angles:
      for s in speeds:
        max_delta_up = np.interp(s, self.ANGLE_RATE_BP, self.ANGLE_RATE_UP)
        max_delta_down = np.interp(s, self.ANGLE_RATE_BP, self.ANGLE_RATE_DOWN)

        # first test against false positives
        self._reset_angle_measurement(a)
        self._reset_speed_measurement(s)

        self._set_prev_desired_angle(a)
        self.safety.set_controls_allowed(1)

        # Stay within limits
        # Up
        self.assertTrue(self._tx(self._angle_cmd_msg(a + sign_of(a) * max_delta_up, True)))
        self.assertTrue(self.safety.get_controls_allowed())

        # Don't change
        self.assertTrue(self._tx(self._angle_cmd_msg(a, True)))
        self.assertTrue(self.safety.get_controls_allowed())

        # Down
        self.assertTrue(self._tx(self._angle_cmd_msg(a - sign_of(a) * max_delta_down, True)))
        self.assertTrue(self.safety.get_controls_allowed())

        # Inject too high rates
        # Up
        self.assertFalse(self._tx(self._angle_cmd_msg(a + sign_of(a) * (max_delta_up + 1.1), True)))

        # Don't change
        self.safety.set_controls_allowed(1)
        self._set_prev_desired_angle(a)
        self.assertTrue(self.safety.get_controls_allowed())
        self.assertTrue(self._tx(self._angle_cmd_msg(a, True)))
        self.assertTrue(self.safety.get_controls_allowed())

        # Down
        self.assertFalse(self._tx(self._angle_cmd_msg(a - sign_of(a) * (max_delta_down + 1.1), True)))

        # Check desired steer should be the same as steer angle when controls are off
        self.safety.set_controls_allowed(0)
        self.assertTrue(self._tx(self._angle_cmd_msg(a, False)))

  def test_angle_cmd_when_disabled(self):
    # Tests that only angles close to the meas are allowed while
    # steer actuation bit is 0, regardless of controls allowed.
    for controls_allowed in (True, False):
      self.safety.set_controls_allowed(controls_allowed)

      for steer_control_enabled in (True, False):
        for angle_meas in np.arange(-90, 91, 10):
          self._reset_angle_measurement(angle_meas)

          for angle_cmd in np.arange(-90, 91, 10):
            self._set_prev_desired_angle(angle_cmd)

            # controls_allowed is checked if actuation bit is 1, else the angle must be close to meas (inactive)
            should_tx = controls_allowed if steer_control_enabled else angle_cmd == angle_meas
            self.assertEqual(should_tx, self._tx(self._angle_cmd_msg(angle_cmd, steer_control_enabled)))


@add_regen_tests
class PandaSafetyTest(PandaSafetyTestBase):
  TX_MSGS: Optional[List[List[int]]] = None
  SCANNED_ADDRS = [*range(0x800),                      # Entire 11-bit CAN address space
                   *range(0x18DA00F1, 0x18DB00F1, 0x100),   # 29-bit UDS physical addressing
                   *range(0x18DB00F1, 0x18DC00F1, 0x100),   # 29-bit UDS functional addressing
                   *range(0x3300, 0x3400),                  # Honda
                   0x10400060, 0x104c006c]                  # GMLAN (exceptions, range/format unclear)
  STANDSTILL_THRESHOLD: Optional[float] = None
  GAS_PRESSED_THRESHOLD = 0
  RELAY_MALFUNCTION_ADDR: Optional[int] = None
  RELAY_MALFUNCTION_BUS: Optional[int] = None
  FWD_BLACKLISTED_ADDRS: Dict[int, List[int]] = {}  # {bus: [addr]}
  FWD_BUS_LOOKUP: Dict[int, int] = {}

  @classmethod
  def setUpClass(cls):
    if cls.__name__ == "PandaSafetyTest" or cls.__name__.endswith('Base'):
      cls.safety = None
      raise unittest.SkipTest

  @abc.abstractmethod
  def _user_brake_msg(self, brake):
    pass

  def _user_regen_msg(self, regen):
    pass

  @abc.abstractmethod
  def _speed_msg(self, speed):
    pass

  # Safety modes can override if vehicle_moving is driven by a different message
  def _vehicle_moving_msg(self, speed: float):
    return self._speed_msg(speed)

  @abc.abstractmethod
  def _user_gas_msg(self, gas):
    pass

  @abc.abstractmethod
  def _pcm_status_msg(self, enable):
    pass

  # ***** standard tests for all safety modes *****

  def test_tx_msg_in_scanned_range(self):
    # the relay malfunction, fwd hook, and spam can tests don't exhaustively
    # scan the entire 29-bit address space, only some known important ranges
    # make sure SCANNED_ADDRS stays up to date with car port TX_MSGS; new
    # model ports should expand the range if needed
    for msg in self.TX_MSGS:
      self.assertTrue(msg[0] in self.SCANNED_ADDRS, f"{msg[0]=:#x}")

  def test_relay_malfunction(self):
    # each car has an addr that is used to detect relay malfunction
    # if that addr is seen on specified bus, triggers the relay malfunction
    # protection logic: both tx_hook and fwd_hook are expected to return failure
    self.assertFalse(self.safety.get_relay_malfunction())
    self._rx(make_msg(self.RELAY_MALFUNCTION_BUS, self.RELAY_MALFUNCTION_ADDR, 8))
    self.assertTrue(self.safety.get_relay_malfunction())
    for bus in range(3):
      for addr in self.SCANNED_ADDRS:
        self.assertEqual(-1, self._tx(make_msg(bus, addr, 8)))
        self.assertEqual(-1, self.safety.safety_fwd_hook(bus, addr))

  def test_fwd_hook(self):
    # some safety modes don't forward anything, while others blacklist msgs
    for bus in range(3):
      for addr in self.SCANNED_ADDRS:
        # assume len 8
        fwd_bus = self.FWD_BUS_LOOKUP.get(bus, -1)
        if bus in self.FWD_BLACKLISTED_ADDRS and addr in self.FWD_BLACKLISTED_ADDRS[bus]:
          fwd_bus = -1
        self.assertEqual(fwd_bus, self.safety.safety_fwd_hook(bus, addr), f"{addr=:#x} from {bus=} to {fwd_bus=}")

  def test_spam_can_buses(self):
    for bus in range(4):
      for addr in self.SCANNED_ADDRS:
        if all(addr != m[0] or bus != m[1] for m in self.TX_MSGS):
          self.assertFalse(self._tx(make_msg(bus, addr, 8)), f"allowed TX {addr=} {bus=}")

  def test_default_controls_not_allowed(self):
    self.assertFalse(self.safety.get_controls_allowed())

  def test_manually_enable_controls_allowed(self):
    self.safety.set_controls_allowed(1)
    self.assertTrue(self.safety.get_controls_allowed())
    self.safety.set_controls_allowed(0)
    self.assertFalse(self.safety.get_controls_allowed())

  def test_prev_gas(self):
    self.assertFalse(self.safety.get_gas_pressed_prev())
    for pressed in [self.GAS_PRESSED_THRESHOLD + 1, 0]:
      self._rx(self._user_gas_msg(pressed))
      self.assertEqual(bool(pressed), self.safety.get_gas_pressed_prev())

  def test_allow_engage_with_gas_pressed(self):
    self._rx(self._user_gas_msg(1))
    self.safety.set_controls_allowed(True)
    self._rx(self._user_gas_msg(1))
    self.assertTrue(self.safety.get_controls_allowed())
    self._rx(self._user_gas_msg(1))
    self.assertTrue(self.safety.get_controls_allowed())

  def test_disengage_on_gas(self):
    self._rx(self._user_gas_msg(0))
    self.safety.set_controls_allowed(True)
    self._rx(self._user_gas_msg(self.GAS_PRESSED_THRESHOLD + 1))
    self.assertFalse(self.safety.get_controls_allowed())

  def test_alternative_experience_no_disengage_on_gas(self):
    self._rx(self._user_gas_msg(0))
    self.safety.set_controls_allowed(True)
    self.safety.set_alternative_experience(ALTERNATIVE_EXPERIENCE.DISABLE_DISENGAGE_ON_GAS)
    self._rx(self._user_gas_msg(self.GAS_PRESSED_THRESHOLD + 1))
    # Test we allow lateral, but not longitudinal
    self.assertTrue(self.safety.get_controls_allowed())
    self.assertFalse(self.safety.get_longitudinal_allowed())
    # Make sure we can re-gain longitudinal actuation
    self._rx(self._user_gas_msg(0))
    self.assertTrue(self.safety.get_longitudinal_allowed())

  def test_prev_user_brake(self, _user_brake_msg=None, get_brake_pressed_prev=None):
    if _user_brake_msg is None:
      _user_brake_msg = self._user_brake_msg
      get_brake_pressed_prev = self.safety.get_brake_pressed_prev

    self.assertFalse(get_brake_pressed_prev())
    for pressed in [True, False]:
      self._rx(_user_brake_msg(not pressed))
      self.assertEqual(not pressed, get_brake_pressed_prev())
      self._rx(_user_brake_msg(pressed))
      self.assertEqual(pressed, get_brake_pressed_prev())

  def test_enable_control_allowed_from_cruise(self):
    self._rx(self._pcm_status_msg(False))
    self.assertFalse(self.safety.get_controls_allowed())
    self._rx(self._pcm_status_msg(True))
    self.assertTrue(self.safety.get_controls_allowed())

  def test_disable_control_allowed_from_cruise(self):
    self.safety.set_controls_allowed(1)
    self._rx(self._pcm_status_msg(False))
    self.assertFalse(self.safety.get_controls_allowed())

  def test_cruise_engaged_prev(self):
    for engaged in [True, False]:
      self._rx(self._pcm_status_msg(engaged))
      self.assertEqual(engaged, self.safety.get_cruise_engaged_prev())
      self._rx(self._pcm_status_msg(not engaged))
      self.assertEqual(not engaged, self.safety.get_cruise_engaged_prev())

  def test_allow_user_brake_at_zero_speed(self, _user_brake_msg=None, get_brake_pressed_prev=None):
    if _user_brake_msg is None:
      _user_brake_msg = self._user_brake_msg

    # Brake was already pressed
    self._rx(self._vehicle_moving_msg(0))
    self._rx(_user_brake_msg(1))
    self.safety.set_controls_allowed(1)
    self._rx(_user_brake_msg(1))
    self.assertTrue(self.safety.get_controls_allowed())
    self.assertTrue(self.safety.get_longitudinal_allowed())
    self._rx(_user_brake_msg(0))
    self.assertTrue(self.safety.get_controls_allowed())
    self.assertTrue(self.safety.get_longitudinal_allowed())
    # rising edge of brake should disengage
    self._rx(_user_brake_msg(1))
    self.assertFalse(self.safety.get_controls_allowed())
    self.assertFalse(self.safety.get_longitudinal_allowed())
    self._rx(_user_brake_msg(0))  # reset no brakes

  def test_not_allow_user_brake_when_moving(self, _user_brake_msg=None, get_brake_pressed_prev=None):
    if _user_brake_msg is None:
      _user_brake_msg = self._user_brake_msg

    # Brake was already pressed
    self._rx(_user_brake_msg(1))
    self.safety.set_controls_allowed(1)
    self._rx(self._vehicle_moving_msg(self.STANDSTILL_THRESHOLD))
    self._rx(_user_brake_msg(1))
    self.assertTrue(self.safety.get_controls_allowed())
    self.assertTrue(self.safety.get_longitudinal_allowed())
    self._rx(self._vehicle_moving_msg(self.STANDSTILL_THRESHOLD + 1))
    self._rx(_user_brake_msg(1))
    self.assertFalse(self.safety.get_controls_allowed())
    self.assertFalse(self.safety.get_longitudinal_allowed())
    self._rx(self._vehicle_moving_msg(0))

  def test_vehicle_moving(self):
    self.assertFalse(self.safety.get_vehicle_moving())

    # not moving
    self._rx(self._vehicle_moving_msg(0))
    self.assertFalse(self.safety.get_vehicle_moving())

    # speed is at threshold
    self._rx(self._vehicle_moving_msg(self.STANDSTILL_THRESHOLD))
    self.assertFalse(self.safety.get_vehicle_moving())

    # past threshold
    self._rx(self._vehicle_moving_msg(self.STANDSTILL_THRESHOLD + 1))
    self.assertTrue(self.safety.get_vehicle_moving())

  def test_tx_hook_on_wrong_safety_mode(self):
    files = os.listdir(os.path.dirname(os.path.realpath(__file__)))
    test_files = [f for f in files if f.startswith("test_") and f.endswith(".py")]

    current_test = self.__class__.__name__

    all_tx = []
    for tf in test_files:
      test = importlib.import_module("panda.tests.safety."+tf[:-3])
      for attr in dir(test):
        if attr.startswith("Test") and attr != current_test:
          tc = getattr(test, attr)
          tx = tc.TX_MSGS
          if tx is not None and not attr.endswith('Base'):
            # No point in comparing different Tesla safety modes
            if 'Tesla' in attr and 'Tesla' in current_test:
              continue
            if attr.startswith('TestToyota') and current_test.startswith('TestToyota'):
              continue
            if {attr, current_test}.issubset({'TestSubaruGen1TorqueStockLongitudinalSafety', 'TestSubaruGen2TorqueStockLongitudinalSafety',
                                              'TestSubaruGen1LongitudinalSafety', 'TestSubaruGen2LongitudinalSafety'}):
              continue
            if {attr, current_test}.issubset({'TestVolkswagenPqSafety', 'TestVolkswagenPqStockSafety', 'TestVolkswagenPqLongSafety'}):
              continue
            if {attr, current_test}.issubset({'TestGmCameraSafety', 'TestGmCameraLongitudinalSafety'}):
              continue
            if attr.startswith('TestFord') and current_test.startswith('TestFord'):
              continue
            if attr.startswith('TestHyundaiCanfd') and current_test.startswith('TestHyundaiCanfd'):
              continue
            if {attr, current_test}.issubset({'TestVolkswagenMqbSafety', 'TestVolkswagenMqbStockSafety', 'TestVolkswagenMqbLongSafety'}):
              continue

            # overlapping TX addrs, but they're not actuating messages for either car
            if attr == 'TestHyundaiCanfdHDA2LongEV' and current_test.startswith('TestToyota'):
              tx = list(filter(lambda m: m[0] not in [0x160, ], tx))

            # Volkswagen MQB longitudinal actuating message overlaps with the Subaru lateral actuating message
            if attr == 'TestVolkswagenMqbLongSafety' and current_test.startswith('TestSubaru'):
              tx = list(filter(lambda m: m[0] not in [0x122, ], tx))

            # Volkswagen MQB and Honda Nidec ACC HUD messages overlap
            if attr == 'TestVolkswagenMqbLongSafety' and current_test.startswith('TestHondaNidec'):
              tx = list(filter(lambda m: m[0] not in [0x30c, ], tx))

            # Volkswagen MQB and Honda Bosch Radarless ACC HUD messages overlap
            if attr == 'TestVolkswagenMqbLongSafety' and current_test.startswith('TestHondaBoschRadarless'):
              tx = list(filter(lambda m: m[0] not in [0x30c, ], tx))

            # TODO: Temporary, should be fixed in panda firmware, safety_honda.h
            if attr.startswith('TestHonda'):
              # exceptions for common msgs across different hondas
              tx = list(filter(lambda m: m[0] not in [0x1FA, 0x30C, 0x33D], tx))
            all_tx.append([m[0], m[1], attr] for m in tx)

    # make sure we got all the msgs
    self.assertTrue(len(all_tx) >= len(test_files)-1)

    for tx_msgs in all_tx:
      for addr, bus, test_name in tx_msgs:
        msg = make_msg(bus, addr)
        self.safety.set_controls_allowed(1)
        # TODO: this should be blocked
        if current_test in ["TestNissanSafety", "TestNissanSafetyAltEpsBus", "TestNissanLeafSafety"] and [addr, bus] in self.TX_MSGS:
          continue
        self.assertFalse(self._tx(msg), f"transmit of {addr=:#x} {bus=} from {test_name} during {current_test} was allowed")<|MERGE_RESOLUTION|>--- conflicted
+++ resolved
@@ -245,16 +245,8 @@
   MAX_RT_DELTA = 0
   RT_INTERVAL = 0
 
-<<<<<<< HEAD
-  # Safety around steering req bit
-  MIN_VALID_STEERING_FRAMES = 0
-  MAX_INVALID_STEERING_FRAMES = 0
-  MIN_VALID_STEERING_RT_INTERVAL = 0
-
   NO_STEER_REQ_BIT = False
 
-=======
->>>>>>> d4e63daf
   @classmethod
   def setUpClass(cls):
     if cls.__name__ == "TorqueSteeringSafetyTestBase":
@@ -293,7 +285,6 @@
     self._set_prev_torque(0)
     self.assertFalse(self._tx(self._torque_cmd_msg(-self.MAX_RATE_UP - 1)))
 
-<<<<<<< HEAD
   def test_steer_req_bit(self):
     if self.NO_STEER_REQ_BIT:
       raise unittest.SkipTest("No Steering Request Bit")
@@ -302,7 +293,6 @@
     self.assertTrue(self.safety.get_steer_req_last())
     self._tx(self._torque_cmd_msg(0, False))
     self.assertFalse(self.safety.get_steer_req_last())
-=======
 
 class SteerRequestCutSafetyTest(TorqueSteeringSafetyTestBase, abc.ABC):
 
@@ -316,7 +306,6 @@
   MIN_VALID_STEERING_FRAMES: int
   MAX_INVALID_STEERING_FRAMES: int
   MIN_VALID_STEERING_RT_INTERVAL: int
->>>>>>> d4e63daf
 
   def test_steer_req_bit_frames(self):
     """
