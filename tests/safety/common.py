--- conflicted
+++ resolved
@@ -209,11 +209,7 @@
       for _ in range(min_valid_steer_frames):
         self.assertTrue(self._tx(self._torque_cmd_msg(self.MAX_TORQUE, steer_req=1)))
 
-<<<<<<< HEAD
-      # Test we've sent enough valid frames, and not too many invalid consecutive frames
-=======
       # should tx if we've sent enough valid frames, and we're not cutting torque for too many frames consecutively
->>>>>>> 0a819ad4
       should_tx = min_valid_steer_frames >= self.MIN_VALID_STEERING_FRAMES
       for idx in range(self.MAX_INVALID_STEERING_FRAMES * 2):
         tx = self._tx(self._torque_cmd_msg(self.MAX_TORQUE, steer_req=0))
@@ -230,35 +226,6 @@
 
   def test_steer_req_bit_multi_invalid(self):
     """
-<<<<<<< HEAD
-      For safety modes that allow multiple consecutive invalid frames, we need to make sure
-      we can't glitch the safety. This tests that if you only send a partial amount of the
-      allowed invalid frames, sending valid frames again resets all counters.
-
-      If MAX_INVALID_STEERING_FRAMES is x, openpilot operating with anything less than x
-      is safe, greater than we need to disallow.
-    """
-    if self.MIN_VALID_STEERING_FRAMES == 0:
-      raise unittest.SkipTest("Safety mode does not implement tolerance for steer request bit safety")
-
-    self.safety.init_tests()
-    self.safety.set_timer(self.MIN_VALID_STEERING_RT_INTERVAL)
-
-    # Allow torque cut
-    self.safety.set_controls_allowed(True)
-    self._set_prev_torque(self.MAX_TORQUE)
-    for _ in range(self.MIN_VALID_STEERING_FRAMES):
-      self.assertTrue(self._tx(self._torque_cmd_msg(self.MAX_TORQUE, steer_req=1)))
-
-    # Use at least 1 or partial amount of allowed invalid frames
-    for _ in range(max(self.MAX_INVALID_STEERING_FRAMES - 1, 1)):
-      self.assertTrue(self._tx(self._torque_cmd_msg(self.MAX_TORQUE, steer_req=0)))
-
-    # Send one valid frame, and subsequent invalid should now be blocked
-    self.assertTrue(self._tx(self._torque_cmd_msg(self.MAX_TORQUE, steer_req=1)))
-    for _ in range(self.MIN_VALID_STEERING_FRAMES + 1):
-      self.assertFalse(self._tx(self._torque_cmd_msg(self.MAX_TORQUE, steer_req=0)))
-=======
       For safety modes allowing multiple consecutive invalid frames, this ensures that once a valid frame
       is sent after an invalid frame (even without sending the max number of allowed invalid frames),
       all counters are reset.
@@ -285,7 +252,6 @@
       self.assertTrue(self._tx(self._torque_cmd_msg(self.MAX_TORQUE, steer_req=1)))
       for _ in range(self.MIN_VALID_STEERING_FRAMES + 1):
         self.assertFalse(self._tx(self._torque_cmd_msg(self.MAX_TORQUE, steer_req=0)))
->>>>>>> 0a819ad4
 
   def test_steer_req_bit_realtime(self):
     """
