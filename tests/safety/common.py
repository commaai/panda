import os
import abc
import unittest
import importlib
import numpy as np
from typing import Dict, List, Optional

from opendbc.can.packer import CANPacker  # pylint: disable=import-error
from panda import ALTERNATIVE_EXPERIENCE
from panda.tests.libpanda import libpanda_py

MAX_WRONG_COUNTERS = 5
VEHICLE_SPEED_FACTOR = 100


def sign_of(a):
  return 1 if a > 0 else -1


def make_msg(bus, addr, length=8):
  return libpanda_py.make_CANPacket(addr, bus, b'\x00' * length)


class CANPackerPanda(CANPacker):
  def make_can_msg_panda(self, name_or_addr, bus, values, fix_checksum=None):
    msg = self.make_can_msg(name_or_addr, bus, values)
    if fix_checksum is not None:
      msg = fix_checksum(msg)
    addr, _, dat, bus = msg
    return libpanda_py.make_CANPacket(addr, bus, dat)


def add_regen_tests(cls):
  """Dynamically adds regen tests for all user brake tests."""

  # only rx/user brake tests, not brake command
  found_tests = [func for func in dir(cls) if func.startswith("test_") and "user_brake" in func]
  assert len(found_tests) >= 3, "Failed to detect known brake tests"

  for test in found_tests:
    def _make_regen_test(brake_func):
      def _regen_test(self):
        # only for safety modes with a regen message
        if self._user_regen_msg(0) is None:
          raise unittest.SkipTest("Safety mode implements no _user_regen_msg")

        getattr(self, brake_func)(self._user_regen_msg, self.safety.get_regen_braking_prev)
      return _regen_test

    setattr(cls, test.replace("brake", "regen"), _make_regen_test(test))

  return cls


class PandaSafetyTestBase(unittest.TestCase):
  @classmethod
  def setUpClass(cls):
    if cls.__name__ == "PandaSafetyTestBase":
      cls.safety = None
      raise unittest.SkipTest

  def _reset_safety_hooks(self):
    self.safety.set_safety_hooks(self.safety.get_current_safety_mode(),
                                 self.safety.get_current_safety_param())

  def _rx(self, msg):
    return self.safety.safety_rx_hook(msg)

  def _tx(self, msg):
    return self.safety.safety_tx_hook(msg)


class InterceptorSafetyTest(PandaSafetyTestBase):

  INTERCEPTOR_THRESHOLD = 0

  @classmethod
  def setUpClass(cls):
    if cls.__name__ == "InterceptorSafetyTest":
      cls.safety = None
      raise unittest.SkipTest

  @abc.abstractmethod
  def _interceptor_gas_cmd(self, gas):
    pass

  @abc.abstractmethod
  def _interceptor_user_gas(self, gas):
    pass

  def test_prev_gas_interceptor(self):
    self._rx(self._interceptor_user_gas(0x0))
    self.assertFalse(self.safety.get_gas_interceptor_prev())
    self._rx(self._interceptor_user_gas(0x1000))
    self.assertTrue(self.safety.get_gas_interceptor_prev())
    self._rx(self._interceptor_user_gas(0x0))
    self.safety.set_gas_interceptor_detected(False)

  def test_disengage_on_gas_interceptor(self):
    for g in range(0, 0x1000):
      self._rx(self._interceptor_user_gas(0))
      self.safety.set_controls_allowed(True)
      self._rx(self._interceptor_user_gas(g))
      remain_enabled = g <= self.INTERCEPTOR_THRESHOLD
      self.assertEqual(remain_enabled, self.safety.get_controls_allowed())
      self._rx(self._interceptor_user_gas(0))
      self.safety.set_gas_interceptor_detected(False)

  def test_alternative_experience_no_disengage_on_gas_interceptor(self):
    self.safety.set_controls_allowed(True)
    self.safety.set_alternative_experience(ALTERNATIVE_EXPERIENCE.DISABLE_DISENGAGE_ON_GAS)
    for g in range(0, 0x1000):
      self._rx(self._interceptor_user_gas(g))
      # Test we allow lateral, but not longitudinal
      self.assertTrue(self.safety.get_controls_allowed())
      self.assertEqual(g <= self.INTERCEPTOR_THRESHOLD, self.safety.get_longitudinal_allowed())
      # Make sure we can re-gain longitudinal actuation
      self._rx(self._interceptor_user_gas(0))
      self.assertTrue(self.safety.get_longitudinal_allowed())

  def test_allow_engage_with_gas_interceptor_pressed(self):
    self._rx(self._interceptor_user_gas(0x1000))
    self.safety.set_controls_allowed(1)
    self._rx(self._interceptor_user_gas(0x1000))
    self.assertTrue(self.safety.get_controls_allowed())
    self._rx(self._interceptor_user_gas(0))

  def test_gas_interceptor_safety_check(self):
    for gas in np.arange(0, 4000, 100):
      for controls_allowed in [True, False]:
        self.safety.set_controls_allowed(controls_allowed)
        if controls_allowed:
          send = True
        else:
          send = gas == 0
        self.assertEqual(send, self._tx(self._interceptor_gas_cmd(gas)))


class LongitudinalAccelSafetyTest(PandaSafetyTestBase, abc.ABC):

  MAX_ACCEL: float = 2.0
  MIN_ACCEL: float = -3.5
  INACTIVE_ACCEL: float = 0.0

  @classmethod
  def setUpClass(cls):
    if cls.__name__ == "LongitudinalAccelSafetyTest":
      cls.safety = None
      raise unittest.SkipTest

  @abc.abstractmethod
  def _accel_msg(self, accel: float):
    pass

  def test_accel_limits_correct(self):
    self.assertGreater(self.MAX_ACCEL, 0)
    self.assertLess(self.MIN_ACCEL, 0)

  def test_accel_actuation_limits(self, stock_longitudinal=False):
    limits = ((self.MIN_ACCEL, self.MAX_ACCEL, ALTERNATIVE_EXPERIENCE.DEFAULT),
              (self.MIN_ACCEL, self.MAX_ACCEL, ALTERNATIVE_EXPERIENCE.RAISE_LONGITUDINAL_LIMITS_TO_ISO_MAX))

    for min_accel, max_accel, alternative_experience in limits:
      # enforce we don't skip over 0 or inactive accel
      for accel in np.concatenate((np.arange(min_accel - 1, max_accel + 1, 0.05), [0, self.INACTIVE_ACCEL])):
        accel = round(accel, 2)  # floats might not hit exact boundary conditions without rounding
        for controls_allowed in [True, False]:
          self.safety.set_controls_allowed(controls_allowed)
          self.safety.set_alternative_experience(alternative_experience)
          if stock_longitudinal:
            should_tx = False
          else:
            should_tx = controls_allowed and min_accel <= accel <= max_accel
            should_tx = should_tx or accel == self.INACTIVE_ACCEL
          self.assertEqual(should_tx, self._tx(self._accel_msg(accel)))


class TorqueSteeringSafetyTestBase(PandaSafetyTestBase, abc.ABC):

  MAX_RATE_UP = 0
  MAX_RATE_DOWN = 0
  MAX_TORQUE = 0
  MAX_RT_DELTA = 0
  RT_INTERVAL = 0

  # Safety around steering req bit
  MIN_VALID_STEERING_FRAMES = 0
  MAX_INVALID_STEERING_FRAMES = 0
  MIN_VALID_STEERING_RT_INTERVAL = 0

  @classmethod
  def setUpClass(cls):
    super().setUpClass(cls)
    if cls.__name__ == "TorqueSteeringSafetyTestBase":
      cls.safety = None
      raise unittest.SkipTest

  @abc.abstractmethod
  def _torque_cmd_msg(self, torque, steer_req=1):
    pass

  def _set_prev_torque(self, t):
    self.safety.set_desired_torque_last(t)
    self.safety.set_rt_torque_last(t)

  def test_steer_safety_check(self):
    for enabled in [0, 1]:
      for t in range(int(-self.MAX_TORQUE * 1.5), int(self.MAX_TORQUE * 1.5)):
        self.safety.set_controls_allowed(enabled)
        self._set_prev_torque(t)
        if abs(t) > self.MAX_TORQUE or (not enabled and abs(t) > 0):
          self.assertFalse(self._tx(self._torque_cmd_msg(t)))
        else:
          self.assertTrue(self._tx(self._torque_cmd_msg(t)))

  def test_non_realtime_limit_up(self):
    self.safety.set_controls_allowed(True)

    self._set_prev_torque(0)
    self.assertTrue(self._tx(self._torque_cmd_msg(self.MAX_RATE_UP)))
    self._set_prev_torque(0)
    self.assertTrue(self._tx(self._torque_cmd_msg(-self.MAX_RATE_UP)))

    self._set_prev_torque(0)
    self.assertFalse(self._tx(self._torque_cmd_msg(self.MAX_RATE_UP + 1)))
    self.safety.set_controls_allowed(True)
    self._set_prev_torque(0)
    self.assertFalse(self._tx(self._torque_cmd_msg(-self.MAX_RATE_UP - 1)))

  def test_steer_req_bit_frames(self):
    """
      Certain safety modes implement some tolerance on their steer request bits matching the
      requested torque to avoid a steering fault or lockout and maintain torque. This tests:
        - We can't cut torque for more than one frame
        - We can't cut torque until at least the minimum number of matching steer_req messages
        - We can always recover from violations if steer_req=1
    """

    for min_valid_steer_frames in range(self.MIN_VALID_STEERING_FRAMES * 2):
      # Reset match count and rt timer to allow cut (valid_steer_req_count, ts_steer_req_mismatch_last)
      self.safety.init_tests()
      self.safety.set_timer(self.MIN_VALID_STEERING_RT_INTERVAL)

      # Allow torque cut
      self.safety.set_controls_allowed(True)
      self._set_prev_torque(self.MAX_TORQUE)
      for _ in range(min_valid_steer_frames):
        self.assertTrue(self._tx(self._torque_cmd_msg(self.MAX_TORQUE, steer_req=1)))

      # should tx if we've sent enough valid frames, and we're not cutting torque for too many frames consecutively
      should_tx = min_valid_steer_frames >= self.MIN_VALID_STEERING_FRAMES
      for idx in range(self.MAX_INVALID_STEERING_FRAMES * 2):
        tx = self._tx(self._torque_cmd_msg(self.MAX_TORQUE, steer_req=0))
        self.assertEqual(should_tx and idx < self.MAX_INVALID_STEERING_FRAMES, tx)

      # Keep blocking after one steer_req mismatch
      for _ in range(100):
        self.assertFalse(self._tx(self._torque_cmd_msg(self.MAX_TORQUE, steer_req=0)))

      # Make sure we can recover
      self.assertTrue(self._tx(self._torque_cmd_msg(0, steer_req=1)))
      self._set_prev_torque(self.MAX_TORQUE)
      self.assertTrue(self._tx(self._torque_cmd_msg(self.MAX_TORQUE, steer_req=1)))

  def test_steer_req_bit_multi_invalid(self):
    """
      For safety modes allowing multiple consecutive invalid frames, this ensures that once a valid frame
      is sent after an invalid frame (even without sending the max number of allowed invalid frames),
      all counters are reset.
    """
    # TODO: Add safety around steer request bits for all safety modes and remove exception
    if self.MIN_VALID_STEERING_FRAMES == 0:
      raise unittest.SkipTest("Safety mode does not implement tolerance for steer request bit safety")

    for max_invalid_steer_frames in range(1, self.MAX_INVALID_STEERING_FRAMES * 2):
      self.safety.init_tests()
      self.safety.set_timer(self.MIN_VALID_STEERING_RT_INTERVAL)

      # Allow torque cut
      self.safety.set_controls_allowed(True)
      self._set_prev_torque(self.MAX_TORQUE)
      for _ in range(self.MIN_VALID_STEERING_FRAMES):
        self.assertTrue(self._tx(self._torque_cmd_msg(self.MAX_TORQUE, steer_req=1)))

      # Send partial amount of allowed invalid frames
      for idx in range(max_invalid_steer_frames):
        should_tx = idx < self.MAX_INVALID_STEERING_FRAMES
        self.assertEqual(should_tx, self._tx(self._torque_cmd_msg(self.MAX_TORQUE, steer_req=0)))

      # Send one valid frame, and subsequent invalid should now be blocked
      self._set_prev_torque(self.MAX_TORQUE)
      self.assertTrue(self._tx(self._torque_cmd_msg(self.MAX_TORQUE, steer_req=1)))
      for _ in range(self.MIN_VALID_STEERING_FRAMES + 1):
        self.assertFalse(self._tx(self._torque_cmd_msg(self.MAX_TORQUE, steer_req=0)))

  def test_steer_req_bit_realtime(self):
    """
      Realtime safety for cutting steer request bit. This tests:
        - That we allow messages with mismatching steer request bit if time from last is >= MIN_VALID_STEERING_RT_INTERVAL
        - That frame mismatch safety does not interfere with this test
    """
    # TODO: Add safety around steer request bits for all safety modes and remove exception
    if self.MIN_VALID_STEERING_RT_INTERVAL == 0:
      raise unittest.SkipTest("Safety mode does not implement tolerance for steer request bit safety")

    for rt_us in np.arange(self.MIN_VALID_STEERING_RT_INTERVAL - 50000, self.MIN_VALID_STEERING_RT_INTERVAL + 50000, 10000):
      # Reset match count and rt timer (valid_steer_req_count, ts_steer_req_mismatch_last)
      self.safety.init_tests()

      # Make sure valid_steer_req_count doesn't affect this test
      self.safety.set_controls_allowed(True)
      self._set_prev_torque(self.MAX_TORQUE)
      for _ in range(self.MIN_VALID_STEERING_FRAMES):
        self.assertTrue(self._tx(self._torque_cmd_msg(self.MAX_TORQUE, steer_req=1)))

      # Normally, sending MIN_VALID_STEERING_FRAMES valid frames should always allow
      self.safety.set_timer(max(rt_us, 0))
      should_tx = rt_us >= self.MIN_VALID_STEERING_RT_INTERVAL
      for _ in range(self.MAX_INVALID_STEERING_FRAMES):
        self.assertEqual(should_tx, self._tx(self._torque_cmd_msg(self.MAX_TORQUE, steer_req=0)))

      # Keep blocking after one steer_req mismatch
      for _ in range(100):
        self.assertFalse(self._tx(self._torque_cmd_msg(self.MAX_TORQUE, steer_req=0)))

      # Make sure we can recover
      self.assertTrue(self._tx(self._torque_cmd_msg(0, steer_req=1)))
      self._set_prev_torque(self.MAX_TORQUE)
      self.assertTrue(self._tx(self._torque_cmd_msg(self.MAX_TORQUE, steer_req=1)))


class DriverTorqueSteeringSafetyTest(TorqueSteeringSafetyTestBase, abc.ABC):

  DRIVER_TORQUE_ALLOWANCE = 0
  DRIVER_TORQUE_FACTOR = 0

  @classmethod
  def setUpClass(cls):
<<<<<<< HEAD
    super().setUpClass(cls)
=======
    super().setUpClass()
>>>>>>> c8acdc6f
    if cls.__name__ == "DriverTorqueSteeringSafetyTest":
      cls.safety = None
      raise unittest.SkipTest

  @abc.abstractmethod
  def _torque_driver_msg(self, torque):
    pass

  def test_non_realtime_limit_up(self):
    self.safety.set_torque_driver(0, 0)
    super().test_non_realtime_limit_up()

  def test_against_torque_driver(self):
    # Tests down limits and driver torque blending
    self.safety.set_controls_allowed(True)

    for sign in [-1, 1]:
      for t in np.arange(0, self.DRIVER_TORQUE_ALLOWANCE + 1, 1):
        t *= -sign
        self.safety.set_torque_driver(t, t)
        self._set_prev_torque(self.MAX_TORQUE * sign)
        self.assertTrue(self._tx(self._torque_cmd_msg(self.MAX_TORQUE * sign)))

      self.safety.set_torque_driver(self.DRIVER_TORQUE_ALLOWANCE + 1, self.DRIVER_TORQUE_ALLOWANCE + 1)
      self.assertFalse(self._tx(self._torque_cmd_msg(-self.MAX_TORQUE)))

    # arbitrary high driver torque to ensure max steer torque is allowed
    max_driver_torque = int(self.MAX_TORQUE / self.DRIVER_TORQUE_FACTOR + self.DRIVER_TORQUE_ALLOWANCE + 1)

    # spot check some individual cases
    for sign in [-1, 1]:
      driver_torque = (self.DRIVER_TORQUE_ALLOWANCE + 10) * sign
      torque_desired = (self.MAX_TORQUE - 10 * self.DRIVER_TORQUE_FACTOR) * sign
      delta = 1 * sign
      self._set_prev_torque(torque_desired)
      self.safety.set_torque_driver(-driver_torque, -driver_torque)
      self.assertTrue(self._tx(self._torque_cmd_msg(torque_desired)))
      self._set_prev_torque(torque_desired + delta)
      self.safety.set_torque_driver(-driver_torque, -driver_torque)
      self.assertFalse(self._tx(self._torque_cmd_msg(torque_desired + delta)))

      self._set_prev_torque(self.MAX_TORQUE * sign)
      self.safety.set_torque_driver(-max_driver_torque * sign, -max_driver_torque * sign)
      self.assertTrue(self._tx(self._torque_cmd_msg((self.MAX_TORQUE - self.MAX_RATE_DOWN) * sign)))
      self._set_prev_torque(self.MAX_TORQUE * sign)
      self.safety.set_torque_driver(-max_driver_torque * sign, -max_driver_torque * sign)
      self.assertTrue(self._tx(self._torque_cmd_msg(0)))
      self._set_prev_torque(self.MAX_TORQUE * sign)
      self.safety.set_torque_driver(-max_driver_torque * sign, -max_driver_torque * sign)
      self.assertFalse(self._tx(self._torque_cmd_msg((self.MAX_TORQUE - self.MAX_RATE_DOWN + 1) * sign)))

  def test_realtime_limits(self):
    self.safety.set_controls_allowed(True)

    for sign in [-1, 1]:
      self.safety.init_tests()
      self._set_prev_torque(0)
      self.safety.set_torque_driver(0, 0)
      for t in np.arange(0, self.MAX_RT_DELTA, 1):
        t *= sign
        self.assertTrue(self._tx(self._torque_cmd_msg(t)))
      self.assertFalse(self._tx(self._torque_cmd_msg(sign * (self.MAX_RT_DELTA + 1))))

      self._set_prev_torque(0)
      for t in np.arange(0, self.MAX_RT_DELTA, 1):
        t *= sign
        self.assertTrue(self._tx(self._torque_cmd_msg(t)))

      # Increase timer to update rt_torque_last
      self.safety.set_timer(self.RT_INTERVAL + 1)
      self.assertTrue(self._tx(self._torque_cmd_msg(sign * (self.MAX_RT_DELTA - 1))))
      self.assertTrue(self._tx(self._torque_cmd_msg(sign * (self.MAX_RT_DELTA + 1))))

  def test_reset_driver_torque_measurements(self):
    # Tests that the driver torque measurement sample_t is reset on safety mode init
    for t in np.linspace(-self.MAX_TORQUE, self.MAX_TORQUE, 6):
      self.assertTrue(self._rx(self._torque_driver_msg(t)))

    # reset sample_t by reinitializing the safety mode
    self._reset_safety_hooks()

    self.assertEqual(self.safety.get_torque_driver_min(), 0)
    self.assertEqual(self.safety.get_torque_driver_max(), 0)


class MotorTorqueSteeringSafetyTest(TorqueSteeringSafetyTestBase, abc.ABC):

  MAX_TORQUE_ERROR = 0
  TORQUE_MEAS_TOLERANCE = 0

  @classmethod
  def setUpClass(cls):
    if cls.__name__ == "MotorTorqueSteeringSafetyTest":
      cls.safety = None
      raise unittest.SkipTest

  @abc.abstractmethod
  def _torque_meas_msg(self, torque):
    pass

  def _set_prev_torque(self, t):
    super()._set_prev_torque(t)
    self.safety.set_torque_meas(t, t)

  def test_torque_absolute_limits(self):
    for controls_allowed in [True, False]:
      for torque in np.arange(-self.MAX_TORQUE - 1000, self.MAX_TORQUE + 1000, self.MAX_RATE_UP):
        self.safety.set_controls_allowed(controls_allowed)
        self.safety.set_rt_torque_last(torque)
        self.safety.set_torque_meas(torque, torque)
        self.safety.set_desired_torque_last(torque - self.MAX_RATE_UP)

        if controls_allowed:
          send = (-self.MAX_TORQUE <= torque <= self.MAX_TORQUE)
        else:
          send = torque == 0

        self.assertEqual(send, self._tx(self._torque_cmd_msg(torque)))

  def test_non_realtime_limit_down(self):
    self.safety.set_controls_allowed(True)

    torque_meas = self.MAX_TORQUE - self.MAX_TORQUE_ERROR - 50

    self.safety.set_rt_torque_last(self.MAX_TORQUE)
    self.safety.set_torque_meas(torque_meas, torque_meas)
    self.safety.set_desired_torque_last(self.MAX_TORQUE)
    self.assertTrue(self._tx(self._torque_cmd_msg(self.MAX_TORQUE - self.MAX_RATE_DOWN)))

    self.safety.set_rt_torque_last(self.MAX_TORQUE)
    self.safety.set_torque_meas(torque_meas, torque_meas)
    self.safety.set_desired_torque_last(self.MAX_TORQUE)
    self.assertFalse(self._tx(self._torque_cmd_msg(self.MAX_TORQUE - self.MAX_RATE_DOWN + 1)))

  def test_exceed_torque_sensor(self):
    self.safety.set_controls_allowed(True)

    for sign in [-1, 1]:
      self._set_prev_torque(0)
      for t in np.arange(0, self.MAX_TORQUE_ERROR + 2, 2):  # step needs to be smaller than MAX_TORQUE_ERROR
        t *= sign
        self.assertTrue(self._tx(self._torque_cmd_msg(t)))

      self.assertFalse(self._tx(self._torque_cmd_msg(sign * (self.MAX_TORQUE_ERROR + 2))))

  def test_realtime_limit_up(self):
    self.safety.set_controls_allowed(True)

    for sign in [-1, 1]:
      self.safety.init_tests()
      self._set_prev_torque(0)
      for t in np.arange(0, self.MAX_RT_DELTA + 1, 1):
        t *= sign
        self.safety.set_torque_meas(t, t)
        self.assertTrue(self._tx(self._torque_cmd_msg(t)))
      self.assertFalse(self._tx(self._torque_cmd_msg(sign * (self.MAX_RT_DELTA + 1))))

      self._set_prev_torque(0)
      for t in np.arange(0, self.MAX_RT_DELTA + 1, 1):
        t *= sign
        self.safety.set_torque_meas(t, t)
        self.assertTrue(self._tx(self._torque_cmd_msg(t)))

      # Increase timer to update rt_torque_last
      self.safety.set_timer(self.RT_INTERVAL + 1)
      self.assertTrue(self._tx(self._torque_cmd_msg(sign * self.MAX_RT_DELTA)))
      self.assertTrue(self._tx(self._torque_cmd_msg(sign * (self.MAX_RT_DELTA + 1))))

  def test_torque_measurements(self):
    trq = 50
    for t in [trq, -trq, 0, 0, 0, 0]:
      self._rx(self._torque_meas_msg(t))

    max_range = range(trq, trq + self.TORQUE_MEAS_TOLERANCE + 1)
    min_range = range(-(trq + self.TORQUE_MEAS_TOLERANCE), -trq + 1)
    self.assertTrue(self.safety.get_torque_meas_min() in min_range)
    self.assertTrue(self.safety.get_torque_meas_max() in max_range)

    max_range = range(0, self.TORQUE_MEAS_TOLERANCE + 1)
    min_range = range(-(trq + self.TORQUE_MEAS_TOLERANCE), -trq + 1)
    self._rx(self._torque_meas_msg(0))
    self.assertTrue(self.safety.get_torque_meas_min() in min_range)
    self.assertTrue(self.safety.get_torque_meas_max() in max_range)

    max_range = range(0, self.TORQUE_MEAS_TOLERANCE + 1)
    min_range = range(-self.TORQUE_MEAS_TOLERANCE, 0 + 1)
    self._rx(self._torque_meas_msg(0))
    self.assertTrue(self.safety.get_torque_meas_min() in min_range)
    self.assertTrue(self.safety.get_torque_meas_max() in max_range)

  def test_reset_torque_measurements(self):
    # Tests that the torque measurement sample_t is reset on safety mode init
    for t in np.linspace(-self.MAX_TORQUE, self.MAX_TORQUE, 6):
      self.assertTrue(self._rx(self._torque_meas_msg(t)))

    # reset sample_t by reinitializing the safety mode
    self._reset_safety_hooks()

    self.assertEqual(self.safety.get_torque_meas_min(), 0)
    self.assertEqual(self.safety.get_torque_meas_max(), 0)


class AngleSteeringSafetyTest(PandaSafetyTestBase):

  DEG_TO_CAN: int

  ANGLE_RATE_BP: List[float]
  ANGLE_RATE_UP: List[float]  # windup limit
  ANGLE_RATE_DOWN: List[float]  # unwind limit

  @classmethod
  def setUpClass(cls):
    if cls.__name__ == "AngleSteeringSafetyTest":
      cls.safety = None
      raise unittest.SkipTest

  @abc.abstractmethod
  def _speed_msg(self, speed):
    pass

  @abc.abstractmethod
  def _angle_cmd_msg(self, angle: float, enabled: bool):
    pass

  @abc.abstractmethod
  def _angle_meas_msg(self, angle: float):
    pass

  def _set_prev_desired_angle(self, t):
    t = int(t * self.DEG_TO_CAN)
    self.safety.set_desired_angle_last(t)

  def _reset_angle_measurement(self, angle):
    for _ in range(6):
      self._rx(self._angle_meas_msg(angle))

  def _reset_speed_measurement(self, speed):
    for _ in range(6):
      self._rx(self._speed_msg(speed))

  def test_angle_cmd_when_enabled(self):
    # when controls are allowed, angle cmd rate limit is enforced
    speeds = [0., 1., 5., 10., 15., 50.]
    angles = [-300, -100, -10, 0, 10, 100, 300]
    for a in angles:
      for s in speeds:
        max_delta_up = np.interp(s, self.ANGLE_RATE_BP, self.ANGLE_RATE_UP)
        max_delta_down = np.interp(s, self.ANGLE_RATE_BP, self.ANGLE_RATE_DOWN)

        # first test against false positives
        self._reset_angle_measurement(a)
        self._reset_speed_measurement(s)

        self._set_prev_desired_angle(a)
        self.safety.set_controls_allowed(1)

        # Stay within limits
        # Up
        self.assertTrue(self._tx(self._angle_cmd_msg(a + sign_of(a) * max_delta_up, True)))
        self.assertTrue(self.safety.get_controls_allowed())

        # Don't change
        self.assertTrue(self._tx(self._angle_cmd_msg(a, True)))
        self.assertTrue(self.safety.get_controls_allowed())

        # Down
        self.assertTrue(self._tx(self._angle_cmd_msg(a - sign_of(a) * max_delta_down, True)))
        self.assertTrue(self.safety.get_controls_allowed())

        # Inject too high rates
        # Up
        self.assertFalse(self._tx(self._angle_cmd_msg(a + sign_of(a) * (max_delta_up + 1.1), True)))

        # Don't change
        self.safety.set_controls_allowed(1)
        self._set_prev_desired_angle(a)
        self.assertTrue(self.safety.get_controls_allowed())
        self.assertTrue(self._tx(self._angle_cmd_msg(a, True)))
        self.assertTrue(self.safety.get_controls_allowed())

        # Down
        self.assertFalse(self._tx(self._angle_cmd_msg(a - sign_of(a) * (max_delta_down + 1.1), True)))

        # Check desired steer should be the same as steer angle when controls are off
        self.safety.set_controls_allowed(0)
        self.assertTrue(self._tx(self._angle_cmd_msg(a, False)))

  def test_angle_cmd_when_disabled(self):
    # Tests that only angles close to the meas are allowed while
    # steer actuation bit is 0, regardless of controls allowed.
    for controls_allowed in (True, False):
      self.safety.set_controls_allowed(controls_allowed)

      for steer_control_enabled in (True, False):
        for angle_meas in np.arange(-90, 91, 10):
          self._reset_angle_measurement(angle_meas)

          for angle_cmd in np.arange(-90, 91, 10):
            self._set_prev_desired_angle(angle_cmd)

            # controls_allowed is checked if actuation bit is 1, else the angle must be close to meas (inactive)
            should_tx = controls_allowed if steer_control_enabled else angle_cmd == angle_meas
            self.assertEqual(should_tx, self._tx(self._angle_cmd_msg(angle_cmd, steer_control_enabled)))

  def test_reset_angle_measurements(self):
    # Tests that the angle measurement sample_t is reset on safety mode init
    for a in np.linspace(-90, 90, 6):
      self.assertTrue(self._rx(self._angle_meas_msg(a)))

    # reset sample_t by reinitializing the safety mode
    self._reset_safety_hooks()

    self.assertEqual(self.safety.get_angle_meas_min(), 0)
    self.assertEqual(self.safety.get_angle_meas_max(), 0)

  def test_vehicle_speed_measurements(self):
    """
    Tests:
     - rx hook correctly parses and rounds the vehicle speed
     - sample is reset on safety mode init
    """
    for speed in np.arange(0, 80, 0.5):
      for i in range(6):
        self.assertTrue(self._rx(self._speed_msg(speed + i * 0.1)))

      # assert close by one decimal place
      self.assertLessEqual(abs(self.safety.get_vehicle_speed_min() - speed * VEHICLE_SPEED_FACTOR), 1)
      self.assertLessEqual(abs(self.safety.get_vehicle_speed_max() - (speed + 0.5) * VEHICLE_SPEED_FACTOR), 1)

      # reset sample_t by reinitializing the safety mode
      self._reset_safety_hooks()

      self.assertEqual(self.safety.get_vehicle_speed_min(), 0)
      self.assertEqual(self.safety.get_vehicle_speed_max(), 0)


@add_regen_tests
class PandaSafetyTest(PandaSafetyTestBase):
  TX_MSGS: Optional[List[List[int]]] = None
  SCANNED_ADDRS = [*range(0x0, 0x800),                      # Entire 11-bit CAN address space
                   *range(0x18DA00F1, 0x18DB00F1, 0x100),   # 29-bit UDS physical addressing
                   *range(0x18DB00F1, 0x18DC00F1, 0x100),   # 29-bit UDS functional addressing
                   *range(0x3300, 0x3400),                  # Honda
                   0x10400060, 0x104c006c]                  # GMLAN (exceptions, range/format unclear)
  STANDSTILL_THRESHOLD: Optional[float] = None
  GAS_PRESSED_THRESHOLD = 0
  RELAY_MALFUNCTION_ADDR: Optional[int] = None
  RELAY_MALFUNCTION_BUS: Optional[int] = None
  FWD_BLACKLISTED_ADDRS: Dict[int, List[int]] = {}  # {bus: [addr]}
  FWD_BUS_LOOKUP: Dict[int, int] = {}

  @classmethod
  def setUpClass(cls):
    if cls.__name__ == "PandaSafetyTest" or cls.__name__.endswith('Base'):
      cls.safety = None
      raise unittest.SkipTest

  @abc.abstractmethod
  def _user_brake_msg(self, brake):
    pass

  def _user_regen_msg(self, regen):
    pass

  @abc.abstractmethod
  def _speed_msg(self, speed):
    pass

  # Safety modes can override if vehicle_moving is driven by a different message
  def _vehicle_moving_msg(self, speed: float):
    return self._speed_msg(speed)

  @abc.abstractmethod
  def _user_gas_msg(self, gas):
    pass

  @abc.abstractmethod
  def _pcm_status_msg(self, enable):
    pass

  # ***** standard tests for all safety modes *****

  def test_tx_msg_in_scanned_range(self):
    # the relay malfunction, fwd hook, and spam can tests don't exhaustively
    # scan the entire 29-bit address space, only some known important ranges
    # make sure SCANNED_ADDRS stays up to date with car port TX_MSGS; new
    # model ports should expand the range if needed
    for msg in self.TX_MSGS:
      self.assertTrue(msg[0] in self.SCANNED_ADDRS, f"{msg[0]=:#x}")

  def test_relay_malfunction(self):
    # each car has an addr that is used to detect relay malfunction
    # if that addr is seen on specified bus, triggers the relay malfunction
    # protection logic: both tx_hook and fwd_hook are expected to return failure
    self.assertFalse(self.safety.get_relay_malfunction())
    self._rx(make_msg(self.RELAY_MALFUNCTION_BUS, self.RELAY_MALFUNCTION_ADDR, 8))
    self.assertTrue(self.safety.get_relay_malfunction())
    for bus in range(0, 3):
      for addr in self.SCANNED_ADDRS:
        self.assertEqual(-1, self._tx(make_msg(bus, addr, 8)))
        self.assertEqual(-1, self.safety.safety_fwd_hook(bus, addr))

  def test_fwd_hook(self):
    # some safety modes don't forward anything, while others blacklist msgs
    for bus in range(0, 3):
      for addr in self.SCANNED_ADDRS:
        # assume len 8
        fwd_bus = self.FWD_BUS_LOOKUP.get(bus, -1)
        if bus in self.FWD_BLACKLISTED_ADDRS and addr in self.FWD_BLACKLISTED_ADDRS[bus]:
          fwd_bus = -1
        self.assertEqual(fwd_bus, self.safety.safety_fwd_hook(bus, addr), f"{addr=:#x} from {bus=} to {fwd_bus=}")

  def test_spam_can_buses(self):
    for bus in range(0, 4):
      for addr in self.SCANNED_ADDRS:
        if all(addr != m[0] or bus != m[1] for m in self.TX_MSGS):
          self.assertFalse(self._tx(make_msg(bus, addr, 8)), f"allowed TX {addr=} {bus=}")

  def test_default_controls_not_allowed(self):
    self.assertFalse(self.safety.get_controls_allowed())

  def test_manually_enable_controls_allowed(self):
    self.safety.set_controls_allowed(1)
    self.assertTrue(self.safety.get_controls_allowed())
    self.safety.set_controls_allowed(0)
    self.assertFalse(self.safety.get_controls_allowed())

  def test_prev_gas(self):
    self.assertFalse(self.safety.get_gas_pressed_prev())
    for pressed in [self.GAS_PRESSED_THRESHOLD + 1, 0]:
      self._rx(self._user_gas_msg(pressed))
      self.assertEqual(bool(pressed), self.safety.get_gas_pressed_prev())

  def test_allow_engage_with_gas_pressed(self):
    self._rx(self._user_gas_msg(1))
    self.safety.set_controls_allowed(True)
    self._rx(self._user_gas_msg(1))
    self.assertTrue(self.safety.get_controls_allowed())
    self._rx(self._user_gas_msg(1))
    self.assertTrue(self.safety.get_controls_allowed())

  def test_disengage_on_gas(self):
    self._rx(self._user_gas_msg(0))
    self.safety.set_controls_allowed(True)
    self._rx(self._user_gas_msg(self.GAS_PRESSED_THRESHOLD + 1))
    self.assertFalse(self.safety.get_controls_allowed())

  def test_alternative_experience_no_disengage_on_gas(self):
    self._rx(self._user_gas_msg(0))
    self.safety.set_controls_allowed(True)
    self.safety.set_alternative_experience(ALTERNATIVE_EXPERIENCE.DISABLE_DISENGAGE_ON_GAS)
    self._rx(self._user_gas_msg(self.GAS_PRESSED_THRESHOLD + 1))
    # Test we allow lateral, but not longitudinal
    self.assertTrue(self.safety.get_controls_allowed())
    self.assertFalse(self.safety.get_longitudinal_allowed())
    # Make sure we can re-gain longitudinal actuation
    self._rx(self._user_gas_msg(0))
    self.assertTrue(self.safety.get_longitudinal_allowed())

  def test_prev_user_brake(self, _user_brake_msg=None, get_brake_pressed_prev=None):
    if _user_brake_msg is None:
      _user_brake_msg = self._user_brake_msg
      get_brake_pressed_prev = self.safety.get_brake_pressed_prev

    self.assertFalse(get_brake_pressed_prev())
    for pressed in [True, False]:
      self._rx(_user_brake_msg(not pressed))
      self.assertEqual(not pressed, get_brake_pressed_prev())
      self._rx(_user_brake_msg(pressed))
      self.assertEqual(pressed, get_brake_pressed_prev())

  def test_enable_control_allowed_from_cruise(self):
    self._rx(self._pcm_status_msg(False))
    self.assertFalse(self.safety.get_controls_allowed())
    self._rx(self._pcm_status_msg(True))
    self.assertTrue(self.safety.get_controls_allowed())

  def test_disable_control_allowed_from_cruise(self):
    self.safety.set_controls_allowed(1)
    self._rx(self._pcm_status_msg(False))
    self.assertFalse(self.safety.get_controls_allowed())

  def test_cruise_engaged_prev(self):
    for engaged in [True, False]:
      self._rx(self._pcm_status_msg(engaged))
      self.assertEqual(engaged, self.safety.get_cruise_engaged_prev())
      self._rx(self._pcm_status_msg(not engaged))
      self.assertEqual(not engaged, self.safety.get_cruise_engaged_prev())

  def test_allow_user_brake_at_zero_speed(self, _user_brake_msg=None, get_brake_pressed_prev=None):
    if _user_brake_msg is None:
      _user_brake_msg = self._user_brake_msg

    # Brake was already pressed
    self._rx(self._vehicle_moving_msg(0))
    self._rx(_user_brake_msg(1))
    self.safety.set_controls_allowed(1)
    self._rx(_user_brake_msg(1))
    self.assertTrue(self.safety.get_controls_allowed())
    self.assertTrue(self.safety.get_longitudinal_allowed())
    self._rx(_user_brake_msg(0))
    self.assertTrue(self.safety.get_controls_allowed())
    self.assertTrue(self.safety.get_longitudinal_allowed())
    # rising edge of brake should disengage
    self._rx(_user_brake_msg(1))
    self.assertFalse(self.safety.get_controls_allowed())
    self.assertFalse(self.safety.get_longitudinal_allowed())
    self._rx(_user_brake_msg(0))  # reset no brakes

  def test_not_allow_user_brake_when_moving(self, _user_brake_msg=None, get_brake_pressed_prev=None):
    if _user_brake_msg is None:
      _user_brake_msg = self._user_brake_msg

    # Brake was already pressed
    self._rx(_user_brake_msg(1))
    self.safety.set_controls_allowed(1)
    self._rx(self._vehicle_moving_msg(self.STANDSTILL_THRESHOLD))
    self._rx(_user_brake_msg(1))
    self.assertTrue(self.safety.get_controls_allowed())
    self.assertTrue(self.safety.get_longitudinal_allowed())
    self._rx(self._vehicle_moving_msg(self.STANDSTILL_THRESHOLD + 1))
    self._rx(_user_brake_msg(1))
    self.assertFalse(self.safety.get_controls_allowed())
    self.assertFalse(self.safety.get_longitudinal_allowed())
    self._rx(self._vehicle_moving_msg(0))

  def test_vehicle_moving(self):
    self.assertFalse(self.safety.get_vehicle_moving())

    # not moving
    self._rx(self._vehicle_moving_msg(0))
    self.assertFalse(self.safety.get_vehicle_moving())

    # speed is at threshold
    self._rx(self._vehicle_moving_msg(self.STANDSTILL_THRESHOLD))
    self.assertFalse(self.safety.get_vehicle_moving())

    # past threshold
    self._rx(self._vehicle_moving_msg(self.STANDSTILL_THRESHOLD + 1))
    self.assertTrue(self.safety.get_vehicle_moving())

  def test_tx_hook_on_wrong_safety_mode(self):
    files = os.listdir(os.path.dirname(os.path.realpath(__file__)))
    test_files = [f for f in files if f.startswith("test_") and f.endswith(".py")]

    current_test = self.__class__.__name__

    all_tx = []
    for tf in test_files:
      test = importlib.import_module("panda.tests.safety."+tf[:-3])
      for attr in dir(test):
        if attr.startswith("Test") and attr != current_test:
          tx = getattr(getattr(test, attr), "TX_MSGS")
          if tx is not None and not attr.endswith('Base'):
            # No point in comparing different Tesla safety modes
            if 'Tesla' in attr and 'Tesla' in current_test:
              continue
            if attr.startswith('TestToyota') and current_test.startswith('TestToyota'):
              continue
            if {attr, current_test}.issubset({'TestSubaruGen1Safety', 'TestSubaruGen2Safety'}):
              continue
            if {attr, current_test}.issubset({'TestVolkswagenPqSafety', 'TestVolkswagenPqStockSafety', 'TestVolkswagenPqLongSafety'}):
              continue
            if {attr, current_test}.issubset({'TestGmCameraSafety', 'TestGmCameraLongitudinalSafety'}):
              continue
            if {attr, current_test}.issubset({'TestFordStockSafety', 'TestFordLongitudinalSafety'}):
              continue
            if attr.startswith('TestHyundaiCanfd') and current_test.startswith('TestHyundaiCanfd'):
              continue
            if {attr, current_test}.issubset({'TestVolkswagenMqbSafety', 'TestVolkswagenMqbStockSafety', 'TestVolkswagenMqbLongSafety'}):
              continue

            # overlapping TX addrs, but they're not actuating messages for either car
            if attr == 'TestHyundaiCanfdHDA2LongEV' and current_test.startswith('TestToyota'):
              tx = list(filter(lambda m: m[0] not in [0x160, ], tx))

            # Volkswagen MQB longitudinal actuating message overlaps with the Subaru lateral actuating message
            if attr == 'TestVolkswagenMqbLongSafety' and current_test.startswith('TestSubaru'):
              tx = list(filter(lambda m: m[0] not in [0x122, ], tx))

            # Volkswagen MQB and Honda Nidec ACC HUD messages overlap
            if attr == 'TestVolkswagenMqbLongSafety' and current_test.startswith('TestHondaNidec'):
              tx = list(filter(lambda m: m[0] not in [0x30c, ], tx))

            # Volkswagen MQB and Honda Bosch Radarless ACC HUD messages overlap
            if attr == 'TestVolkswagenMqbLongSafety' and current_test.startswith('TestHondaBoschRadarless'):
              tx = list(filter(lambda m: m[0] not in [0x30c, ], tx))

            # TODO: Temporary, should be fixed in panda firmware, safety_honda.h
            if attr.startswith('TestHonda'):
              # exceptions for common msgs across different hondas
              tx = list(filter(lambda m: m[0] not in [0x1FA, 0x30C, 0x33D], tx))
            if attr in ['TestSubaruGen1Safety', 'TestSubaruGen2Safety', 'TestSubaruGen3Safety']:
              # exceptions for common msgs across different subarus
              tx = list(filter(lambda m: m[0] not in [0x122, 0x221, 0x321, 0x322, 0x323], tx))
            all_tx.append(list([m[0], m[1], attr] for m in tx))

    # make sure we got all the msgs
    self.assertTrue(len(all_tx) >= len(test_files)-1)

    for tx_msgs in all_tx:
      for addr, bus, test_name in tx_msgs:
        msg = make_msg(bus, addr)
        self.safety.set_controls_allowed(1)
        # TODO: this should be blocked
        if current_test in ["TestNissanSafety", "TestNissanLeafSafety"] and [addr, bus] in self.TX_MSGS:
          continue
        self.assertFalse(self._tx(msg), f"transmit of {addr=:#x} {bus=} from {test_name} during {current_test} was allowed")<|MERGE_RESOLUTION|>--- conflicted
+++ resolved
@@ -336,11 +336,7 @@
 
   @classmethod
   def setUpClass(cls):
-<<<<<<< HEAD
-    super().setUpClass(cls)
-=======
     super().setUpClass()
->>>>>>> c8acdc6f
     if cls.__name__ == "DriverTorqueSteeringSafetyTest":
       cls.safety = None
       raise unittest.SkipTest
