import os
import abc
import unittest
import importlib
import numpy as np
from typing import Callable, Dict, List, Optional

from opendbc.can.packer import CANPacker  # pylint: disable=import-error
from panda import ALTERNATIVE_EXPERIENCE
from panda.tests.libpanda import libpanda_py

MAX_WRONG_COUNTERS = 5
VEHICLE_SPEED_FACTOR = 100

MessageFunction = Callable[[float], libpanda_py.CANPacket]

def sign_of(a):
  return 1 if a > 0 else -1


def make_msg(bus, addr, length=8):
  return libpanda_py.make_CANPacket(addr, bus, b'\x00' * length)


class CANPackerPanda(CANPacker):
  def make_can_msg_panda(self, name_or_addr, bus, values, fix_checksum=None):
    msg = self.make_can_msg(name_or_addr, bus, values)
    if fix_checksum is not None:
      msg = fix_checksum(msg)
    addr, _, dat, bus = msg
    return libpanda_py.make_CANPacket(addr, bus, dat)


def add_regen_tests(cls):
  """Dynamically adds regen tests for all user brake tests."""

  # only rx/user brake tests, not brake command
  found_tests = [func for func in dir(cls) if func.startswith("test_") and "user_brake" in func]
  assert len(found_tests) >= 3, "Failed to detect known brake tests"

  for test in found_tests:
    def _make_regen_test(brake_func):
      def _regen_test(self):
        # only for safety modes with a regen message
        if self._user_regen_msg(0) is None:
          raise unittest.SkipTest("Safety mode implements no _user_regen_msg")

        getattr(self, brake_func)(self._user_regen_msg, self.safety.get_regen_braking_prev)
      return _regen_test

    setattr(cls, test.replace("brake", "regen"), _make_regen_test(test))

  return cls


class PandaSafetyTestBase(unittest.TestCase):
  safety: libpanda_py.Panda

  @classmethod
  def setUpClass(cls):
    if cls.__name__ == "PandaSafetyTestBase":
      cls.safety = None
      raise unittest.SkipTest

  def _reset_safety_hooks(self):
    self.safety.set_safety_hooks(self.safety.get_current_safety_mode(),
                                 self.safety.get_current_safety_param())

  def _rx(self, msg):
    return self.safety.safety_rx_hook(msg)

  def _tx(self, msg):
    return self.safety.safety_tx_hook(msg)

  def _generic_limit_safety_check(self, msg_function: MessageFunction, min_allowed_value: float, max_allowed_value: float,
                                  min_possible_value: float, max_possible_value: float, test_delta: float = 1, inactive_value: float = 0,
                                  msg_allowed = True, additional_setup: Optional[Callable[[float], None]] = None):
    """
      Enforces that a signal within a message is only allowed to be sent within a specific range, min_allowed_value -> max_allowed_value.
      Tests the range of min_possible_value -> max_possible_value with a delta of test_delta.
      Message is also only allowed to be sent when controls_allowed is true, unless the value is equal to inactive_value.
      Message is never allowed if msg_allowed is false, for example when stock longitudinal is enabled and you are sending acceleration requests.
      additional_setup is used for extra setup before each _tx, ex: for setting the previous torque for rate limits
    """

    # Ensure that we at least test the allowed_value range
    self.assertGreater(max_possible_value, max_allowed_value)
    self.assertLessEqual(min_possible_value, min_allowed_value)

    for controls_allowed in [False, True]:
      # enforce we don't skip over 0 or inactive
      for v in np.concatenate((np.arange(min_possible_value, max_possible_value, test_delta), np.array([0, inactive_value]))):
        v = round(v, 2)  # floats might not hit exact boundary conditions without rounding
        self.safety.set_controls_allowed(controls_allowed)
        if additional_setup is not None:
          additional_setup(v)
        should_tx = controls_allowed and min_allowed_value <= v <= max_allowed_value
        should_tx = (should_tx or v == inactive_value) and msg_allowed
        self.assertEqual(self._tx(msg_function(v)), should_tx, (controls_allowed, should_tx, v))


class InterceptorSafetyTest(PandaSafetyTestBase):

  INTERCEPTOR_THRESHOLD = 0

  @classmethod
  def setUpClass(cls):
    if cls.__name__ == "InterceptorSafetyTest":
      cls.safety = None
      raise unittest.SkipTest

  @abc.abstractmethod
  def _interceptor_gas_cmd(self, gas):
    pass

  @abc.abstractmethod
  def _interceptor_user_gas(self, gas):
    pass

  def test_prev_gas_interceptor(self):
    self._rx(self._interceptor_user_gas(0x0))
    self.assertFalse(self.safety.get_gas_interceptor_prev())
    self._rx(self._interceptor_user_gas(0x1000))
    self.assertTrue(self.safety.get_gas_interceptor_prev())
    self._rx(self._interceptor_user_gas(0x0))
    self.safety.set_gas_interceptor_detected(False)

  def test_disengage_on_gas_interceptor(self):
    for g in range(0x1000):
      self._rx(self._interceptor_user_gas(0))
      self.safety.set_controls_allowed(True)
      self._rx(self._interceptor_user_gas(g))
      remain_enabled = g <= self.INTERCEPTOR_THRESHOLD
      self.assertEqual(remain_enabled, self.safety.get_controls_allowed())
      self._rx(self._interceptor_user_gas(0))
      self.safety.set_gas_interceptor_detected(False)

  def test_alternative_experience_no_disengage_on_gas_interceptor(self):
    self.safety.set_controls_allowed(True)
    self.safety.set_alternative_experience(ALTERNATIVE_EXPERIENCE.DISABLE_DISENGAGE_ON_GAS)
    for g in range(0x1000):
      self._rx(self._interceptor_user_gas(g))
      # Test we allow lateral, but not longitudinal
      self.assertTrue(self.safety.get_controls_allowed())
      self.assertEqual(g <= self.INTERCEPTOR_THRESHOLD, self.safety.get_longitudinal_allowed())
      # Make sure we can re-gain longitudinal actuation
      self._rx(self._interceptor_user_gas(0))
      self.assertTrue(self.safety.get_longitudinal_allowed())

  def test_allow_engage_with_gas_interceptor_pressed(self):
    self._rx(self._interceptor_user_gas(0x1000))
    self.safety.set_controls_allowed(1)
    self._rx(self._interceptor_user_gas(0x1000))
    self.assertTrue(self.safety.get_controls_allowed())
    self._rx(self._interceptor_user_gas(0))

  def test_gas_interceptor_safety_check(self):
    for gas in np.arange(0, 4000, 100):
      for controls_allowed in [True, False]:
        self.safety.set_controls_allowed(controls_allowed)
        if controls_allowed:
          send = True
        else:
          send = gas == 0
        self.assertEqual(send, self._tx(self._interceptor_gas_cmd(gas)))


class LongitudinalAccelSafetyTest(PandaSafetyTestBase, abc.ABC):

  MAX_ACCEL: float = 2.0
  MIN_ACCEL: float = -3.5
  INACTIVE_ACCEL: float = 0.0

  @classmethod
  def setUpClass(cls):
    if cls.__name__ == "LongitudinalAccelSafetyTest":
      cls.safety = None
      raise unittest.SkipTest

  @abc.abstractmethod
  def _accel_msg(self, accel: float):
    pass

  def test_accel_limits_correct(self):
    self.assertGreater(self.MAX_ACCEL, 0)
    self.assertLess(self.MIN_ACCEL, 0)

  def test_accel_actuation_limits(self, stock_longitudinal=False):
    limits = ((self.MIN_ACCEL, self.MAX_ACCEL, ALTERNATIVE_EXPERIENCE.DEFAULT),
              (self.MIN_ACCEL, self.MAX_ACCEL, ALTERNATIVE_EXPERIENCE.RAISE_LONGITUDINAL_LIMITS_TO_ISO_MAX))

    for min_accel, max_accel, alternative_experience in limits:
      # enforce we don't skip over 0 or inactive accel
      for accel in np.concatenate((np.arange(min_accel - 1, max_accel + 1, 0.05), [0, self.INACTIVE_ACCEL])):
        accel = round(accel, 2)  # floats might not hit exact boundary conditions without rounding
        for controls_allowed in [True, False]:
          self.safety.set_controls_allowed(controls_allowed)
          self.safety.set_alternative_experience(alternative_experience)
          if stock_longitudinal:
            should_tx = False
          else:
            should_tx = controls_allowed and min_accel <= accel <= max_accel
            should_tx = should_tx or accel == self.INACTIVE_ACCEL
          self.assertEqual(should_tx, self._tx(self._accel_msg(accel)))


class LongitudinalGasBrakeSafetyTest(PandaSafetyTestBase, abc.ABC):

  MIN_BRAKE: int = 0
  MAX_BRAKE: Optional[int] = None
  MAX_POSSIBLE_BRAKE: Optional[int] = None

  MIN_GAS: int = 0
  MAX_GAS: Optional[int] = None
  INACTIVE_GAS = 0
  MAX_POSSIBLE_GAS: Optional[int] = None

  def test_gas_brake_limits_correct(self):
    self.assertIsNotNone(self.MAX_POSSIBLE_BRAKE)
    self.assertIsNotNone(self.MAX_POSSIBLE_GAS)

    self.assertGreater(self.MAX_BRAKE, self.MIN_BRAKE)
    self.assertGreater(self.MAX_GAS, self.MIN_GAS)

  @abc.abstractmethod
  def _send_gas_msg(self, gas: int):
    pass

  @abc.abstractmethod
  def _send_brake_msg(self, brake: int):
    pass

  def test_brake_safety_check(self):
    self._generic_limit_safety_check(self._send_brake_msg, self.MIN_BRAKE, self.MAX_BRAKE, 0, self.MAX_POSSIBLE_BRAKE, 1)

  def test_gas_safety_check(self):
    self._generic_limit_safety_check(self._send_gas_msg, self.MIN_GAS, self.MAX_GAS, 0, self.MAX_POSSIBLE_GAS, 1, self.INACTIVE_GAS)


class TorqueSteeringSafetyTestBase(PandaSafetyTestBase, abc.ABC):

  MAX_RATE_UP = 0
  MAX_RATE_DOWN = 0
  MAX_TORQUE = 0
  MAX_RT_DELTA = 0
  RT_INTERVAL = 0

  NO_STEER_REQ_BIT = False

  @classmethod
  def setUpClass(cls):
    if cls.__name__ == "TorqueSteeringSafetyTestBase":
      cls.safety = None
      raise unittest.SkipTest

  @abc.abstractmethod
  def _torque_cmd_msg(self, torque, steer_req=1):
    pass

  def _set_prev_torque(self, t):
    self.safety.set_desired_torque_last(t)
    self.safety.set_rt_torque_last(t)

  def test_steer_safety_check(self):
    for enabled in [0, 1]:
      for t in range(int(-self.MAX_TORQUE * 1.5), int(self.MAX_TORQUE * 1.5)):
        self.safety.set_controls_allowed(enabled)
        self._set_prev_torque(t)
        if abs(t) > self.MAX_TORQUE or (not enabled and abs(t) > 0):
          self.assertFalse(self._tx(self._torque_cmd_msg(t)))
        else:
          self.assertTrue(self._tx(self._torque_cmd_msg(t)))

  def test_non_realtime_limit_up(self):
    self.safety.set_controls_allowed(True)

    self._set_prev_torque(0)
    self.assertTrue(self._tx(self._torque_cmd_msg(self.MAX_RATE_UP)))
    self._set_prev_torque(0)
    self.assertTrue(self._tx(self._torque_cmd_msg(-self.MAX_RATE_UP)))

    self._set_prev_torque(0)
    self.assertFalse(self._tx(self._torque_cmd_msg(self.MAX_RATE_UP + 1)))
    self.safety.set_controls_allowed(True)
    self._set_prev_torque(0)
    self.assertFalse(self._tx(self._torque_cmd_msg(-self.MAX_RATE_UP - 1)))

  def test_steer_req_bit(self):
    """Asserts all torque safety modes check the steering request bit"""
    if self.NO_STEER_REQ_BIT:
      raise unittest.SkipTest("No steering request bit")

    self.safety.set_controls_allowed(True)
    self._set_prev_torque(self.MAX_TORQUE)

    # Send torque successfully, then only drop the request bit and ensure it stays blocked
    for _ in range(10):
      self.assertTrue(self._tx(self._torque_cmd_msg(self.MAX_TORQUE, 1)))

    self.assertFalse(self._tx(self._torque_cmd_msg(self.MAX_TORQUE, 0)))
    for _ in range(10):
      self.assertFalse(self._tx(self._torque_cmd_msg(self.MAX_TORQUE, 1)))


class SteerRequestCutSafetyTest(TorqueSteeringSafetyTestBase, abc.ABC):

  @classmethod
  def setUpClass(cls):
    if cls.__name__ == "SteerRequestCutSafetyTest":
      cls.safety = None
      raise unittest.SkipTest

  # Safety around steering request bit mismatch tolerance
  MIN_VALID_STEERING_FRAMES: int
  MAX_INVALID_STEERING_FRAMES: int
  MIN_VALID_STEERING_RT_INTERVAL: int

  def test_steer_req_bit_frames(self):
    """
      Certain safety modes implement some tolerance on their steer request bits matching the
      requested torque to avoid a steering fault or lockout and maintain torque. This tests:
        - We can't cut torque for more than one frame
        - We can't cut torque until at least the minimum number of matching steer_req messages
        - We can always recover from violations if steer_req=1
    """

    for min_valid_steer_frames in range(self.MIN_VALID_STEERING_FRAMES * 2):
      # Reset match count and rt timer to allow cut (valid_steer_req_count, ts_steer_req_mismatch_last)
      self.safety.init_tests()
      self.safety.set_timer(self.MIN_VALID_STEERING_RT_INTERVAL)

      # Allow torque cut
      self.safety.set_controls_allowed(True)
      self._set_prev_torque(self.MAX_TORQUE)
      for _ in range(min_valid_steer_frames):
        self.assertTrue(self._tx(self._torque_cmd_msg(self.MAX_TORQUE, steer_req=1)))

      # should tx if we've sent enough valid frames, and we're not cutting torque for too many frames consecutively
      should_tx = min_valid_steer_frames >= self.MIN_VALID_STEERING_FRAMES
      for idx in range(self.MAX_INVALID_STEERING_FRAMES * 2):
        tx = self._tx(self._torque_cmd_msg(self.MAX_TORQUE, steer_req=0))
        self.assertEqual(should_tx and idx < self.MAX_INVALID_STEERING_FRAMES, tx)

      # Keep blocking after one steer_req mismatch
      for _ in range(100):
        self.assertFalse(self._tx(self._torque_cmd_msg(self.MAX_TORQUE, steer_req=0)))

      # Make sure we can recover
      self.assertTrue(self._tx(self._torque_cmd_msg(0, steer_req=1)))
      self._set_prev_torque(self.MAX_TORQUE)
      self.assertTrue(self._tx(self._torque_cmd_msg(self.MAX_TORQUE, steer_req=1)))

  def test_steer_req_bit_multi_invalid(self):
    """
      For safety modes allowing multiple consecutive invalid frames, this ensures that once a valid frame
      is sent after an invalid frame (even without sending the max number of allowed invalid frames),
      all counters are reset.
    """
    for max_invalid_steer_frames in range(1, self.MAX_INVALID_STEERING_FRAMES * 2):
      self.safety.init_tests()
      self.safety.set_timer(self.MIN_VALID_STEERING_RT_INTERVAL)

      # Allow torque cut
      self.safety.set_controls_allowed(True)
      self._set_prev_torque(self.MAX_TORQUE)
      for _ in range(self.MIN_VALID_STEERING_FRAMES):
        self.assertTrue(self._tx(self._torque_cmd_msg(self.MAX_TORQUE, steer_req=1)))

      # Send partial amount of allowed invalid frames
      for idx in range(max_invalid_steer_frames):
        should_tx = idx < self.MAX_INVALID_STEERING_FRAMES
        self.assertEqual(should_tx, self._tx(self._torque_cmd_msg(self.MAX_TORQUE, steer_req=0)))

      # Send one valid frame, and subsequent invalid should now be blocked
      self._set_prev_torque(self.MAX_TORQUE)
      self.assertTrue(self._tx(self._torque_cmd_msg(self.MAX_TORQUE, steer_req=1)))
      for _ in range(self.MIN_VALID_STEERING_FRAMES + 1):
        self.assertFalse(self._tx(self._torque_cmd_msg(self.MAX_TORQUE, steer_req=0)))

  def test_steer_req_bit_realtime(self):
    """
      Realtime safety for cutting steer request bit. This tests:
        - That we allow messages with mismatching steer request bit if time from last is >= MIN_VALID_STEERING_RT_INTERVAL
        - That frame mismatch safety does not interfere with this test
    """
    for rt_us in np.arange(self.MIN_VALID_STEERING_RT_INTERVAL - 50000, self.MIN_VALID_STEERING_RT_INTERVAL + 50000, 10000):
      # Reset match count and rt timer (valid_steer_req_count, ts_steer_req_mismatch_last)
      self.safety.init_tests()

      # Make sure valid_steer_req_count doesn't affect this test
      self.safety.set_controls_allowed(True)
      self._set_prev_torque(self.MAX_TORQUE)
      for _ in range(self.MIN_VALID_STEERING_FRAMES):
        self.assertTrue(self._tx(self._torque_cmd_msg(self.MAX_TORQUE, steer_req=1)))

      # Normally, sending MIN_VALID_STEERING_FRAMES valid frames should always allow
      self.safety.set_timer(max(rt_us, 0))
      should_tx = rt_us >= self.MIN_VALID_STEERING_RT_INTERVAL
      for _ in range(self.MAX_INVALID_STEERING_FRAMES):
        self.assertEqual(should_tx, self._tx(self._torque_cmd_msg(self.MAX_TORQUE, steer_req=0)))

      # Keep blocking after one steer_req mismatch
      for _ in range(100):
        self.assertFalse(self._tx(self._torque_cmd_msg(self.MAX_TORQUE, steer_req=0)))

      # Make sure we can recover
      self.assertTrue(self._tx(self._torque_cmd_msg(0, steer_req=1)))
      self._set_prev_torque(self.MAX_TORQUE)
      self.assertTrue(self._tx(self._torque_cmd_msg(self.MAX_TORQUE, steer_req=1)))


class DriverTorqueSteeringSafetyTest(TorqueSteeringSafetyTestBase, abc.ABC):

  DRIVER_TORQUE_ALLOWANCE = 0
  DRIVER_TORQUE_FACTOR = 0

  @classmethod
  def setUpClass(cls):
    if cls.__name__ == "DriverTorqueSteeringSafetyTest":
      cls.safety = None
      raise unittest.SkipTest

  @abc.abstractmethod
  def _torque_driver_msg(self, torque):
    pass

  def test_non_realtime_limit_up(self):
    self.safety.set_torque_driver(0, 0)
    super().test_non_realtime_limit_up()

  def test_against_torque_driver(self):
    # Tests down limits and driver torque blending
    self.safety.set_controls_allowed(True)

    for sign in [-1, 1]:
      for t in np.arange(0, self.DRIVER_TORQUE_ALLOWANCE + 1, 1):
        t *= -sign
        self.safety.set_torque_driver(t, t)
        self._set_prev_torque(self.MAX_TORQUE * sign)
        self.assertTrue(self._tx(self._torque_cmd_msg(self.MAX_TORQUE * sign)))

      self.safety.set_torque_driver(self.DRIVER_TORQUE_ALLOWANCE + 1, self.DRIVER_TORQUE_ALLOWANCE + 1)
      self.assertFalse(self._tx(self._torque_cmd_msg(-self.MAX_TORQUE)))

    # arbitrary high driver torque to ensure max steer torque is allowed
    max_driver_torque = int(self.MAX_TORQUE / self.DRIVER_TORQUE_FACTOR + self.DRIVER_TORQUE_ALLOWANCE + 1)

    # spot check some individual cases
    for sign in [-1, 1]:
      driver_torque = (self.DRIVER_TORQUE_ALLOWANCE + 10) * sign
      torque_desired = (self.MAX_TORQUE - 10 * self.DRIVER_TORQUE_FACTOR) * sign
      delta = 1 * sign
      self._set_prev_torque(torque_desired)
      self.safety.set_torque_driver(-driver_torque, -driver_torque)
      self.assertTrue(self._tx(self._torque_cmd_msg(torque_desired)))
      self._set_prev_torque(torque_desired + delta)
      self.safety.set_torque_driver(-driver_torque, -driver_torque)
      self.assertFalse(self._tx(self._torque_cmd_msg(torque_desired + delta)))

      self._set_prev_torque(self.MAX_TORQUE * sign)
      self.safety.set_torque_driver(-max_driver_torque * sign, -max_driver_torque * sign)
      self.assertTrue(self._tx(self._torque_cmd_msg((self.MAX_TORQUE - self.MAX_RATE_DOWN) * sign)))
      self._set_prev_torque(self.MAX_TORQUE * sign)
      self.safety.set_torque_driver(-max_driver_torque * sign, -max_driver_torque * sign)
      self.assertTrue(self._tx(self._torque_cmd_msg(0)))
      self._set_prev_torque(self.MAX_TORQUE * sign)
      self.safety.set_torque_driver(-max_driver_torque * sign, -max_driver_torque * sign)
      self.assertFalse(self._tx(self._torque_cmd_msg((self.MAX_TORQUE - self.MAX_RATE_DOWN + 1) * sign)))

  def test_realtime_limits(self):
    self.safety.set_controls_allowed(True)

    for sign in [-1, 1]:
      self.safety.init_tests()
      self._set_prev_torque(0)
      self.safety.set_torque_driver(0, 0)
      for t in np.arange(0, self.MAX_RT_DELTA, 1):
        t *= sign
        self.assertTrue(self._tx(self._torque_cmd_msg(t)))
      self.assertFalse(self._tx(self._torque_cmd_msg(sign * (self.MAX_RT_DELTA + 1))))

      self._set_prev_torque(0)
      for t in np.arange(0, self.MAX_RT_DELTA, 1):
        t *= sign
        self.assertTrue(self._tx(self._torque_cmd_msg(t)))

      # Increase timer to update rt_torque_last
      self.safety.set_timer(self.RT_INTERVAL + 1)
      self.assertTrue(self._tx(self._torque_cmd_msg(sign * (self.MAX_RT_DELTA - 1))))
      self.assertTrue(self._tx(self._torque_cmd_msg(sign * (self.MAX_RT_DELTA + 1))))

  def test_reset_driver_torque_measurements(self):
    # Tests that the driver torque measurement sample_t is reset on safety mode init
    for t in np.linspace(-self.MAX_TORQUE, self.MAX_TORQUE, 6):
      self.assertTrue(self._rx(self._torque_driver_msg(t)))

    # reset sample_t by reinitializing the safety mode
    self._reset_safety_hooks()

    # rx one to update sample_t
    self.assertTrue(self._rx(self._torque_driver_msg(0)))
    self.assertEqual(self.safety.get_torque_driver_min(), 0)
    self.assertEqual(self.safety.get_torque_driver_max(), 0)


class MotorTorqueSteeringSafetyTest(TorqueSteeringSafetyTestBase, abc.ABC):

  MAX_TORQUE_ERROR = 0
  TORQUE_MEAS_TOLERANCE = 0

  @classmethod
  def setUpClass(cls):
    if cls.__name__ == "MotorTorqueSteeringSafetyTest":
      cls.safety = None
      raise unittest.SkipTest

  @abc.abstractmethod
  def _torque_meas_msg(self, torque):
    pass

  def _set_prev_torque(self, t):
    super()._set_prev_torque(t)
    self.safety.set_torque_meas(t, t)

  def test_torque_absolute_limits(self):
    for controls_allowed in [True, False]:
      for torque in np.arange(-self.MAX_TORQUE - 1000, self.MAX_TORQUE + 1000, self.MAX_RATE_UP):
        self.safety.set_controls_allowed(controls_allowed)
        self.safety.set_rt_torque_last(torque)
        self.safety.set_torque_meas(torque, torque)
        self.safety.set_desired_torque_last(torque - self.MAX_RATE_UP)

        if controls_allowed:
          send = (-self.MAX_TORQUE <= torque <= self.MAX_TORQUE)
        else:
          send = torque == 0

        self.assertEqual(send, self._tx(self._torque_cmd_msg(torque)))

  def test_non_realtime_limit_down(self):
    self.safety.set_controls_allowed(True)

    torque_meas = self.MAX_TORQUE - self.MAX_TORQUE_ERROR - 50

    self.safety.set_rt_torque_last(self.MAX_TORQUE)
    self.safety.set_torque_meas(torque_meas, torque_meas)
    self.safety.set_desired_torque_last(self.MAX_TORQUE)
    self.assertTrue(self._tx(self._torque_cmd_msg(self.MAX_TORQUE - self.MAX_RATE_DOWN)))

    self.safety.set_rt_torque_last(self.MAX_TORQUE)
    self.safety.set_torque_meas(torque_meas, torque_meas)
    self.safety.set_desired_torque_last(self.MAX_TORQUE)
    self.assertFalse(self._tx(self._torque_cmd_msg(self.MAX_TORQUE - self.MAX_RATE_DOWN + 1)))

  def test_exceed_torque_sensor(self):
    self.safety.set_controls_allowed(True)

    for sign in [-1, 1]:
      self._set_prev_torque(0)
      for t in np.arange(0, self.MAX_TORQUE_ERROR + 2, 2):  # step needs to be smaller than MAX_TORQUE_ERROR
        t *= sign
        self.assertTrue(self._tx(self._torque_cmd_msg(t)))

      self.assertFalse(self._tx(self._torque_cmd_msg(sign * (self.MAX_TORQUE_ERROR + 2))))

  def test_realtime_limit_up(self):
    self.safety.set_controls_allowed(True)

    for sign in [-1, 1]:
      self.safety.init_tests()
      self._set_prev_torque(0)
      for t in np.arange(0, self.MAX_RT_DELTA + 1, 1):
        t *= sign
        self.safety.set_torque_meas(t, t)
        self.assertTrue(self._tx(self._torque_cmd_msg(t)))
      self.assertFalse(self._tx(self._torque_cmd_msg(sign * (self.MAX_RT_DELTA + 1))))

      self._set_prev_torque(0)
      for t in np.arange(0, self.MAX_RT_DELTA + 1, 1):
        t *= sign
        self.safety.set_torque_meas(t, t)
        self.assertTrue(self._tx(self._torque_cmd_msg(t)))

      # Increase timer to update rt_torque_last
      self.safety.set_timer(self.RT_INTERVAL + 1)
      self.assertTrue(self._tx(self._torque_cmd_msg(sign * self.MAX_RT_DELTA)))
      self.assertTrue(self._tx(self._torque_cmd_msg(sign * (self.MAX_RT_DELTA + 1))))

  def test_torque_measurements(self):
    trq = 50
    for t in [trq, -trq, 0, 0, 0, 0]:
      self._rx(self._torque_meas_msg(t))

    max_range = range(trq, trq + self.TORQUE_MEAS_TOLERANCE + 1)
    min_range = range(-(trq + self.TORQUE_MEAS_TOLERANCE), -trq + 1)
    self.assertTrue(self.safety.get_torque_meas_min() in min_range)
    self.assertTrue(self.safety.get_torque_meas_max() in max_range)

    max_range = range(self.TORQUE_MEAS_TOLERANCE + 1)
    min_range = range(-(trq + self.TORQUE_MEAS_TOLERANCE), -trq + 1)
    self._rx(self._torque_meas_msg(0))
    self.assertTrue(self.safety.get_torque_meas_min() in min_range)
    self.assertTrue(self.safety.get_torque_meas_max() in max_range)

    max_range = range(self.TORQUE_MEAS_TOLERANCE + 1)
    min_range = range(-self.TORQUE_MEAS_TOLERANCE, 0 + 1)
    self._rx(self._torque_meas_msg(0))
    self.assertTrue(self.safety.get_torque_meas_min() in min_range)
    self.assertTrue(self.safety.get_torque_meas_max() in max_range)

  def test_reset_torque_measurements(self):
    # Tests that the torque measurement sample_t is reset on safety mode init
    for t in np.linspace(-self.MAX_TORQUE, self.MAX_TORQUE, 6):
      self.assertTrue(self._rx(self._torque_meas_msg(t)))

    # reset sample_t by reinitializing the safety mode
    self._reset_safety_hooks()

    # rx one to update sample_t
    self.assertTrue(self._rx(self._torque_meas_msg(0)))
    self.assertIn(self.safety.get_torque_meas_min(), (0, -1))
    self.assertIn(self.safety.get_torque_meas_max(), (0, 1))

class MeasurementSafetyTest(PandaSafetyTestBase):
  DEG_TO_CAN: float = 1

  @classmethod
  def setUpClass(cls):
    if cls.__name__ == "MeasurementSafetyTest":
      cls.safety = None
      raise unittest.SkipTest

  @abc.abstractmethod
  def _angle_meas_msg(self, angle: float):
    pass

  @abc.abstractmethod
  def _speed_msg(self, speed):
    pass

  def common_measurement_test(self, msg_func, min_value, max_value, factor, get_min_func, get_max_func):
    for val in np.arange(min_value, max_value, 0.5):
      for i in range(6):
        self.assertTrue(self._rx(msg_func(val + i * 0.1)))

      # assert close by one decimal place
      self.assertLessEqual(abs(get_min_func() - val * factor), 1 * abs(factor))
      self.assertLessEqual(abs(get_max_func() - (val + 0.5) * factor), 1 * abs(factor))

      # reset sample_t by reinitializing the safety mode
      self._reset_safety_hooks()

      self.assertEqual(get_min_func(), 0)
      self.assertEqual(get_max_func(), 0)

  def test_vehicle_speed_measurements(self):
    self.common_measurement_test(self._speed_msg, 0, 80, VEHICLE_SPEED_FACTOR, self.safety.get_vehicle_speed_min, self.safety.get_vehicle_speed_max)

  def test_steering_angle_measurements(self):
    self.common_measurement_test(self._angle_meas_msg, -180, 180, self.DEG_TO_CAN, self.safety.get_angle_meas_min, self.safety.get_angle_meas_max)


class AngleSteeringSafetyTest(MeasurementSafetyTest):
  ANGLE_RATE_BP: List[float]
  ANGLE_RATE_UP: List[float]  # windup limit
  ANGLE_RATE_DOWN: List[float]  # unwind limit

  @classmethod
  def setUpClass(cls):
    if cls.__name__ == "AngleSteeringSafetyTest":
      cls.safety = None
      raise unittest.SkipTest

  @abc.abstractmethod
  def _angle_cmd_msg(self, angle: float, enabled: bool):
    pass

  def _set_prev_desired_angle(self, t):
    t = int(t * self.DEG_TO_CAN)
    self.safety.set_desired_angle_last(t)

  def _reset_angle_measurement(self, angle):
    for _ in range(6):
      self._rx(self._angle_meas_msg(angle))

  def _reset_speed_measurement(self, speed):
    for _ in range(6):
      self._rx(self._speed_msg(speed))

  def test_angle_cmd_when_enabled(self):
    # when controls are allowed, angle cmd rate limit is enforced
    speeds = [0., 1., 5., 10., 15., 50.]
    angles = [-300, -100, -10, 0, 10, 100, 300]
    for a in angles:
      for s in speeds:
        max_delta_up = np.interp(s, self.ANGLE_RATE_BP, self.ANGLE_RATE_UP)
        max_delta_down = np.interp(s, self.ANGLE_RATE_BP, self.ANGLE_RATE_DOWN)

        # first test against false positives
        self._reset_angle_measurement(a)
        self._reset_speed_measurement(s)

        self._set_prev_desired_angle(a)
        self.safety.set_controls_allowed(1)

        # Stay within limits
        # Up
        self.assertTrue(self._tx(self._angle_cmd_msg(a + sign_of(a) * max_delta_up, True)))
        self.assertTrue(self.safety.get_controls_allowed())

        # Don't change
        self.assertTrue(self._tx(self._angle_cmd_msg(a, True)))
        self.assertTrue(self.safety.get_controls_allowed())

        # Down
        self.assertTrue(self._tx(self._angle_cmd_msg(a - sign_of(a) * max_delta_down, True)))
        self.assertTrue(self.safety.get_controls_allowed())

        # Inject too high rates
        # Up
        self.assertFalse(self._tx(self._angle_cmd_msg(a + sign_of(a) * (max_delta_up + 1.1), True)))

        # Don't change
        self.safety.set_controls_allowed(1)
        self._set_prev_desired_angle(a)
        self.assertTrue(self.safety.get_controls_allowed())
        self.assertTrue(self._tx(self._angle_cmd_msg(a, True)))
        self.assertTrue(self.safety.get_controls_allowed())

        # Down
        self.assertFalse(self._tx(self._angle_cmd_msg(a - sign_of(a) * (max_delta_down + 1.1), True)))

        # Check desired steer should be the same as steer angle when controls are off
        self.safety.set_controls_allowed(0)
        self.assertTrue(self._tx(self._angle_cmd_msg(a, False)))

  def test_angle_cmd_when_disabled(self):
    # Tests that only angles close to the meas are allowed while
    # steer actuation bit is 0, regardless of controls allowed.
    for controls_allowed in (True, False):
      self.safety.set_controls_allowed(controls_allowed)

      for steer_control_enabled in (True, False):
        for angle_meas in np.arange(-90, 91, 10):
          self._reset_angle_measurement(angle_meas)

          for angle_cmd in np.arange(-90, 91, 10):
            self._set_prev_desired_angle(angle_cmd)

            # controls_allowed is checked if actuation bit is 1, else the angle must be close to meas (inactive)
            should_tx = controls_allowed if steer_control_enabled else angle_cmd == angle_meas
            self.assertEqual(should_tx, self._tx(self._angle_cmd_msg(angle_cmd, steer_control_enabled)))

<<<<<<< HEAD
  def test_reset_angle_measurements(self):
    # Tests that the angle measurement sample_t is reset on safety mode init
    for a in np.linspace(-90, 90, 6):
      self.assertTrue(self._rx(self._angle_meas_msg(a)))

    # reset sample_t by reinitializing the safety mode
    self.setUp()

    # rx one to update sample_t
    self.assertTrue(self._rx(self._angle_meas_msg(0)))
    self.assertEqual(self.safety.get_angle_meas_min(), 0)
    self.assertEqual(self.safety.get_angle_meas_max(), 0)

=======
>>>>>>> 6bf6ba77

@add_regen_tests
class PandaSafetyTest(PandaSafetyTestBase):
  TX_MSGS: Optional[List[List[int]]] = None
  SCANNED_ADDRS = [*range(0x800),                      # Entire 11-bit CAN address space
                   *range(0x18DA00F1, 0x18DB00F1, 0x100),   # 29-bit UDS physical addressing
                   *range(0x18DB00F1, 0x18DC00F1, 0x100),   # 29-bit UDS functional addressing
                   *range(0x3300, 0x3400),                  # Honda
                   0x10400060, 0x104c006c]                  # GMLAN (exceptions, range/format unclear)
  STANDSTILL_THRESHOLD: Optional[float] = None
  GAS_PRESSED_THRESHOLD = 0
  RELAY_MALFUNCTION_ADDR: Optional[int] = None
  RELAY_MALFUNCTION_BUS: Optional[int] = None
  FWD_BLACKLISTED_ADDRS: Dict[int, List[int]] = {}  # {bus: [addr]}
  FWD_BUS_LOOKUP: Dict[int, int] = {}

  @classmethod
  def setUpClass(cls):
    if cls.__name__ == "PandaSafetyTest" or cls.__name__.endswith('Base'):
      cls.safety = None
      raise unittest.SkipTest

  @abc.abstractmethod
  def _user_brake_msg(self, brake):
    pass

  def _user_regen_msg(self, regen):
    pass

  @abc.abstractmethod
  def _speed_msg(self, speed):
    pass

  # Safety modes can override if vehicle_moving is driven by a different message
  def _vehicle_moving_msg(self, speed: float):
    return self._speed_msg(speed)

  @abc.abstractmethod
  def _user_gas_msg(self, gas):
    pass

  @abc.abstractmethod
  def _pcm_status_msg(self, enable):
    pass

  # ***** standard tests for all safety modes *****

  def test_tx_msg_in_scanned_range(self):
    # the relay malfunction, fwd hook, and spam can tests don't exhaustively
    # scan the entire 29-bit address space, only some known important ranges
    # make sure SCANNED_ADDRS stays up to date with car port TX_MSGS; new
    # model ports should expand the range if needed
    for msg in self.TX_MSGS:
      self.assertTrue(msg[0] in self.SCANNED_ADDRS, f"{msg[0]=:#x}")

  def test_relay_malfunction(self):
    # each car has an addr that is used to detect relay malfunction
    # if that addr is seen on specified bus, triggers the relay malfunction
    # protection logic: both tx_hook and fwd_hook are expected to return failure
    self.assertFalse(self.safety.get_relay_malfunction())
    self._rx(make_msg(self.RELAY_MALFUNCTION_BUS, self.RELAY_MALFUNCTION_ADDR, 8))
    self.assertTrue(self.safety.get_relay_malfunction())
    for bus in range(3):
      for addr in self.SCANNED_ADDRS:
        self.assertEqual(-1, self._tx(make_msg(bus, addr, 8)))
        self.assertEqual(-1, self.safety.safety_fwd_hook(bus, addr))

  def test_fwd_hook(self):
    # some safety modes don't forward anything, while others blacklist msgs
    for bus in range(3):
      for addr in self.SCANNED_ADDRS:
        # assume len 8
        fwd_bus = self.FWD_BUS_LOOKUP.get(bus, -1)
        if bus in self.FWD_BLACKLISTED_ADDRS and addr in self.FWD_BLACKLISTED_ADDRS[bus]:
          fwd_bus = -1
        self.assertEqual(fwd_bus, self.safety.safety_fwd_hook(bus, addr), f"{addr=:#x} from {bus=} to {fwd_bus=}")

  def test_spam_can_buses(self):
    for bus in range(4):
      for addr in self.SCANNED_ADDRS:
        if all(addr != m[0] or bus != m[1] for m in self.TX_MSGS):
          self.assertFalse(self._tx(make_msg(bus, addr, 8)), f"allowed TX {addr=} {bus=}")

  def test_default_controls_not_allowed(self):
    self.assertFalse(self.safety.get_controls_allowed())

  def test_manually_enable_controls_allowed(self):
    self.safety.set_controls_allowed(1)
    self.assertTrue(self.safety.get_controls_allowed())
    self.safety.set_controls_allowed(0)
    self.assertFalse(self.safety.get_controls_allowed())

  def test_prev_gas(self):
    self.assertFalse(self.safety.get_gas_pressed_prev())
    for pressed in [self.GAS_PRESSED_THRESHOLD + 1, 0]:
      self._rx(self._user_gas_msg(pressed))
      self.assertEqual(bool(pressed), self.safety.get_gas_pressed_prev())

  def test_allow_engage_with_gas_pressed(self):
    self._rx(self._user_gas_msg(1))
    self.safety.set_controls_allowed(True)
    self._rx(self._user_gas_msg(1))
    self.assertTrue(self.safety.get_controls_allowed())
    self._rx(self._user_gas_msg(1))
    self.assertTrue(self.safety.get_controls_allowed())

  def test_disengage_on_gas(self):
    self._rx(self._user_gas_msg(0))
    self.safety.set_controls_allowed(True)
    self._rx(self._user_gas_msg(self.GAS_PRESSED_THRESHOLD + 1))
    self.assertFalse(self.safety.get_controls_allowed())

  def test_alternative_experience_no_disengage_on_gas(self):
    self._rx(self._user_gas_msg(0))
    self.safety.set_controls_allowed(True)
    self.safety.set_alternative_experience(ALTERNATIVE_EXPERIENCE.DISABLE_DISENGAGE_ON_GAS)
    self._rx(self._user_gas_msg(self.GAS_PRESSED_THRESHOLD + 1))
    # Test we allow lateral, but not longitudinal
    self.assertTrue(self.safety.get_controls_allowed())
    self.assertFalse(self.safety.get_longitudinal_allowed())
    # Make sure we can re-gain longitudinal actuation
    self._rx(self._user_gas_msg(0))
    self.assertTrue(self.safety.get_longitudinal_allowed())

  def test_prev_user_brake(self, _user_brake_msg=None, get_brake_pressed_prev=None):
    if _user_brake_msg is None:
      _user_brake_msg = self._user_brake_msg
      get_brake_pressed_prev = self.safety.get_brake_pressed_prev

    self.assertFalse(get_brake_pressed_prev())
    for pressed in [True, False]:
      self._rx(_user_brake_msg(not pressed))
      self.assertEqual(not pressed, get_brake_pressed_prev())
      self._rx(_user_brake_msg(pressed))
      self.assertEqual(pressed, get_brake_pressed_prev())

  def test_enable_control_allowed_from_cruise(self):
    self._rx(self._pcm_status_msg(False))
    self.assertFalse(self.safety.get_controls_allowed())
    self._rx(self._pcm_status_msg(True))
    self.assertTrue(self.safety.get_controls_allowed())

  def test_disable_control_allowed_from_cruise(self):
    self.safety.set_controls_allowed(1)
    self._rx(self._pcm_status_msg(False))
    self.assertFalse(self.safety.get_controls_allowed())

  def test_cruise_engaged_prev(self):
    for engaged in [True, False]:
      self._rx(self._pcm_status_msg(engaged))
      self.assertEqual(engaged, self.safety.get_cruise_engaged_prev())
      self._rx(self._pcm_status_msg(not engaged))
      self.assertEqual(not engaged, self.safety.get_cruise_engaged_prev())

  def test_allow_user_brake_at_zero_speed(self, _user_brake_msg=None, get_brake_pressed_prev=None):
    if _user_brake_msg is None:
      _user_brake_msg = self._user_brake_msg

    # Brake was already pressed
    self._rx(self._vehicle_moving_msg(0))
    self._rx(_user_brake_msg(1))
    self.safety.set_controls_allowed(1)
    self._rx(_user_brake_msg(1))
    self.assertTrue(self.safety.get_controls_allowed())
    self.assertTrue(self.safety.get_longitudinal_allowed())
    self._rx(_user_brake_msg(0))
    self.assertTrue(self.safety.get_controls_allowed())
    self.assertTrue(self.safety.get_longitudinal_allowed())
    # rising edge of brake should disengage
    self._rx(_user_brake_msg(1))
    self.assertFalse(self.safety.get_controls_allowed())
    self.assertFalse(self.safety.get_longitudinal_allowed())
    self._rx(_user_brake_msg(0))  # reset no brakes

  def test_not_allow_user_brake_when_moving(self, _user_brake_msg=None, get_brake_pressed_prev=None):
    if _user_brake_msg is None:
      _user_brake_msg = self._user_brake_msg

    # Brake was already pressed
    self._rx(_user_brake_msg(1))
    self.safety.set_controls_allowed(1)
    self._rx(self._vehicle_moving_msg(self.STANDSTILL_THRESHOLD))
    self._rx(_user_brake_msg(1))
    self.assertTrue(self.safety.get_controls_allowed())
    self.assertTrue(self.safety.get_longitudinal_allowed())
    self._rx(self._vehicle_moving_msg(self.STANDSTILL_THRESHOLD + 1))
    self._rx(_user_brake_msg(1))
    self.assertFalse(self.safety.get_controls_allowed())
    self.assertFalse(self.safety.get_longitudinal_allowed())
    self._rx(self._vehicle_moving_msg(0))

  def test_vehicle_moving(self):
    self.assertFalse(self.safety.get_vehicle_moving())

    # not moving
    self._rx(self._vehicle_moving_msg(0))
    self.assertFalse(self.safety.get_vehicle_moving())

    # speed is at threshold
    self._rx(self._vehicle_moving_msg(self.STANDSTILL_THRESHOLD))
    self.assertFalse(self.safety.get_vehicle_moving())

    # past threshold
    self._rx(self._vehicle_moving_msg(self.STANDSTILL_THRESHOLD + 1))
    self.assertTrue(self.safety.get_vehicle_moving())

  def test_tx_hook_on_wrong_safety_mode(self):
    files = os.listdir(os.path.dirname(os.path.realpath(__file__)))
    test_files = [f for f in files if f.startswith("test_") and f.endswith(".py")]

    current_test = self.__class__.__name__

    all_tx = []
    for tf in test_files:
      test = importlib.import_module("panda.tests.safety."+tf[:-3])
      for attr in dir(test):
        if attr.startswith("Test") and attr != current_test:
          tc = getattr(test, attr)
          tx = tc.TX_MSGS
          if tx is not None and not attr.endswith('Base'):
            # No point in comparing different Tesla safety modes
            if 'Tesla' in attr and 'Tesla' in current_test:
              continue
            if attr.startswith('TestToyota') and current_test.startswith('TestToyota'):
              continue
            if {attr, current_test}.issubset({'TestSubaruGen1TorqueStockLongitudinalSafety', 'TestSubaruGen2TorqueStockLongitudinalSafety',
                                              'TestSubaruGen1LongitudinalSafety', 'TestSubaruGen2LongitudinalSafety'}):
              continue
            if {attr, current_test}.issubset({'TestVolkswagenPqSafety', 'TestVolkswagenPqStockSafety', 'TestVolkswagenPqLongSafety'}):
              continue
            if {attr, current_test}.issubset({'TestGmCameraSafety', 'TestGmCameraLongitudinalSafety'}):
              continue
            if attr.startswith('TestFord') and current_test.startswith('TestFord'):
              continue
            if attr.startswith('TestHyundaiCanfd') and current_test.startswith('TestHyundaiCanfd'):
              continue
            if {attr, current_test}.issubset({'TestVolkswagenMqbSafety', 'TestVolkswagenMqbStockSafety', 'TestVolkswagenMqbLongSafety'}):
              continue

            # overlapping TX addrs, but they're not actuating messages for either car
            if attr == 'TestHyundaiCanfdHDA2LongEV' and current_test.startswith('TestToyota'):
              tx = list(filter(lambda m: m[0] not in [0x160, ], tx))

            # Volkswagen MQB longitudinal actuating message overlaps with the Subaru lateral actuating message
            if attr == 'TestVolkswagenMqbLongSafety' and current_test.startswith('TestSubaru'):
              tx = list(filter(lambda m: m[0] not in [0x122, ], tx))

            # Volkswagen MQB and Honda Nidec ACC HUD messages overlap
            if attr == 'TestVolkswagenMqbLongSafety' and current_test.startswith('TestHondaNidec'):
              tx = list(filter(lambda m: m[0] not in [0x30c, ], tx))

            # Volkswagen MQB and Honda Bosch Radarless ACC HUD messages overlap
            if attr == 'TestVolkswagenMqbLongSafety' and current_test.startswith('TestHondaBoschRadarless'):
              tx = list(filter(lambda m: m[0] not in [0x30c, ], tx))

            # TODO: Temporary, should be fixed in panda firmware, safety_honda.h
            if attr.startswith('TestHonda'):
              # exceptions for common msgs across different hondas
              tx = list(filter(lambda m: m[0] not in [0x1FA, 0x30C, 0x33D], tx))
            all_tx.append([m[0], m[1], attr] for m in tx)

    # make sure we got all the msgs
    self.assertTrue(len(all_tx) >= len(test_files)-1)

    for tx_msgs in all_tx:
      for addr, bus, test_name in tx_msgs:
        msg = make_msg(bus, addr)
        self.safety.set_controls_allowed(1)
        # TODO: this should be blocked
        if current_test in ["TestNissanSafety", "TestNissanSafetyAltEpsBus", "TestNissanLeafSafety"] and [addr, bus] in self.TX_MSGS:
          continue
        self.assertFalse(self._tx(msg), f"transmit of {addr=:#x} {bus=} from {test_name} during {current_test} was allowed")<|MERGE_RESOLUTION|>--- conflicted
+++ resolved
@@ -751,7 +751,6 @@
             should_tx = controls_allowed if steer_control_enabled else angle_cmd == angle_meas
             self.assertEqual(should_tx, self._tx(self._angle_cmd_msg(angle_cmd, steer_control_enabled)))
 
-<<<<<<< HEAD
   def test_reset_angle_measurements(self):
     # Tests that the angle measurement sample_t is reset on safety mode init
     for a in np.linspace(-90, 90, 6):
@@ -765,8 +764,6 @@
     self.assertEqual(self.safety.get_angle_meas_min(), 0)
     self.assertEqual(self.safety.get_angle_meas_max(), 0)
 
-=======
->>>>>>> 6bf6ba77
 
 @add_regen_tests
 class PandaSafetyTest(PandaSafetyTestBase):
