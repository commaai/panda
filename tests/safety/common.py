--- conflicted
+++ resolved
@@ -258,11 +258,7 @@
 
   @classmethod
   def setUpClass(cls):
-<<<<<<< HEAD
-    if cls.__name__ == "TorqueSteeringSafetyTest":
-=======
     if cls.__name__ == "MotorTorqueSteeringSafetyTest":
->>>>>>> 6117c381
       cls.safety = None
       raise unittest.SkipTest
 
