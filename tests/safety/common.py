--- conflicted
+++ resolved
@@ -471,14 +471,6 @@
         self._set_prev_torque(self.MAX_TORQUE * sign)
         should_tx = abs(t) <= self.DRIVER_TORQUE_ALLOWANCE
         self.assertEqual(should_tx, self._tx(self._torque_cmd_msg(self.MAX_TORQUE * sign)))
-<<<<<<< HEAD
-
-      self._set_prev_torque(self.MAX_TORQUE * sign)
-      self.safety.set_torque_driver(-sign * (self.DRIVER_TORQUE_ALLOWANCE + 1), -sign * (self.DRIVER_TORQUE_ALLOWANCE + 1))
-      # self._reset_torque_driver_measurement(self.DRIVER_TORQUE_ALLOWANCE + 1)
-      self.assertFalse(self._tx(self._torque_cmd_msg(self.MAX_TORQUE * sign)))
-=======
->>>>>>> f8c2041a
 
     # arbitrary high driver torque to ensure max steer torque is allowed
     max_driver_torque = int(self.MAX_TORQUE / self.DRIVER_TORQUE_FACTOR + self.DRIVER_TORQUE_ALLOWANCE + 1)
