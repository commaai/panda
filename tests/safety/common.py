import os
import abc
import unittest
import importlib
import numpy as np
from typing import Optional, List, Dict

from opendbc.can.packer import CANPacker  # pylint: disable=import-error
from panda import ALTERNATIVE_EXPERIENCE, LEN_TO_DLC
from panda.tests.safety import libpandasafety_py

MAX_WRONG_COUNTERS = 5


def package_can_msg(msg):
  addr, _, dat, bus = msg
  ret = libpandasafety_py.ffi.new('CANPacket_t *')
  ret[0].extended = 1 if addr >= 0x800 else 0
  ret[0].addr = addr
  ret[0].data_len_code = LEN_TO_DLC[len(dat)]
  ret[0].bus = bus
  ret[0].data = bytes(dat)

  return ret


def make_msg(bus, addr, length=8):
  return package_can_msg([addr, 0, b'\x00' * length, bus])


class CANPackerPanda(CANPacker):
  def make_can_msg_panda(self, name_or_addr, bus, values, fix_checksum=None):
    msg = self.make_can_msg(name_or_addr, bus, values)
    if fix_checksum is not None:
      msg = fix_checksum(msg)
    return package_can_msg(msg)


def add_regen_tests(cls):
  """Dynamically adds regen tests for all user brake tests."""

  # only rx/user brake tests, not brake command
  found_tests = [func for func in dir(cls) if func.startswith("test_") and "user_brake" in func]
  assert len(found_tests) >= 3, "Failed to detect known brake tests"

  for test in found_tests:
    def _make_regen_test(brake_func):
      def _regen_test(self):
        # only for safety modes with a regen message
        if self._user_regen_msg(0) is None:
          raise unittest.SkipTest("Safety mode implements no _user_regen_msg")

        getattr(self, brake_func)(self._user_regen_msg, self.safety.get_regen_braking_prev)
      return _regen_test

    setattr(cls, test.replace("brake", "regen"), _make_regen_test(test))

  return cls


class PandaSafetyTestBase(unittest.TestCase):
  @classmethod
  def setUpClass(cls):
    if cls.__name__ == "PandaSafetyTestBase":
      cls.safety = None
      raise unittest.SkipTest

  def _rx(self, msg):
    return self.safety.safety_rx_hook(msg)

  def _tx(self, msg):
    return self.safety.safety_tx_hook(msg)


class InterceptorSafetyTest(PandaSafetyTestBase):

  INTERCEPTOR_THRESHOLD = 0

  @classmethod
  def setUpClass(cls):
    if cls.__name__ == "InterceptorSafetyTest":
      cls.safety = None
      raise unittest.SkipTest

  @abc.abstractmethod
  def _interceptor_gas_cmd(self, gas):
    pass

  @abc.abstractmethod
  def _interceptor_user_gas(self, gas):
    pass

  def test_prev_gas_interceptor(self):
    self._rx(self._interceptor_user_gas(0x0))
    self.assertFalse(self.safety.get_gas_interceptor_prev())
    self._rx(self._interceptor_user_gas(0x1000))
    self.assertTrue(self.safety.get_gas_interceptor_prev())
    self._rx(self._interceptor_user_gas(0x0))
    self.safety.set_gas_interceptor_detected(False)

  def test_disengage_on_gas_interceptor(self):
    for g in range(0, 0x1000):
      self._rx(self._interceptor_user_gas(0))
      self.safety.set_controls_allowed(True)
      self._rx(self._interceptor_user_gas(g))
      remain_enabled = g <= self.INTERCEPTOR_THRESHOLD
      self.assertEqual(remain_enabled, self.safety.get_controls_allowed())
      self._rx(self._interceptor_user_gas(0))
      self.safety.set_gas_interceptor_detected(False)

  def test_alternative_experience_no_disengage_on_gas_interceptor(self):
    self.safety.set_controls_allowed(True)
    self.safety.set_alternative_experience(ALTERNATIVE_EXPERIENCE.DISABLE_DISENGAGE_ON_GAS)
    for g in range(0, 0x1000):
      self._rx(self._interceptor_user_gas(g))
      # Test we allow lateral, but not longitudinal
      self.assertTrue(self.safety.get_controls_allowed())
      self.assertEqual(g <= self.INTERCEPTOR_THRESHOLD, self.safety.get_longitudinal_allowed())
      # Make sure we can re-gain longitudinal actuation
      self._rx(self._interceptor_user_gas(0))
      self.assertTrue(self.safety.get_longitudinal_allowed())

  def test_allow_engage_with_gas_interceptor_pressed(self):
    self._rx(self._interceptor_user_gas(0x1000))
    self.safety.set_controls_allowed(1)
    self._rx(self._interceptor_user_gas(0x1000))
    self.assertTrue(self.safety.get_controls_allowed())
    self._rx(self._interceptor_user_gas(0))

  def test_gas_interceptor_safety_check(self):
    for gas in np.arange(0, 4000, 100):
      for controls_allowed in [True, False]:
        self.safety.set_controls_allowed(controls_allowed)
        if controls_allowed:
          send = True
        else:
          send = gas == 0
        self.assertEqual(send, self._tx(self._interceptor_gas_cmd(gas)))


class TorqueSteeringSafetyTestBase(PandaSafetyTestBase):

  MAX_RATE_UP = 0
  MAX_RATE_DOWN = 0
  MAX_TORQUE = 0
  MAX_RT_DELTA = 0
  RT_INTERVAL = 0

  # Safety around steering req bit
  MIN_VALID_STEERING_FRAMES = 0
  MAX_INVALID_STEERING_FRAMES = 0
  MIN_VALID_STEERING_RT_INTERVAL = 0

  @classmethod
  def setUpClass(cls):
    if cls.__name__ == "TorqueSteeringSafetyTestBase":
      cls.safety = None
      raise unittest.SkipTest

  @abc.abstractmethod
  def _torque_cmd_msg(self, torque, steer_req=1):
    pass

  def _set_prev_torque(self, t):
    self.safety.set_desired_torque_last(t)
    self.safety.set_rt_torque_last(t)

  def test_steer_safety_check(self):
    for enabled in [0, 1]:
      for t in range(-self.MAX_TORQUE * 2, self.MAX_TORQUE * 2):
        self.safety.set_controls_allowed(enabled)
        self._set_prev_torque(t)
        if abs(t) > self.MAX_TORQUE or (not enabled and abs(t) > 0):
          self.assertFalse(self._tx(self._torque_cmd_msg(t)))
        else:
          self.assertTrue(self._tx(self._torque_cmd_msg(t)))

  def test_non_realtime_limit_up(self):
    self.safety.set_controls_allowed(True)

    self._set_prev_torque(0)
    self.assertTrue(self._tx(self._torque_cmd_msg(self.MAX_RATE_UP)))
    self._set_prev_torque(0)
    self.assertTrue(self._tx(self._torque_cmd_msg(-self.MAX_RATE_UP)))

    self._set_prev_torque(0)
    self.assertFalse(self._tx(self._torque_cmd_msg(self.MAX_RATE_UP + 1)))
    self.safety.set_controls_allowed(True)
    self._set_prev_torque(0)
    self.assertFalse(self._tx(self._torque_cmd_msg(-self.MAX_RATE_UP - 1)))

  def test_steer_req_bit_frames(self):
    """
      Certain safety modes implement some tolerance on their steer request bits matching the
      requested torque to avoid a steering fault or lockout and maintain torque. This tests:
        - We can't cut torque for more than one frame
        - We can't cut torque until at least the minimum number of matching steer_req messages
        - We can always recover from violations if steer_req=1
    """

    for min_valid_steer_frames in range(self.MIN_VALID_STEERING_FRAMES * 2):
      # Reset match count and rt timer to allow cut (valid_steer_req_count, ts_steer_req_mismatch_last)
      self.safety.init_tests()
      self.safety.set_timer(self.MIN_VALID_STEERING_RT_INTERVAL)

      # Allow torque cut
      self.safety.set_controls_allowed(True)
      self._set_prev_torque(self.MAX_TORQUE)
      for _ in range(min_valid_steer_frames):
        self.assertTrue(self._tx(self._torque_cmd_msg(self.MAX_TORQUE, steer_req=1)))

      # should tx if we've sent enough valid frames, and we're not cutting torque for too many frames consecutively
      should_tx = min_valid_steer_frames >= self.MIN_VALID_STEERING_FRAMES
      for idx in range(self.MAX_INVALID_STEERING_FRAMES * 2):
        tx = self._tx(self._torque_cmd_msg(self.MAX_TORQUE, steer_req=0))
        self.assertEqual(should_tx and idx < self.MAX_INVALID_STEERING_FRAMES, tx)

      # Keep blocking after one steer_req mismatch
      for _ in range(100):
        self.assertFalse(self._tx(self._torque_cmd_msg(self.MAX_TORQUE, steer_req=0)))

      # Make sure we can recover
      self.assertTrue(self._tx(self._torque_cmd_msg(0, steer_req=1)))
      self._set_prev_torque(self.MAX_TORQUE)
      self.assertTrue(self._tx(self._torque_cmd_msg(self.MAX_TORQUE, steer_req=1)))

  def test_steer_req_bit_multi_invalid(self):
    """
      For safety modes allowing multiple consecutive invalid frames, this ensures that once a valid frame
      is sent after an invalid frame (even without sending the max number of allowed invalid frames),
      all counters are reset.
    """
    # TODO: Add safety around steer request bits for all safety modes and remove exception
    if self.MIN_VALID_STEERING_FRAMES == 0:
      raise unittest.SkipTest("Safety mode does not implement tolerance for steer request bit safety")

    for max_invalid_steer_frames in range(1, self.MAX_INVALID_STEERING_FRAMES * 2):
      self.safety.init_tests()
      self.safety.set_timer(self.MIN_VALID_STEERING_RT_INTERVAL)

      # Allow torque cut
      self.safety.set_controls_allowed(True)
      self._set_prev_torque(self.MAX_TORQUE)
      for _ in range(self.MIN_VALID_STEERING_FRAMES):
        self.assertTrue(self._tx(self._torque_cmd_msg(self.MAX_TORQUE, steer_req=1)))

      # Send partial amount of allowed invalid frames
      for idx in range(max_invalid_steer_frames):
        should_tx = idx < self.MAX_INVALID_STEERING_FRAMES
        self.assertEqual(should_tx, self._tx(self._torque_cmd_msg(self.MAX_TORQUE, steer_req=0)))

      # Send one valid frame, and subsequent invalid should now be blocked
      self._set_prev_torque(self.MAX_TORQUE)
      self.assertTrue(self._tx(self._torque_cmd_msg(self.MAX_TORQUE, steer_req=1)))
      for _ in range(self.MIN_VALID_STEERING_FRAMES + 1):
        self.assertFalse(self._tx(self._torque_cmd_msg(self.MAX_TORQUE, steer_req=0)))

  def test_steer_req_bit_realtime(self):
    """
      Realtime safety for cutting steer request bit. This tests:
        - That we allow messages with mismatching steer request bit if time from last is >= MIN_VALID_STEERING_RT_INTERVAL
        - That frame mismatch safety does not interfere with this test
    """
    # TODO: Add safety around steer request bits for all safety modes and remove exception
    if self.MIN_VALID_STEERING_RT_INTERVAL == 0:
      raise unittest.SkipTest("Safety mode does not implement tolerance for steer request bit safety")

    for rt_us in np.arange(self.MIN_VALID_STEERING_RT_INTERVAL - 50000, self.MIN_VALID_STEERING_RT_INTERVAL + 50000, 10000):
      # Reset match count and rt timer (valid_steer_req_count, ts_steer_req_mismatch_last)
      self.safety.init_tests()

      # Make sure valid_steer_req_count doesn't affect this test
      self.safety.set_controls_allowed(True)
      self._set_prev_torque(self.MAX_TORQUE)
      for _ in range(self.MIN_VALID_STEERING_FRAMES):
        self.assertTrue(self._tx(self._torque_cmd_msg(self.MAX_TORQUE, steer_req=1)))

      # Normally, sending MIN_VALID_STEERING_FRAMES valid frames should always allow
      self.safety.set_timer(max(rt_us, 0))
      should_tx = rt_us >= self.MIN_VALID_STEERING_RT_INTERVAL
      for _ in range(self.MAX_INVALID_STEERING_FRAMES):
        self.assertEqual(should_tx, self._tx(self._torque_cmd_msg(self.MAX_TORQUE, steer_req=0)))

      # Keep blocking after one steer_req mismatch
      for _ in range(100):
        self.assertFalse(self._tx(self._torque_cmd_msg(self.MAX_TORQUE, steer_req=0)))

      # Make sure we can recover
      self.assertTrue(self._tx(self._torque_cmd_msg(0, steer_req=1)))
      self._set_prev_torque(self.MAX_TORQUE)
      self.assertTrue(self._tx(self._torque_cmd_msg(self.MAX_TORQUE, steer_req=1)))


class DriverTorqueSteeringSafetyTest(TorqueSteeringSafetyTestBase):

  DRIVER_TORQUE_ALLOWANCE = 0
  DRIVER_TORQUE_FACTOR = 0

  @classmethod
  def setUpClass(cls):
    if cls.__name__ == "DriverTorqueSteeringSafetyTest":
      cls.safety = None
      raise unittest.SkipTest

  @abc.abstractmethod
  def _torque_cmd_msg(self, torque, steer_req=1):
    pass

  def test_non_realtime_limit_up(self):
    self.safety.set_torque_driver(0, 0)
    super().test_non_realtime_limit_up()

  # TODO: make this test something
  def test_non_realtime_limit_down(self):
    self.safety.set_torque_driver(0, 0)
    self.safety.set_controls_allowed(True)

  def test_against_torque_driver(self):
    self.safety.set_controls_allowed(True)

    for sign in [-1, 1]:
      for t in np.arange(0, self.DRIVER_TORQUE_ALLOWANCE + 1, 1):
        t *= -sign
        self.safety.set_torque_driver(t, t)
        self._set_prev_torque(self.MAX_TORQUE * sign)
        self.assertTrue(self._tx(self._torque_cmd_msg(self.MAX_TORQUE * sign)))

      self.safety.set_torque_driver(self.DRIVER_TORQUE_ALLOWANCE + 1, self.DRIVER_TORQUE_ALLOWANCE + 1)
      self.assertFalse(self._tx(self._torque_cmd_msg(-self.MAX_TORQUE)))

    # arbitrary high driver torque to ensure max steer torque is allowed
    max_driver_torque = int(self.MAX_TORQUE / self.DRIVER_TORQUE_FACTOR + self.DRIVER_TORQUE_ALLOWANCE + 1)

    # spot check some individual cases
    for sign in [-1, 1]:
      driver_torque = (self.DRIVER_TORQUE_ALLOWANCE + 10) * sign
      torque_desired = (self.MAX_TORQUE - 10 * self.DRIVER_TORQUE_FACTOR) * sign
      delta = 1 * sign
      self._set_prev_torque(torque_desired)
      self.safety.set_torque_driver(-driver_torque, -driver_torque)
      self.assertTrue(self._tx(self._torque_cmd_msg(torque_desired)))
      self._set_prev_torque(torque_desired + delta)
      self.safety.set_torque_driver(-driver_torque, -driver_torque)
      self.assertFalse(self._tx(self._torque_cmd_msg(torque_desired + delta)))

      self._set_prev_torque(self.MAX_TORQUE * sign)
      self.safety.set_torque_driver(-max_driver_torque * sign, -max_driver_torque * sign)
      self.assertTrue(self._tx(self._torque_cmd_msg((self.MAX_TORQUE - self.MAX_RATE_DOWN) * sign)))
      self._set_prev_torque(self.MAX_TORQUE * sign)
      self.safety.set_torque_driver(-max_driver_torque * sign, -max_driver_torque * sign)
      self.assertTrue(self._tx(self._torque_cmd_msg(0)))
      self._set_prev_torque(self.MAX_TORQUE * sign)
      self.safety.set_torque_driver(-max_driver_torque * sign, -max_driver_torque * sign)
      self.assertFalse(self._tx(self._torque_cmd_msg((self.MAX_TORQUE - self.MAX_RATE_DOWN + 1) * sign)))

  def test_realtime_limits(self):
    self.safety.set_controls_allowed(True)

    for sign in [-1, 1]:
      self.safety.init_tests()
      self._set_prev_torque(0)
      self.safety.set_torque_driver(0, 0)
      for t in np.arange(0, self.MAX_RT_DELTA, 1):
        t *= sign
        self.assertTrue(self._tx(self._torque_cmd_msg(t)))
      self.assertFalse(self._tx(self._torque_cmd_msg(sign * (self.MAX_RT_DELTA + 1))))

      self._set_prev_torque(0)
      for t in np.arange(0, self.MAX_RT_DELTA, 1):
        t *= sign
        self.assertTrue(self._tx(self._torque_cmd_msg(t)))

      # Increase timer to update rt_torque_last
      self.safety.set_timer(self.RT_INTERVAL + 1)
      self.assertTrue(self._tx(self._torque_cmd_msg(sign * (self.MAX_RT_DELTA - 1))))
      self.assertTrue(self._tx(self._torque_cmd_msg(sign * (self.MAX_RT_DELTA + 1))))


class MotorTorqueSteeringSafetyTest(TorqueSteeringSafetyTestBase):

  MAX_TORQUE_ERROR = 0
  TORQUE_MEAS_TOLERANCE = 0

  @classmethod
  def setUpClass(cls):
    if cls.__name__ == "MotorTorqueSteeringSafetyTest":
      cls.safety = None
      raise unittest.SkipTest

  @abc.abstractmethod
  def _torque_meas_msg(self, torque):
    pass

  @abc.abstractmethod
  def _torque_cmd_msg(self, torque, steer_req=1):
    pass

  def _set_prev_torque(self, t):
    super()._set_prev_torque(t)
    self.safety.set_torque_meas(t, t)

  def test_torque_absolute_limits(self):
    for controls_allowed in [True, False]:
      for torque in np.arange(-self.MAX_TORQUE - 1000, self.MAX_TORQUE + 1000, self.MAX_RATE_UP):
        self.safety.set_controls_allowed(controls_allowed)
        self.safety.set_rt_torque_last(torque)
        self.safety.set_torque_meas(torque, torque)
        self.safety.set_desired_torque_last(torque - self.MAX_RATE_UP)

        if controls_allowed:
          send = (-self.MAX_TORQUE <= torque <= self.MAX_TORQUE)
        else:
          send = torque == 0

        self.assertEqual(send, self._tx(self._torque_cmd_msg(torque)))

  def test_non_realtime_limit_down(self):
    self.safety.set_controls_allowed(True)

    torque_meas = self.MAX_TORQUE - self.MAX_TORQUE_ERROR - 50

    self.safety.set_rt_torque_last(self.MAX_TORQUE)
    self.safety.set_torque_meas(torque_meas, torque_meas)
    self.safety.set_desired_torque_last(self.MAX_TORQUE)
    self.assertTrue(self._tx(self._torque_cmd_msg(self.MAX_TORQUE - self.MAX_RATE_DOWN)))

    self.safety.set_rt_torque_last(self.MAX_TORQUE)
    self.safety.set_torque_meas(torque_meas, torque_meas)
    self.safety.set_desired_torque_last(self.MAX_TORQUE)
    self.assertFalse(self._tx(self._torque_cmd_msg(self.MAX_TORQUE - self.MAX_RATE_DOWN + 1)))

  def test_exceed_torque_sensor(self):
    self.safety.set_controls_allowed(True)

    for sign in [-1, 1]:
      self._set_prev_torque(0)
      for t in np.arange(0, self.MAX_TORQUE_ERROR + 2, 2):  # step needs to be smaller than MAX_TORQUE_ERROR
        t *= sign
        self.assertTrue(self._tx(self._torque_cmd_msg(t)))

      self.assertFalse(self._tx(self._torque_cmd_msg(sign * (self.MAX_TORQUE_ERROR + 2))))

  def test_realtime_limit_up(self):
    self.safety.set_controls_allowed(True)

    for sign in [-1, 1]:
      self.safety.init_tests()
      self._set_prev_torque(0)
      for t in np.arange(0, self.MAX_RT_DELTA + 1, 1):
        t *= sign
        self.safety.set_torque_meas(t, t)
        self.assertTrue(self._tx(self._torque_cmd_msg(t)))
      self.assertFalse(self._tx(self._torque_cmd_msg(sign * (self.MAX_RT_DELTA + 1))))

      self._set_prev_torque(0)
      for t in np.arange(0, self.MAX_RT_DELTA + 1, 1):
        t *= sign
        self.safety.set_torque_meas(t, t)
        self.assertTrue(self._tx(self._torque_cmd_msg(t)))

      # Increase timer to update rt_torque_last
      self.safety.set_timer(self.RT_INTERVAL + 1)
      self.assertTrue(self._tx(self._torque_cmd_msg(sign * self.MAX_RT_DELTA)))
      self.assertTrue(self._tx(self._torque_cmd_msg(sign * (self.MAX_RT_DELTA + 1))))

  def test_torque_measurements(self):
    trq = 50
    for t in [trq, -trq, 0, 0, 0, 0]:
      self._rx(self._torque_meas_msg(t))

    max_range = range(trq, trq + self.TORQUE_MEAS_TOLERANCE + 1)
    min_range = range(-(trq + self.TORQUE_MEAS_TOLERANCE), -trq + 1)
    self.assertTrue(self.safety.get_torque_meas_min() in min_range)
    self.assertTrue(self.safety.get_torque_meas_max() in max_range)

    max_range = range(0, self.TORQUE_MEAS_TOLERANCE + 1)
    min_range = range(-(trq + self.TORQUE_MEAS_TOLERANCE), -trq + 1)
    self._rx(self._torque_meas_msg(0))
    self.assertTrue(self.safety.get_torque_meas_min() in min_range)
    self.assertTrue(self.safety.get_torque_meas_max() in max_range)

    max_range = range(0, self.TORQUE_MEAS_TOLERANCE + 1)
    min_range = range(-self.TORQUE_MEAS_TOLERANCE, 0 + 1)
    self._rx(self._torque_meas_msg(0))
    self.assertTrue(self.safety.get_torque_meas_min() in min_range)
    self.assertTrue(self.safety.get_torque_meas_max() in max_range)


@add_regen_tests
class PandaSafetyTest(PandaSafetyTestBase):
  TX_MSGS: Optional[List[List[int]]] = None
  SCANNED_ADDRS = [*range(0x0, 0x800),                      # Entire 11-bit CAN address space
                   *range(0x18DA00F1, 0x18DB00F1, 0x100),   # 29-bit UDS physical addressing
                   *range(0x18DB00F1, 0x18DC00F1, 0x100),   # 29-bit UDS functional addressing
                   *range(0x3300, 0x3400),                  # Honda
                   0x10400060, 0x104c006c]                  # GMLAN (exceptions, range/format unclear)
  STANDSTILL_THRESHOLD: Optional[float] = None
  GAS_PRESSED_THRESHOLD = 0
  RELAY_MALFUNCTION_ADDR: Optional[int] = None
  RELAY_MALFUNCTION_BUS: Optional[int] = None
  FWD_BLACKLISTED_ADDRS: Dict[int, List[int]] = {}  # {bus: [addr]}
  FWD_BUS_LOOKUP: Dict[int, int] = {}

  @classmethod
  def setUpClass(cls):
    if cls.__name__ == "PandaSafetyTest" or cls.__name__.endswith('Base'):
      cls.safety = None
      raise unittest.SkipTest

  @abc.abstractmethod
  def _user_brake_msg(self, brake):
    pass

  def _user_regen_msg(self, regen):
    pass

  @abc.abstractmethod
  def _speed_msg(self, speed):
    pass

  @abc.abstractmethod
  def _user_gas_msg(self, gas):
    pass

  @abc.abstractmethod
  def _pcm_status_msg(self, enable):
    pass

  # ***** standard tests for all safety modes *****

  def test_tx_msg_in_scanned_range(self):
    # the relay malfunction, fwd hook, and spam can tests don't exhaustively
    # scan the entire 29-bit address space, only some known important ranges
    # make sure SCANNED_ADDRS stays up to date with car port TX_MSGS; new
    # model ports should expand the range if needed
    for msg in self.TX_MSGS:
      self.assertTrue(msg[0] in self.SCANNED_ADDRS, f"{msg[0]=:#x}")

  def test_relay_malfunction(self):
    # each car has an addr that is used to detect relay malfunction
    # if that addr is seen on specified bus, triggers the relay malfunction
    # protection logic: both tx_hook and fwd_hook are expected to return failure
    self.assertFalse(self.safety.get_relay_malfunction())
    self._rx(make_msg(self.RELAY_MALFUNCTION_BUS, self.RELAY_MALFUNCTION_ADDR, 8))
    self.assertTrue(self.safety.get_relay_malfunction())
    for bus in range(0, 3):
      for addr in self.SCANNED_ADDRS:
        self.assertEqual(-1, self._tx(make_msg(bus, addr, 8)))
        self.assertEqual(-1, self.safety.safety_fwd_hook(bus, make_msg(bus, addr, 8)))

  def test_fwd_hook(self):
    # some safety modes don't forward anything, while others blacklist msgs
    for bus in range(0, 3):
      for addr in self.SCANNED_ADDRS:
        # assume len 8
        msg = make_msg(bus, addr, 8)
        fwd_bus = self.FWD_BUS_LOOKUP.get(bus, -1)
        if bus in self.FWD_BLACKLISTED_ADDRS and addr in self.FWD_BLACKLISTED_ADDRS[bus]:
          fwd_bus = -1
        self.assertEqual(fwd_bus, self.safety.safety_fwd_hook(bus, msg), f"{addr=:#x} from {bus=} to {fwd_bus=}")

  def test_spam_can_buses(self):
    for bus in range(0, 4):
      for addr in self.SCANNED_ADDRS:
        if all(addr != m[0] or bus != m[1] for m in self.TX_MSGS):
          self.assertFalse(self._tx(make_msg(bus, addr, 8)), f"allowed TX {addr=} {bus=}")

  def test_default_controls_not_allowed(self):
    self.assertFalse(self.safety.get_controls_allowed())

  def test_manually_enable_controls_allowed(self):
    self.safety.set_controls_allowed(1)
    self.assertTrue(self.safety.get_controls_allowed())
    self.safety.set_controls_allowed(0)
    self.assertFalse(self.safety.get_controls_allowed())

  def test_prev_gas(self):
    self.assertFalse(self.safety.get_gas_pressed_prev())
    for pressed in [self.GAS_PRESSED_THRESHOLD + 1, 0]:
      self._rx(self._user_gas_msg(pressed))
      self.assertEqual(bool(pressed), self.safety.get_gas_pressed_prev())

  def test_allow_engage_with_gas_pressed(self):
    self._rx(self._user_gas_msg(1))
    self.safety.set_controls_allowed(True)
    self._rx(self._user_gas_msg(1))
    self.assertTrue(self.safety.get_controls_allowed())
    self._rx(self._user_gas_msg(1))
    self.assertTrue(self.safety.get_controls_allowed())

  def test_disengage_on_gas(self):
    self._rx(self._user_gas_msg(0))
    self.safety.set_controls_allowed(True)
    self._rx(self._user_gas_msg(self.GAS_PRESSED_THRESHOLD + 1))
    self.assertFalse(self.safety.get_controls_allowed())

  def test_alternative_experience_no_disengage_on_gas(self):
    self._rx(self._user_gas_msg(0))
    self.safety.set_controls_allowed(True)
    self.safety.set_alternative_experience(ALTERNATIVE_EXPERIENCE.DISABLE_DISENGAGE_ON_GAS)
    self._rx(self._user_gas_msg(self.GAS_PRESSED_THRESHOLD + 1))
    # Test we allow lateral, but not longitudinal
    self.assertTrue(self.safety.get_controls_allowed())
    self.assertFalse(self.safety.get_longitudinal_allowed())
    # Make sure we can re-gain longitudinal actuation
    self._rx(self._user_gas_msg(0))
    self.assertTrue(self.safety.get_longitudinal_allowed())

  def test_prev_user_brake(self, _user_brake_msg=None, get_brake_pressed_prev=None):
    if _user_brake_msg is None:
      _user_brake_msg = self._user_brake_msg
      get_brake_pressed_prev = self.safety.get_brake_pressed_prev

    self.assertFalse(get_brake_pressed_prev())
    for pressed in [True, False]:
      self._rx(_user_brake_msg(not pressed))
      self.assertEqual(not pressed, get_brake_pressed_prev())
      self._rx(_user_brake_msg(pressed))
      self.assertEqual(pressed, get_brake_pressed_prev())

  def test_enable_control_allowed_from_cruise(self):
    self._rx(self._pcm_status_msg(False))
    self.assertFalse(self.safety.get_controls_allowed())
    self._rx(self._pcm_status_msg(True))
    self.assertTrue(self.safety.get_controls_allowed())

  def test_disable_control_allowed_from_cruise(self):
    self.safety.set_controls_allowed(1)
    self._rx(self._pcm_status_msg(False))
    self.assertFalse(self.safety.get_controls_allowed())

  def test_cruise_engaged_prev(self):
    for engaged in [True, False]:
      self._rx(self._pcm_status_msg(engaged))
      self.assertEqual(engaged, self.safety.get_cruise_engaged_prev())
      self._rx(self._pcm_status_msg(not engaged))
      self.assertEqual(not engaged, self.safety.get_cruise_engaged_prev())

  def test_allow_user_brake_at_zero_speed(self, _user_brake_msg=None, get_brake_pressed_prev=None):
    if _user_brake_msg is None:
      _user_brake_msg = self._user_brake_msg

    # Brake was already pressed
    self._rx(self._speed_msg(0))
    self._rx(_user_brake_msg(1))
    self.safety.set_controls_allowed(1)
    self._rx(_user_brake_msg(1))
    self.assertTrue(self.safety.get_controls_allowed())
    self.assertTrue(self.safety.get_longitudinal_allowed())
    self._rx(_user_brake_msg(0))
    self.assertTrue(self.safety.get_controls_allowed())
    self.assertTrue(self.safety.get_longitudinal_allowed())
    # rising edge of brake should disengage
    self._rx(_user_brake_msg(1))
    self.assertFalse(self.safety.get_controls_allowed())
    self.assertFalse(self.safety.get_longitudinal_allowed())
    self._rx(_user_brake_msg(0))  # reset no brakes

  def test_not_allow_user_brake_when_moving(self, _user_brake_msg=None, get_brake_pressed_prev=None):
    if _user_brake_msg is None:
      _user_brake_msg = self._user_brake_msg

    # Brake was already pressed
    self._rx(_user_brake_msg(1))
    self.safety.set_controls_allowed(1)
    self._rx(self._speed_msg(self.STANDSTILL_THRESHOLD))
    self._rx(_user_brake_msg(1))
    self.assertTrue(self.safety.get_controls_allowed())
    self.assertTrue(self.safety.get_longitudinal_allowed())
    self._rx(self._speed_msg(self.STANDSTILL_THRESHOLD + 1))
    self._rx(_user_brake_msg(1))
    self.assertFalse(self.safety.get_controls_allowed())
    self.assertFalse(self.safety.get_longitudinal_allowed())
    self._rx(self._speed_msg(0))

  def test_sample_speed(self):
    self.assertFalse(self.safety.get_vehicle_moving())

    # not moving
    self.safety.safety_rx_hook(self._speed_msg(0))
    self.assertFalse(self.safety.get_vehicle_moving())

    # speed is at threshold
    self.safety.safety_rx_hook(self._speed_msg(self.STANDSTILL_THRESHOLD))
    self.assertFalse(self.safety.get_vehicle_moving())

    # past threshold
    self.safety.safety_rx_hook(self._speed_msg(self.STANDSTILL_THRESHOLD + 1))
    self.assertTrue(self.safety.get_vehicle_moving())

  def test_tx_hook_on_wrong_safety_mode(self):
    files = os.listdir(os.path.dirname(os.path.realpath(__file__)))
    test_files = [f for f in files if f.startswith("test_") and f.endswith(".py")]

    current_test = self.__class__.__name__

    all_tx = []
    for tf in test_files:
      test = importlib.import_module("panda.tests.safety."+tf[:-3])
      for attr in dir(test):
        if attr.startswith("Test") and attr != current_test:
          tx = getattr(getattr(test, attr), "TX_MSGS")
          if tx is not None and not attr.endswith('Base'):
            # No point in comparing different Tesla safety modes
            if 'Tesla' in attr and 'Tesla' in current_test:
              continue
            if {attr, current_test}.issubset({'TestToyotaSafety', 'TestToyotaAltBrakeSafety', 'TestToyotaStockLongitudinal'}):
              continue
            if {attr, current_test}.issubset({'TestSubaruSafety', 'TestSubaruGen2Safety'}):
              continue
            if {attr, current_test}.issubset({'TestVolkswagenPqSafety', 'TestVolkswagenPqStockSafety', 'TestVolkswagenPqLongSafety'}):
              continue
            if attr.startswith('TestHyundaiCanfd') and current_test.startswith('TestHyundaiCanfd'):
              continue
<<<<<<< HEAD
            if {attr, current_test}.issubset({'TestVolkswagenMqbSafety', 'TestVolkswagenMqbStockSafety', 'TestVolkswagenMqbLongSafety'}):
              continue
=======

            # overlapping TX addrs, but they're not actuating messages for either car
            if attr == 'TestHyundaiCanfdHDA2Long' and current_test.startswith('TestToyota'):
              tx = list(filter(lambda m: m[0] not in [0x160, ], tx))

>>>>>>> eabebfe1
            # TODO: Temporary, should be fixed in panda firmware, safety_honda.h
            if attr.startswith('TestHonda'):
              # exceptions for common msgs across different hondas
              tx = list(filter(lambda m: m[0] not in [0x1FA, 0x30C, 0x33D], tx))
            all_tx.append(list([m[0], m[1], attr] for m in tx))

    # make sure we got all the msgs
    self.assertTrue(len(all_tx) >= len(test_files)-1)

    for tx_msgs in all_tx:
      for addr, bus, source_test in tx_msgs:
        msg = make_msg(bus, addr)
        self.safety.set_controls_allowed(1)
        # TODO: this should be blocked
        if current_test in ["TestNissanSafety", "TestNissanLeafSafety"] and [addr, bus] in self.TX_MSGS:
          continue
        # Verified conflict
        testpair = ("TestVolkswagenMqb", "TestSubaru")
        if current_test.startswith(testpair) and source_test.startswith(testpair) and addr == 0x122:
          continue
        # Verified conflict
        testpair = ("TestVolkswagenMqb", "TestHonda")
        if current_test.startswith(testpair) and source_test.startswith(testpair) and addr == 0x30c:
          continue
        self.assertFalse(self._tx(msg), f"transmit of {addr=:#x} {bus=} from {source_test} during {current_test} was allowed")<|MERGE_RESOLUTION|>--- conflicted
+++ resolved
@@ -712,16 +712,13 @@
               continue
             if attr.startswith('TestHyundaiCanfd') and current_test.startswith('TestHyundaiCanfd'):
               continue
-<<<<<<< HEAD
             if {attr, current_test}.issubset({'TestVolkswagenMqbSafety', 'TestVolkswagenMqbStockSafety', 'TestVolkswagenMqbLongSafety'}):
               continue
-=======
 
             # overlapping TX addrs, but they're not actuating messages for either car
             if attr == 'TestHyundaiCanfdHDA2Long' and current_test.startswith('TestToyota'):
               tx = list(filter(lambda m: m[0] not in [0x160, ], tx))
 
->>>>>>> eabebfe1
             # TODO: Temporary, should be fixed in panda firmware, safety_honda.h
             if attr.startswith('TestHonda'):
               # exceptions for common msgs across different hondas
