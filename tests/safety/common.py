import os
import abc
import unittest
import importlib
import numpy as np
<<<<<<< HEAD
from tqdm import tqdm
from typing import Optional, List, Dict
=======
from typing import Dict, List, Optional
>>>>>>> 26ae1599

from opendbc.can.packer import CANPacker  # pylint: disable=import-error
from panda import ALTERNATIVE_EXPERIENCE
from panda.tests.libpanda import libpanda_py

MAX_WRONG_COUNTERS = 5


def sign_of(a):
  return 1 if a > 0 else -1


def make_msg(bus, addr, length=8):
  return libpanda_py.make_CANPacket(addr, bus, b'\x00' * length)


class CANPackerPanda(CANPacker):
  def make_can_msg_panda(self, name_or_addr, bus, values, fix_checksum=None):
    msg = self.make_can_msg(name_or_addr, bus, values)
    if fix_checksum is not None:
      msg = fix_checksum(msg)
    addr, _, dat, bus = msg
    return libpanda_py.make_CANPacket(addr, bus, dat)


def add_regen_tests(cls):
  """Dynamically adds regen tests for all user brake tests."""

  # only rx/user brake tests, not brake command
  found_tests = [func for func in dir(cls) if func.startswith("test_") and "user_brake" in func]
  assert len(found_tests) >= 3, "Failed to detect known brake tests"

  for test in found_tests:
    def _make_regen_test(brake_func):
      def _regen_test(self):
        # only for safety modes with a regen message
        if self._user_regen_msg(0) is None:
          raise unittest.SkipTest("Safety mode implements no _user_regen_msg")

        getattr(self, brake_func)(self._user_regen_msg, self.safety.get_regen_braking_prev)
      return _regen_test

    setattr(cls, test.replace("brake", "regen"), _make_regen_test(test))

  return cls


class PandaSafetyTestBase(unittest.TestCase):
  @classmethod
  def setUpClass(cls):
    if cls.__name__ == "PandaSafetyTestBase":
      cls.safety = None
      raise unittest.SkipTest

  def _rx(self, msg):
    return self.safety.safety_rx_hook(msg)

  def _tx(self, msg):
    return self.safety.safety_tx_hook(msg)


class InterceptorSafetyTest(PandaSafetyTestBase):

  INTERCEPTOR_THRESHOLD = 0

  @classmethod
  def setUpClass(cls):
    if cls.__name__ == "InterceptorSafetyTest":
      cls.safety = None
      raise unittest.SkipTest

  @abc.abstractmethod
  def _interceptor_gas_cmd(self, gas):
    pass

  @abc.abstractmethod
  def _interceptor_user_gas(self, gas):
    pass

  def test_prev_gas_interceptor(self):
    self._rx(self._interceptor_user_gas(0x0))
    self.assertFalse(self.safety.get_gas_interceptor_prev())
    self._rx(self._interceptor_user_gas(0x1000))
    self.assertTrue(self.safety.get_gas_interceptor_prev())
    self._rx(self._interceptor_user_gas(0x0))
    self.safety.set_gas_interceptor_detected(False)

  def test_disengage_on_gas_interceptor(self):
    for g in range(0, 0x1000):
      self._rx(self._interceptor_user_gas(0))
      self.safety.set_controls_allowed(True)
      self._rx(self._interceptor_user_gas(g))
      remain_enabled = g <= self.INTERCEPTOR_THRESHOLD
      self.assertEqual(remain_enabled, self.safety.get_controls_allowed())
      self._rx(self._interceptor_user_gas(0))
      self.safety.set_gas_interceptor_detected(False)

  def test_alternative_experience_no_disengage_on_gas_interceptor(self):
    self.safety.set_controls_allowed(True)
    self.safety.set_alternative_experience(ALTERNATIVE_EXPERIENCE.DISABLE_DISENGAGE_ON_GAS)
    for g in range(0, 0x1000):
      self._rx(self._interceptor_user_gas(g))
      # Test we allow lateral, but not longitudinal
      self.assertTrue(self.safety.get_controls_allowed())
      self.assertEqual(g <= self.INTERCEPTOR_THRESHOLD, self.safety.get_longitudinal_allowed())
      # Make sure we can re-gain longitudinal actuation
      self._rx(self._interceptor_user_gas(0))
      self.assertTrue(self.safety.get_longitudinal_allowed())

  def test_allow_engage_with_gas_interceptor_pressed(self):
    self._rx(self._interceptor_user_gas(0x1000))
    self.safety.set_controls_allowed(1)
    self._rx(self._interceptor_user_gas(0x1000))
    self.assertTrue(self.safety.get_controls_allowed())
    self._rx(self._interceptor_user_gas(0))

  def test_gas_interceptor_safety_check(self):
    for gas in np.arange(0, 4000, 100):
      for controls_allowed in [True, False]:
        self.safety.set_controls_allowed(controls_allowed)
        if controls_allowed:
          send = True
        else:
          send = gas == 0
        self.assertEqual(send, self._tx(self._interceptor_gas_cmd(gas)))


class TorqueSteeringSafetyTestBase(PandaSafetyTestBase, abc.ABC):

  MAX_RATE_UP = 0
  MAX_RATE_DOWN = 0
  MAX_TORQUE = 0
  MAX_RT_DELTA = 0
  RT_INTERVAL = 0

  # Safety around steering req bit
  MIN_VALID_STEERING_FRAMES = 0
  MAX_INVALID_STEERING_FRAMES = 0
  MIN_VALID_STEERING_RT_INTERVAL = 0

  @classmethod
  def setUpClass(cls):
    if cls.__name__ == "TorqueSteeringSafetyTestBase":
      cls.safety = None
      raise unittest.SkipTest

  @abc.abstractmethod
  def _torque_cmd_msg(self, torque, steer_req=1):
    pass

  def _set_prev_torque(self, t):
    self.safety.set_desired_torque_last(t)
    self.safety.set_rt_torque_last(t)

  def test_steer_safety_check(self):
    for enabled in [0, 1]:
      for t in range(-self.MAX_TORQUE * 2, self.MAX_TORQUE * 2):
        self.safety.set_controls_allowed(enabled)
        self._set_prev_torque(t)
        if abs(t) > self.MAX_TORQUE or (not enabled and abs(t) > 0):
          self.assertFalse(self._tx(self._torque_cmd_msg(t)))
        else:
          self.assertTrue(self._tx(self._torque_cmd_msg(t)))

  def test_non_realtime_limit_up(self):
    self.safety.set_controls_allowed(True)

    self._set_prev_torque(0)
    self.assertTrue(self._tx(self._torque_cmd_msg(self.MAX_RATE_UP)))
    self._set_prev_torque(0)
    self.assertTrue(self._tx(self._torque_cmd_msg(-self.MAX_RATE_UP)))

    self._set_prev_torque(0)
    self.assertFalse(self._tx(self._torque_cmd_msg(self.MAX_RATE_UP + 1)))
    self.safety.set_controls_allowed(True)
    self._set_prev_torque(0)
    self.assertFalse(self._tx(self._torque_cmd_msg(-self.MAX_RATE_UP - 1)))

  def test_steer_req_bit_frames(self):
    """
      Certain safety modes implement some tolerance on their steer request bits matching the
      requested torque to avoid a steering fault or lockout and maintain torque. This tests:
        - We can't cut torque for more than one frame
        - We can't cut torque until at least the minimum number of matching steer_req messages
        - We can always recover from violations if steer_req=1
    """

    for min_valid_steer_frames in range(self.MIN_VALID_STEERING_FRAMES * 2):
      # Reset match count and rt timer to allow cut (valid_steer_req_count, ts_steer_req_mismatch_last)
      self.safety.init_tests()
      self.safety.set_timer(self.MIN_VALID_STEERING_RT_INTERVAL)

      # Allow torque cut
      self.safety.set_controls_allowed(True)
      self._set_prev_torque(self.MAX_TORQUE)
      for _ in range(min_valid_steer_frames):
        self.assertTrue(self._tx(self._torque_cmd_msg(self.MAX_TORQUE, steer_req=1)))

      # should tx if we've sent enough valid frames, and we're not cutting torque for too many frames consecutively
      should_tx = min_valid_steer_frames >= self.MIN_VALID_STEERING_FRAMES
      for idx in range(self.MAX_INVALID_STEERING_FRAMES * 2):
        tx = self._tx(self._torque_cmd_msg(self.MAX_TORQUE, steer_req=0))
        self.assertEqual(should_tx and idx < self.MAX_INVALID_STEERING_FRAMES, tx)

      # Keep blocking after one steer_req mismatch
      for _ in range(100):
        self.assertFalse(self._tx(self._torque_cmd_msg(self.MAX_TORQUE, steer_req=0)))

      # Make sure we can recover
      self.assertTrue(self._tx(self._torque_cmd_msg(0, steer_req=1)))
      self._set_prev_torque(self.MAX_TORQUE)
      self.assertTrue(self._tx(self._torque_cmd_msg(self.MAX_TORQUE, steer_req=1)))

  def test_steer_req_bit_multi_invalid(self):
    """
      For safety modes allowing multiple consecutive invalid frames, this ensures that once a valid frame
      is sent after an invalid frame (even without sending the max number of allowed invalid frames),
      all counters are reset.
    """
    # TODO: Add safety around steer request bits for all safety modes and remove exception
    if self.MIN_VALID_STEERING_FRAMES == 0:
      raise unittest.SkipTest("Safety mode does not implement tolerance for steer request bit safety")

    for max_invalid_steer_frames in range(1, self.MAX_INVALID_STEERING_FRAMES * 2):
      self.safety.init_tests()
      self.safety.set_timer(self.MIN_VALID_STEERING_RT_INTERVAL)

      # Allow torque cut
      self.safety.set_controls_allowed(True)
      self._set_prev_torque(self.MAX_TORQUE)
      for _ in range(self.MIN_VALID_STEERING_FRAMES):
        self.assertTrue(self._tx(self._torque_cmd_msg(self.MAX_TORQUE, steer_req=1)))

      # Send partial amount of allowed invalid frames
      for idx in range(max_invalid_steer_frames):
        should_tx = idx < self.MAX_INVALID_STEERING_FRAMES
        self.assertEqual(should_tx, self._tx(self._torque_cmd_msg(self.MAX_TORQUE, steer_req=0)))

      # Send one valid frame, and subsequent invalid should now be blocked
      self._set_prev_torque(self.MAX_TORQUE)
      self.assertTrue(self._tx(self._torque_cmd_msg(self.MAX_TORQUE, steer_req=1)))
      for _ in range(self.MIN_VALID_STEERING_FRAMES + 1):
        self.assertFalse(self._tx(self._torque_cmd_msg(self.MAX_TORQUE, steer_req=0)))

  def test_steer_req_bit_realtime(self):
    """
      Realtime safety for cutting steer request bit. This tests:
        - That we allow messages with mismatching steer request bit if time from last is >= MIN_VALID_STEERING_RT_INTERVAL
        - That frame mismatch safety does not interfere with this test
    """
    # TODO: Add safety around steer request bits for all safety modes and remove exception
    if self.MIN_VALID_STEERING_RT_INTERVAL == 0:
      raise unittest.SkipTest("Safety mode does not implement tolerance for steer request bit safety")

    for rt_us in np.arange(self.MIN_VALID_STEERING_RT_INTERVAL - 50000, self.MIN_VALID_STEERING_RT_INTERVAL + 50000, 10000):
      # Reset match count and rt timer (valid_steer_req_count, ts_steer_req_mismatch_last)
      self.safety.init_tests()

      # Make sure valid_steer_req_count doesn't affect this test
      self.safety.set_controls_allowed(True)
      self._set_prev_torque(self.MAX_TORQUE)
      for _ in range(self.MIN_VALID_STEERING_FRAMES):
        self.assertTrue(self._tx(self._torque_cmd_msg(self.MAX_TORQUE, steer_req=1)))

      # Normally, sending MIN_VALID_STEERING_FRAMES valid frames should always allow
      self.safety.set_timer(max(rt_us, 0))
      should_tx = rt_us >= self.MIN_VALID_STEERING_RT_INTERVAL
      for _ in range(self.MAX_INVALID_STEERING_FRAMES):
        self.assertEqual(should_tx, self._tx(self._torque_cmd_msg(self.MAX_TORQUE, steer_req=0)))

      # Keep blocking after one steer_req mismatch
      for _ in range(100):
        self.assertFalse(self._tx(self._torque_cmd_msg(self.MAX_TORQUE, steer_req=0)))

      # Make sure we can recover
      self.assertTrue(self._tx(self._torque_cmd_msg(0, steer_req=1)))
      self._set_prev_torque(self.MAX_TORQUE)
      self.assertTrue(self._tx(self._torque_cmd_msg(self.MAX_TORQUE, steer_req=1)))


class DriverTorqueSteeringSafetyTest(TorqueSteeringSafetyTestBase, abc.ABC):

  DRIVER_TORQUE_ALLOWANCE = 0
  DRIVER_TORQUE_FACTOR = 0

  @classmethod
  def setUpClass(cls):
    if cls.__name__ == "DriverTorqueSteeringSafetyTest":
      cls.safety = None
      raise unittest.SkipTest

  def test_non_realtime_limit_up(self):
    self.safety.set_torque_driver(0, 0)
    super().test_non_realtime_limit_up()

  # TODO: make this test something
  def test_non_realtime_limit_down(self):
    self.safety.set_torque_driver(0, 0)
    self.safety.set_controls_allowed(True)

  def test_against_torque_driver(self):
    self.safety.set_controls_allowed(True)

    for sign in [-1, 1]:
      for t in np.arange(0, self.DRIVER_TORQUE_ALLOWANCE + 1, 1):
        t *= -sign
        self.safety.set_torque_driver(t, t)
        self._set_prev_torque(self.MAX_TORQUE * sign)
        self.assertTrue(self._tx(self._torque_cmd_msg(self.MAX_TORQUE * sign)))

      self.safety.set_torque_driver(self.DRIVER_TORQUE_ALLOWANCE + 1, self.DRIVER_TORQUE_ALLOWANCE + 1)
      self.assertFalse(self._tx(self._torque_cmd_msg(-self.MAX_TORQUE)))

    # arbitrary high driver torque to ensure max steer torque is allowed
    max_driver_torque = int(self.MAX_TORQUE / self.DRIVER_TORQUE_FACTOR + self.DRIVER_TORQUE_ALLOWANCE + 1)

    # spot check some individual cases
    for sign in [-1, 1]:
      driver_torque = (self.DRIVER_TORQUE_ALLOWANCE + 10) * sign
      torque_desired = (self.MAX_TORQUE - 10 * self.DRIVER_TORQUE_FACTOR) * sign
      delta = 1 * sign
      self._set_prev_torque(torque_desired)
      self.safety.set_torque_driver(-driver_torque, -driver_torque)
      self.assertTrue(self._tx(self._torque_cmd_msg(torque_desired)))
      self._set_prev_torque(torque_desired + delta)
      self.safety.set_torque_driver(-driver_torque, -driver_torque)
      self.assertFalse(self._tx(self._torque_cmd_msg(torque_desired + delta)))

      self._set_prev_torque(self.MAX_TORQUE * sign)
      self.safety.set_torque_driver(-max_driver_torque * sign, -max_driver_torque * sign)
      self.assertTrue(self._tx(self._torque_cmd_msg((self.MAX_TORQUE - self.MAX_RATE_DOWN) * sign)))
      self._set_prev_torque(self.MAX_TORQUE * sign)
      self.safety.set_torque_driver(-max_driver_torque * sign, -max_driver_torque * sign)
      self.assertTrue(self._tx(self._torque_cmd_msg(0)))
      self._set_prev_torque(self.MAX_TORQUE * sign)
      self.safety.set_torque_driver(-max_driver_torque * sign, -max_driver_torque * sign)
      self.assertFalse(self._tx(self._torque_cmd_msg((self.MAX_TORQUE - self.MAX_RATE_DOWN + 1) * sign)))

  def test_realtime_limits(self):
    self.safety.set_controls_allowed(True)

    for sign in [-1, 1]:
      self.safety.init_tests()
      self._set_prev_torque(0)
      self.safety.set_torque_driver(0, 0)
      for t in np.arange(0, self.MAX_RT_DELTA, 1):
        t *= sign
        self.assertTrue(self._tx(self._torque_cmd_msg(t)))
      self.assertFalse(self._tx(self._torque_cmd_msg(sign * (self.MAX_RT_DELTA + 1))))

      self._set_prev_torque(0)
      for t in np.arange(0, self.MAX_RT_DELTA, 1):
        t *= sign
        self.assertTrue(self._tx(self._torque_cmd_msg(t)))

      # Increase timer to update rt_torque_last
      self.safety.set_timer(self.RT_INTERVAL + 1)
      self.assertTrue(self._tx(self._torque_cmd_msg(sign * (self.MAX_RT_DELTA - 1))))
      self.assertTrue(self._tx(self._torque_cmd_msg(sign * (self.MAX_RT_DELTA + 1))))


class MotorTorqueSteeringSafetyTest(TorqueSteeringSafetyTestBase, abc.ABC):

  MAX_TORQUE_ERROR = 0
  TORQUE_MEAS_TOLERANCE = 0

  @classmethod
  def setUpClass(cls):
    if cls.__name__ == "MotorTorqueSteeringSafetyTest":
      cls.safety = None
      raise unittest.SkipTest

  @abc.abstractmethod
  def _torque_meas_msg(self, torque):
    pass

  def _set_prev_torque(self, t):
    super()._set_prev_torque(t)
    self.safety.set_torque_meas(t, t)

  def test_torque_absolute_limits(self):
    for controls_allowed in [True, False]:
      for torque in np.arange(-self.MAX_TORQUE - 1000, self.MAX_TORQUE + 1000, self.MAX_RATE_UP):
        self.safety.set_controls_allowed(controls_allowed)
        self.safety.set_rt_torque_last(torque)
        self.safety.set_torque_meas(torque, torque)
        self.safety.set_desired_torque_last(torque - self.MAX_RATE_UP)

        if controls_allowed:
          send = (-self.MAX_TORQUE <= torque <= self.MAX_TORQUE)
        else:
          send = torque == 0

        self.assertEqual(send, self._tx(self._torque_cmd_msg(torque)))

  def test_non_realtime_limit_down(self):
    self.safety.set_controls_allowed(True)

    torque_meas = self.MAX_TORQUE - self.MAX_TORQUE_ERROR - 50

    self.safety.set_rt_torque_last(self.MAX_TORQUE)
    self.safety.set_torque_meas(torque_meas, torque_meas)
    self.safety.set_desired_torque_last(self.MAX_TORQUE)
    self.assertTrue(self._tx(self._torque_cmd_msg(self.MAX_TORQUE - self.MAX_RATE_DOWN)))

    self.safety.set_rt_torque_last(self.MAX_TORQUE)
    self.safety.set_torque_meas(torque_meas, torque_meas)
    self.safety.set_desired_torque_last(self.MAX_TORQUE)
    self.assertFalse(self._tx(self._torque_cmd_msg(self.MAX_TORQUE - self.MAX_RATE_DOWN + 1)))

  def test_exceed_torque_sensor(self):
    self.safety.set_controls_allowed(True)

    for sign in [-1, 1]:
      self._set_prev_torque(0)
      for t in np.arange(0, self.MAX_TORQUE_ERROR + 2, 2):  # step needs to be smaller than MAX_TORQUE_ERROR
        t *= sign
        self.assertTrue(self._tx(self._torque_cmd_msg(t)))

      self.assertFalse(self._tx(self._torque_cmd_msg(sign * (self.MAX_TORQUE_ERROR + 2))))

  def test_realtime_limit_up(self):
    self.safety.set_controls_allowed(True)

    for sign in [-1, 1]:
      self.safety.init_tests()
      self._set_prev_torque(0)
      for t in np.arange(0, self.MAX_RT_DELTA + 1, 1):
        t *= sign
        self.safety.set_torque_meas(t, t)
        self.assertTrue(self._tx(self._torque_cmd_msg(t)))
      self.assertFalse(self._tx(self._torque_cmd_msg(sign * (self.MAX_RT_DELTA + 1))))

      self._set_prev_torque(0)
      for t in np.arange(0, self.MAX_RT_DELTA + 1, 1):
        t *= sign
        self.safety.set_torque_meas(t, t)
        self.assertTrue(self._tx(self._torque_cmd_msg(t)))

      # Increase timer to update rt_torque_last
      self.safety.set_timer(self.RT_INTERVAL + 1)
      self.assertTrue(self._tx(self._torque_cmd_msg(sign * self.MAX_RT_DELTA)))
      self.assertTrue(self._tx(self._torque_cmd_msg(sign * (self.MAX_RT_DELTA + 1))))

  def test_torque_measurements(self):
    trq = 50
    for t in [trq, -trq, 0, 0, 0, 0]:
      self._rx(self._torque_meas_msg(t))

    max_range = range(trq, trq + self.TORQUE_MEAS_TOLERANCE + 1)
    min_range = range(-(trq + self.TORQUE_MEAS_TOLERANCE), -trq + 1)
    self.assertTrue(self.safety.get_torque_meas_min() in min_range)
    self.assertTrue(self.safety.get_torque_meas_max() in max_range)

    max_range = range(0, self.TORQUE_MEAS_TOLERANCE + 1)
    min_range = range(-(trq + self.TORQUE_MEAS_TOLERANCE), -trq + 1)
    self._rx(self._torque_meas_msg(0))
    self.assertTrue(self.safety.get_torque_meas_min() in min_range)
    self.assertTrue(self.safety.get_torque_meas_max() in max_range)

    max_range = range(0, self.TORQUE_MEAS_TOLERANCE + 1)
    min_range = range(-self.TORQUE_MEAS_TOLERANCE, 0 + 1)
    self._rx(self._torque_meas_msg(0))
    self.assertTrue(self.safety.get_torque_meas_min() in min_range)
    self.assertTrue(self.safety.get_torque_meas_max() in max_range)


class AngleSteeringSafetyTest(PandaSafetyTestBase):

  DEG_TO_CAN: int
  DISABLE_NEAR_ANGLE_CHECK: bool = False
  MAX_ANGLE: float = 300

  ANGLE_DELTA_BP: List[float]
  ANGLE_DELTA_V: List[float]  # windup limit
  ANGLE_DELTA_VU: List[float]  # unwind limit

  @classmethod
  def setUpClass(cls):
    if cls.__name__ == "AngleSteeringSafetyTest":
      cls.safety = None
      raise unittest.SkipTest

  @abc.abstractmethod
  def _angle_cmd_msg(self, angle: float, enabled: bool):
    pass

  @abc.abstractmethod
  def _angle_meas_msg(self, angle: float):
    pass

  def _set_prev_desired_angle(self, t):
    t = int(t * self.DEG_TO_CAN)
    self.safety.set_desired_angle_last(t)

  def _angle_meas_msg_array(self, angle):
    for _ in range(6):
      self._rx(self._angle_meas_msg(angle))

  def test_angle_cmd_when_enabled(self):
    # when controls are allowed, angle cmd rate limit is enforced
    speeds = [0., 1., 5., 10., 15., 50.]
    angles = np.linspace(0, self.MAX_ANGLE, 11)
    for a in angles:
      for s in speeds:
        max_delta_up = np.interp(s, self.ANGLE_DELTA_BP, self.ANGLE_DELTA_V)
        max_delta_down = np.interp(s, self.ANGLE_DELTA_BP, self.ANGLE_DELTA_VU)

        # first test against false positives
        self._angle_meas_msg_array(a)
        self._rx(self._speed_msg_2(s))  # pylint: disable=no-member

        self._set_prev_desired_angle(a)
        self.safety.set_controls_allowed(1)

        # Stay within limits
        # Up
        # print(s, a, max_delta_down, a - sign_of(a) * (max_delta_down), a - sign_of(a) * (max_delta_down * 5))
        desired_angle = a + sign_of(a) * max_delta_up
        print('prev des angle', self.safety.get_desired_angle_last(), 'sending des angle', desired_angle)
        self.assertTrue(self._tx(self._angle_cmd_msg(desired_angle, True)), (s, a, desired_angle, self.safety.get_desired_angle_last(), self.safety.get_debug_value(), self.safety.get_debug_value_2()))
        self.assertTrue(self.safety.get_controls_allowed())

        # Don't change
        self.assertTrue(self._tx(self._angle_cmd_msg(a, True)))
        self.assertTrue(self.safety.get_controls_allowed())

        # Down
        self.assertTrue(self._tx(self._angle_cmd_msg(a - sign_of(a) * max_delta_down, True)))
        self.assertTrue(self.safety.get_controls_allowed())

        # Inject too high rates
        # Up
        self.assertFalse(self._tx(self._angle_cmd_msg(a + sign_of(a) * (max_delta_up + 0.01), True)))

        # Don't change
        self.safety.set_controls_allowed(1)
        self._set_prev_desired_angle(a)
        self.assertTrue(self.safety.get_controls_allowed())
        self.assertTrue(self._tx(self._angle_cmd_msg(a, True)))
        self.assertTrue(self.safety.get_controls_allowed())

        # Down
        print(s, a, max_delta_down, a - sign_of(a) * (max_delta_down), a - sign_of(a) * (max_delta_down * 5))
        desired_angle = a - sign_of(a) * (max_delta_down * 5)
        self.assertFalse(self._tx(self._angle_cmd_msg(desired_angle, True)), (s, a, desired_angle, self.safety.get_desired_angle_last(), self.safety.get_debug_value(), self.safety.get_debug_value_2()))

        # Check desired steer should be the same as steer angle when controls are off
        if not self.DISABLE_NEAR_ANGLE_CHECK:
          self.safety.set_controls_allowed(0)
          self.assertTrue(self._tx(self._angle_cmd_msg(a, False)))

  def test_angle_cmd_when_disabled(self):
    self.safety.set_controls_allowed(0)

    self._set_prev_desired_angle(0)
    self.assertFalse(self._tx(self._angle_cmd_msg(0, True)))
    self.assertFalse(self.safety.get_controls_allowed())


class CurvatureSteeringSafetyTest(AngleSteeringSafetyTest, abc.ABC):

  DISABLE_NEAR_ANGLE_CHECK = True  # desired curvature is 0 when disabled

  @classmethod
  def setUpClass(cls):
    if cls.__name__ == "CurvatureSteeringSafetyTest":
      cls.safety = None
      raise unittest.SkipTest

  def _angle_meas_msg(self, angle: float):
    pass

  def _angle_meas_msg_array(self, angle):
    pass


@add_regen_tests
class PandaSafetyTest(PandaSafetyTestBase):
  TX_MSGS: Optional[List[List[int]]] = None
  SCANNED_ADDRS = [*range(0x0, 0x800),                      # Entire 11-bit CAN address space
                   *range(0x18DA00F1, 0x18DB00F1, 0x100),   # 29-bit UDS physical addressing
                   *range(0x18DB00F1, 0x18DC00F1, 0x100),   # 29-bit UDS functional addressing
                   *range(0x3300, 0x3400),                  # Honda
                   0x10400060, 0x104c006c]                  # GMLAN (exceptions, range/format unclear)
  STANDSTILL_THRESHOLD: Optional[float] = None
  GAS_PRESSED_THRESHOLD = 0
  RELAY_MALFUNCTION_ADDR: Optional[int] = None
  RELAY_MALFUNCTION_BUS: Optional[int] = None
  FWD_BLACKLISTED_ADDRS: Dict[int, List[int]] = {}  # {bus: [addr]}
  FWD_BUS_LOOKUP: Dict[int, int] = {}

  @classmethod
  def setUpClass(cls):
    if cls.__name__ == "PandaSafetyTest" or cls.__name__.endswith('Base'):
      cls.safety = None
      raise unittest.SkipTest

  @abc.abstractmethod
  def _user_brake_msg(self, brake):
    pass

  def _user_regen_msg(self, regen):
    pass

  @abc.abstractmethod
  def _speed_msg(self, speed):
    pass

  # Safety modes can override if vehicle_moving is driven by a different message
  def _vehicle_moving_msg(self, speed: float):
    return self._speed_msg(speed)

  @abc.abstractmethod
  def _user_gas_msg(self, gas):
    pass

  @abc.abstractmethod
  def _pcm_status_msg(self, enable):
    pass

  # ***** standard tests for all safety modes *****

  def test_tx_msg_in_scanned_range(self):
    # the relay malfunction, fwd hook, and spam can tests don't exhaustively
    # scan the entire 29-bit address space, only some known important ranges
    # make sure SCANNED_ADDRS stays up to date with car port TX_MSGS; new
    # model ports should expand the range if needed
    for msg in self.TX_MSGS:
      self.assertTrue(msg[0] in self.SCANNED_ADDRS, f"{msg[0]=:#x}")

  def test_relay_malfunction(self):
    # each car has an addr that is used to detect relay malfunction
    # if that addr is seen on specified bus, triggers the relay malfunction
    # protection logic: both tx_hook and fwd_hook are expected to return failure
    self.assertFalse(self.safety.get_relay_malfunction())
    self._rx(make_msg(self.RELAY_MALFUNCTION_BUS, self.RELAY_MALFUNCTION_ADDR, 8))
    self.assertTrue(self.safety.get_relay_malfunction())
    for bus in range(0, 3):
      for addr in self.SCANNED_ADDRS:
        self.assertEqual(-1, self._tx(make_msg(bus, addr, 8)))
        self.assertEqual(-1, self.safety.safety_fwd_hook(bus, make_msg(bus, addr, 8)))

  def test_fwd_hook(self):
    # some safety modes don't forward anything, while others blacklist msgs
    for bus in range(0, 3):
      for addr in self.SCANNED_ADDRS:
        # assume len 8
        msg = make_msg(bus, addr, 8)
        fwd_bus = self.FWD_BUS_LOOKUP.get(bus, -1)
        if bus in self.FWD_BLACKLISTED_ADDRS and addr in self.FWD_BLACKLISTED_ADDRS[bus]:
          fwd_bus = -1
        self.assertEqual(fwd_bus, self.safety.safety_fwd_hook(bus, msg), f"{addr=:#x} from {bus=} to {fwd_bus=}")

  def test_spam_can_buses(self):
    for bus in range(0, 4):
      for addr in self.SCANNED_ADDRS:
        if all(addr != m[0] or bus != m[1] for m in self.TX_MSGS):
          self.assertFalse(self._tx(make_msg(bus, addr, 8)), f"allowed TX {addr=} {bus=}")

  def test_default_controls_not_allowed(self):
    self.assertFalse(self.safety.get_controls_allowed())

  def test_manually_enable_controls_allowed(self):
    self.safety.set_controls_allowed(1)
    self.assertTrue(self.safety.get_controls_allowed())
    self.safety.set_controls_allowed(0)
    self.assertFalse(self.safety.get_controls_allowed())

  def test_prev_gas(self):
    self.assertFalse(self.safety.get_gas_pressed_prev())
    for pressed in [self.GAS_PRESSED_THRESHOLD + 1, 0]:
      self._rx(self._user_gas_msg(pressed))
      self.assertEqual(bool(pressed), self.safety.get_gas_pressed_prev())

  def test_allow_engage_with_gas_pressed(self):
    self._rx(self._user_gas_msg(1))
    self.safety.set_controls_allowed(True)
    self._rx(self._user_gas_msg(1))
    self.assertTrue(self.safety.get_controls_allowed())
    self._rx(self._user_gas_msg(1))
    self.assertTrue(self.safety.get_controls_allowed())

  def test_disengage_on_gas(self):
    self._rx(self._user_gas_msg(0))
    self.safety.set_controls_allowed(True)
    self._rx(self._user_gas_msg(self.GAS_PRESSED_THRESHOLD + 1))
    self.assertFalse(self.safety.get_controls_allowed())

  def test_alternative_experience_no_disengage_on_gas(self):
    self._rx(self._user_gas_msg(0))
    self.safety.set_controls_allowed(True)
    self.safety.set_alternative_experience(ALTERNATIVE_EXPERIENCE.DISABLE_DISENGAGE_ON_GAS)
    self._rx(self._user_gas_msg(self.GAS_PRESSED_THRESHOLD + 1))
    # Test we allow lateral, but not longitudinal
    self.assertTrue(self.safety.get_controls_allowed())
    self.assertFalse(self.safety.get_longitudinal_allowed())
    # Make sure we can re-gain longitudinal actuation
    self._rx(self._user_gas_msg(0))
    self.assertTrue(self.safety.get_longitudinal_allowed())

  def test_prev_user_brake(self, _user_brake_msg=None, get_brake_pressed_prev=None):
    if _user_brake_msg is None:
      _user_brake_msg = self._user_brake_msg
      get_brake_pressed_prev = self.safety.get_brake_pressed_prev

    self.assertFalse(get_brake_pressed_prev())
    for pressed in [True, False]:
      self._rx(_user_brake_msg(not pressed))
      self.assertEqual(not pressed, get_brake_pressed_prev())
      self._rx(_user_brake_msg(pressed))
      self.assertEqual(pressed, get_brake_pressed_prev())

  def test_enable_control_allowed_from_cruise(self):
    self._rx(self._pcm_status_msg(False))
    self.assertFalse(self.safety.get_controls_allowed())
    self._rx(self._pcm_status_msg(True))
    self.assertTrue(self.safety.get_controls_allowed())

  def test_disable_control_allowed_from_cruise(self):
    self.safety.set_controls_allowed(1)
    self._rx(self._pcm_status_msg(False))
    self.assertFalse(self.safety.get_controls_allowed())

  def test_cruise_engaged_prev(self):
    for engaged in [True, False]:
      self._rx(self._pcm_status_msg(engaged))
      self.assertEqual(engaged, self.safety.get_cruise_engaged_prev())
      self._rx(self._pcm_status_msg(not engaged))
      self.assertEqual(not engaged, self.safety.get_cruise_engaged_prev())

  def test_allow_user_brake_at_zero_speed(self, _user_brake_msg=None, get_brake_pressed_prev=None):
    if _user_brake_msg is None:
      _user_brake_msg = self._user_brake_msg

    # Brake was already pressed
    self._rx(self._vehicle_moving_msg(0))
    self._rx(_user_brake_msg(1))
    self.safety.set_controls_allowed(1)
    self._rx(_user_brake_msg(1))
    self.assertTrue(self.safety.get_controls_allowed())
    self.assertTrue(self.safety.get_longitudinal_allowed())
    self._rx(_user_brake_msg(0))
    self.assertTrue(self.safety.get_controls_allowed())
    self.assertTrue(self.safety.get_longitudinal_allowed())
    # rising edge of brake should disengage
    self._rx(_user_brake_msg(1))
    self.assertFalse(self.safety.get_controls_allowed())
    self.assertFalse(self.safety.get_longitudinal_allowed())
    self._rx(_user_brake_msg(0))  # reset no brakes

  def test_not_allow_user_brake_when_moving(self, _user_brake_msg=None, get_brake_pressed_prev=None):
    if _user_brake_msg is None:
      _user_brake_msg = self._user_brake_msg

    # Brake was already pressed
    self._rx(_user_brake_msg(1))
    self.safety.set_controls_allowed(1)
    self._rx(self._vehicle_moving_msg(self.STANDSTILL_THRESHOLD))
    self._rx(_user_brake_msg(1))
    self.assertTrue(self.safety.get_controls_allowed())
    self.assertTrue(self.safety.get_longitudinal_allowed())
    self._rx(self._vehicle_moving_msg(self.STANDSTILL_THRESHOLD + 1))
    self._rx(_user_brake_msg(1))
    self.assertFalse(self.safety.get_controls_allowed())
    self.assertFalse(self.safety.get_longitudinal_allowed())
    self._rx(self._vehicle_moving_msg(0))

  def test_vehicle_moving(self):
    self.assertFalse(self.safety.get_vehicle_moving())

    # not moving
    self.safety.safety_rx_hook(self._vehicle_moving_msg(0))
    self.assertFalse(self.safety.get_vehicle_moving())

    # speed is at threshold
    self.safety.safety_rx_hook(self._vehicle_moving_msg(self.STANDSTILL_THRESHOLD))
    self.assertFalse(self.safety.get_vehicle_moving())

    # past threshold
    self.safety.safety_rx_hook(self._vehicle_moving_msg(self.STANDSTILL_THRESHOLD + 1))
    self.assertTrue(self.safety.get_vehicle_moving())

  def test_tx_hook_on_wrong_safety_mode(self):
    files = os.listdir(os.path.dirname(os.path.realpath(__file__)))
    test_files = [f for f in files if f.startswith("test_") and f.endswith(".py")]

    current_test = self.__class__.__name__

    all_tx = []
    for tf in test_files:
      test = importlib.import_module("panda.tests.safety."+tf[:-3])
      for attr in dir(test):
        if attr.startswith("Test") and attr != current_test:
          tx = getattr(getattr(test, attr), "TX_MSGS")
          if tx is not None and not attr.endswith('Base'):
            # No point in comparing different Tesla safety modes
            if 'Tesla' in attr and 'Tesla' in current_test:
              continue
            if {attr, current_test}.issubset({'TestToyotaSafety', 'TestToyotaAltBrakeSafety', 'TestToyotaStockLongitudinal'}):
              continue
            if {attr, current_test}.issubset({'TestSubaruSafety', 'TestSubaruGen2Safety'}):
              continue
            if {attr, current_test}.issubset({'TestVolkswagenPqSafety', 'TestVolkswagenPqStockSafety', 'TestVolkswagenPqLongSafety'}):
              continue
            if {attr, current_test}.issubset({'TestGmCameraSafety', 'TestGmCameraLongitudinalSafety'}):
              continue
            if attr.startswith('TestHyundaiCanfd') and current_test.startswith('TestHyundaiCanfd'):
              continue
            if {attr, current_test}.issubset({'TestVolkswagenMqbSafety', 'TestVolkswagenMqbStockSafety', 'TestVolkswagenMqbLongSafety'}):
              continue

            # overlapping TX addrs, but they're not actuating messages for either car
            if attr == 'TestHyundaiCanfdHDA2LongEV' and current_test.startswith('TestToyota'):
              tx = list(filter(lambda m: m[0] not in [0x160, ], tx))

            # Volkswagen MQB longitudinal actuating message overlaps with the Subaru lateral actuating message
            if attr == 'TestVolkswagenMqbLongSafety' and current_test.startswith('TestSubaru'):
              tx = list(filter(lambda m: m[0] not in [0x122, ], tx))

            # Volkswagen MQB and Honda Nidec ACC HUD messages overlap
            if attr == 'TestVolkswagenMqbLongSafety' and current_test.startswith('TestHondaNidec'):
              tx = list(filter(lambda m: m[0] not in [0x30c, ], tx))

            # TODO: Temporary, should be fixed in panda firmware, safety_honda.h
            if attr.startswith('TestHonda'):
              # exceptions for common msgs across different hondas
              tx = list(filter(lambda m: m[0] not in [0x1FA, 0x30C, 0x33D], tx))
            all_tx.append(list([m[0], m[1], attr] for m in tx))

    # make sure we got all the msgs
    self.assertTrue(len(all_tx) >= len(test_files)-1)

    for tx_msgs in all_tx:
      for addr, bus, test_name in tx_msgs:
        msg = make_msg(bus, addr)
        self.safety.set_controls_allowed(1)
        # TODO: this should be blocked
        if current_test in ["TestNissanSafety", "TestNissanLeafSafety"] and [addr, bus] in self.TX_MSGS:
          continue
        self.assertFalse(self._tx(msg), f"transmit of {addr=:#x} {bus=} from {test_name} during {current_test} was allowed")<|MERGE_RESOLUTION|>--- conflicted
+++ resolved
@@ -3,12 +3,8 @@
 import unittest
 import importlib
 import numpy as np
-<<<<<<< HEAD
 from tqdm import tqdm
-from typing import Optional, List, Dict
-=======
 from typing import Dict, List, Optional
->>>>>>> 26ae1599
 
 from opendbc.can.packer import CANPacker  # pylint: disable=import-error
 from panda import ALTERNATIVE_EXPERIENCE
