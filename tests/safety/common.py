--- conflicted
+++ resolved
@@ -3,11 +3,7 @@
 import unittest
 import importlib
 import numpy as np
-<<<<<<< HEAD
-from typing import Set, Tuple, Callable, Dict, List, Optional
-=======
 from typing import Callable, Dict, List, Optional, Tuple
->>>>>>> 55946a06
 
 from opendbc.can.packer import CANPacker  # pylint: disable=import-error
 from panda import ALTERNATIVE_EXPERIENCE
@@ -77,14 +73,9 @@
   def _tx(self, msg):
     return self.safety.safety_tx_hook(msg)
 
-<<<<<<< HEAD
-  def _tx_lin(self, lin_num, data, len):
-    return self.safety.safety_tx_lin_hook(lin_num, data, len)
-=======
   def _tx_lin(self, priority: int, lin_num: int, to_addr: int, from_addr: int, dat: bytes):
     msg = bytes([priority | len(dat), to_addr, from_addr]) + dat
     return self.safety.safety_tx_lin_hook(lin_num, msg, len(msg))
->>>>>>> 55946a06
 
   def _generic_limit_safety_check(self, msg_function: MessageFunction, min_allowed_value: float, max_allowed_value: float,
                                   min_possible_value: float, max_possible_value: float, test_delta: float = 1, inactive_value: float = 0,
@@ -768,9 +759,8 @@
                    *range(0x18DA00F1, 0x18DB00F1, 0x100),   # 29-bit UDS physical addressing
                    *range(0x18DB00F1, 0x18DC00F1, 0x100),   # 29-bit UDS functional addressing
                    *range(0x3300, 0x3400),                  # Honda
-<<<<<<< HEAD
-                   0x10400060, 0x104c006c}                  # GMLAN (exceptions, range/format unclear)
-  FWD_BLACKLISTED_ADDRS: Dict[int, Set[int]] = {}  # {bus: {addr}}
+                   0x10400060, 0x104c006c]                  # GMLAN (exceptions, range/format unclear)
+  FWD_BLACKLISTED_ADDRS: Dict[int, List[int]] = {}  # {bus: [addr]}
   FWD_BUS_LOOKUP: Dict[int, int] = {}
 
   @classmethod
@@ -779,162 +769,6 @@
       cls.safety = None
       raise unittest.SkipTest
 
-  # ***** standard tests for all safety modes *****
-
-  def test_tx_msg_in_scanned_range(self):
-    # the relay malfunction, fwd hook, and spam can tests don't exhaustively
-    # scan the entire 29-bit address space, only some known important ranges
-    # make sure SCANNED_ADDRS stays up to date with car port TX_MSGS; new
-    # model ports should expand the range if needed
-    for msg in self.TX_MSGS:
-      self.assertTrue(msg[0] in self.SCANNED_ADDRS, f"{msg[0]=:#x}")
-
-  def test_fwd_hook(self):
-    # some safety modes don't forward anything, while others blacklist msgs
-    for bus in range(3):
-      for addr in self.SCANNED_ADDRS:
-        # assume len 8
-        fwd_bus = self.FWD_BUS_LOOKUP.get(bus, -1)
-        if bus in self.FWD_BLACKLISTED_ADDRS and addr in self.FWD_BLACKLISTED_ADDRS[bus]:
-          fwd_bus = -1
-        self.assertEqual(fwd_bus, self.safety.safety_fwd_hook(bus, addr), f"{addr=:#x} from {bus=} to {fwd_bus=}")
-
-  def test_spam_can_buses(self):
-    for bus in range(4):
-      for addr in self.SCANNED_ADDRS:
-        if [addr, bus] not in self.TX_MSGS:
-          self.assertFalse(self._tx(make_msg(bus, addr, 8)), f"allowed TX {addr=} {bus=}")
-
-  def test_default_controls_not_allowed(self):
-    self.assertFalse(self.safety.get_controls_allowed())
-
-  def test_manually_enable_controls_allowed(self):
-    self.safety.set_controls_allowed(1)
-    self.assertTrue(self.safety.get_controls_allowed())
-    self.safety.set_controls_allowed(0)
-    self.assertFalse(self.safety.get_controls_allowed())
-
-  def test_tx_hook_on_wrong_safety_mode(self):
-    files = os.listdir(os.path.dirname(os.path.realpath(__file__)))
-    test_files = [f for f in files if f.startswith("test_") and f.endswith(".py")]
-
-    current_test = self.__class__.__name__
-
-    all_tx = []
-    for tf in test_files:
-      test = importlib.import_module("panda.tests.safety."+tf[:-3])
-      for attr in dir(test):
-        if attr.startswith("Test") and attr != current_test:
-          # print('attr', tf, test, attr, attr.startswith("Test"))
-          tc = getattr(test, attr)
-          tx = tc.TX_MSGS
-          if tx is not None and not attr.endswith('Base'):
-            # No point in comparing different Tesla safety modes
-            if 'Tesla' in attr and 'Tesla' in current_test:
-              continue
-            if attr.startswith('TestToyota') and current_test.startswith('TestToyota'):
-              continue
-            if attr.startswith('TestAllOutput'):
-              continue
-            # if current_test == 'TestAllOutput':
-            #   continue
-            if {attr, current_test}.issubset({'TestSubaruGen1TorqueStockLongitudinalSafety', 'TestSubaruGen2TorqueStockLongitudinalSafety',
-                                              'TestSubaruGen1LongitudinalSafety', 'TestSubaruGen2LongitudinalSafety'}):
-              continue
-            if {attr, current_test}.issubset({'TestVolkswagenPqSafety', 'TestVolkswagenPqStockSafety', 'TestVolkswagenPqLongSafety'}):
-              continue
-            if {attr, current_test}.issubset({'TestGmCameraSafety', 'TestGmCameraLongitudinalSafety'}):
-              continue
-            if attr.startswith('TestFord') and current_test.startswith('TestFord'):
-              continue
-            if attr.startswith('TestHyundaiCanfd') and current_test.startswith('TestHyundaiCanfd'):
-              continue
-            if {attr, current_test}.issubset({'TestVolkswagenMqbSafety', 'TestVolkswagenMqbStockSafety', 'TestVolkswagenMqbLongSafety'}):
-              continue
-
-            # overlapping TX addrs, but they're not actuating messages for either car
-            if attr == 'TestHyundaiCanfdHDA2LongEV' and current_test.startswith('TestToyota'):
-              tx = list(filter(lambda m: m[0] not in [0x160, ], tx))
-
-            # Volkswagen MQB longitudinal actuating message overlaps with the Subaru lateral actuating message
-            if attr == 'TestVolkswagenMqbLongSafety' and current_test.startswith('TestSubaru'):
-              tx = list(filter(lambda m: m[0] not in [0x122, ], tx))
-
-            # Volkswagen MQB and Honda Nidec ACC HUD messages overlap
-            if attr == 'TestVolkswagenMqbLongSafety' and current_test.startswith('TestHondaNidec'):
-              tx = list(filter(lambda m: m[0] not in [0x30c, ], tx))
-
-            # Volkswagen MQB and Honda Bosch Radarless ACC HUD messages overlap
-            if attr == 'TestVolkswagenMqbLongSafety' and current_test.startswith('TestHondaBoschRadarless'):
-              tx = list(filter(lambda m: m[0] not in [0x30c, ], tx))
-
-            # TODO: Temporary, should be fixed in panda firmware, safety_honda.h
-            if attr.startswith('TestHonda'):
-              # exceptions for common msgs across different hondas
-              tx = list(filter(lambda m: m[0] not in [0x1FA, 0x30C, 0x33D], tx))
-            all_tx.append([[m[0], m[1], attr] for m in tx])
-
-    # make sure we got all the msgs
-    self.assertTrue(len(all_tx) >= len(test_files)-1)
-
-    # print(all_tx)
-
-    for tx_msgs in all_tx:
-      for addr, bus, test_name in tx_msgs:
-        msg = make_msg(bus, addr)
-        self.safety.set_controls_allowed(1)
-        # TODO: this should be blocked
-        if current_test in ["TestNissanSafety", "TestNissanSafetyAltEpsBus", "TestNissanLeafSafety"] and [addr, bus] in self.TX_MSGS:
-          continue
-        with self.subTest():
-          self.assertFalse(self._tx(msg), f"transmit of {addr=:#x} {bus=} from {test_name} during {current_test} was allowed")
-
-
-@add_regen_tests
-class PandaCarSafetyTest(PandaSafetyTest):
-  STANDSTILL_THRESHOLD: Optional[float] = None
-  GAS_PRESSED_THRESHOLD = 0
-  RELAY_MALFUNCTION_ADDR: Optional[int] = None
-  RELAY_MALFUNCTION_BUS: Optional[int] = None
-=======
-                   0x10400060, 0x104c006c]                  # GMLAN (exceptions, range/format unclear)
-  FWD_BLACKLISTED_ADDRS: Dict[int, List[int]] = {}  # {bus: [addr]}
-  FWD_BUS_LOOKUP: Dict[int, int] = {}
->>>>>>> 55946a06
-
-  @classmethod
-  def setUpClass(cls):
-    if cls.__name__ == "PandaCarSafetyTest" or cls.__name__.endswith('Base'):
-      cls.safety = None
-      raise unittest.SkipTest
-
-<<<<<<< HEAD
-  @abc.abstractmethod
-  def _user_brake_msg(self, brake):
-    pass
-
-  def _user_regen_msg(self, regen):
-    pass
-
-  @abc.abstractmethod
-  def _speed_msg(self, speed):
-    pass
-
-  # Safety modes can override if vehicle_moving is driven by a different message
-  def _vehicle_moving_msg(self, speed: float):
-    return self._speed_msg(speed)
-
-  @abc.abstractmethod
-  def _user_gas_msg(self, gas):
-    pass
-
-  @abc.abstractmethod
-  def _pcm_status_msg(self, enable):
-    pass
-
-  # ***** standard tests for all car safety modes *****
-
-=======
   # ***** standard tests for all safety modes *****
 
   def test_tx_msg_in_scanned_range(self):
@@ -1079,16 +913,11 @@
 
   # ***** standard tests for all car-specific safety modes *****
 
->>>>>>> 55946a06
   def test_relay_malfunction(self):
     # each car has an addr that is used to detect relay malfunction
     # if that addr is seen on specified bus, triggers the relay malfunction
     # protection logic: both tx_hook and fwd_hook are expected to return failure
     self.assertFalse(self.safety.get_relay_malfunction())
-<<<<<<< HEAD
-    self.assertTrue(self._rx(make_msg(self.RELAY_MALFUNCTION_BUS, self.RELAY_MALFUNCTION_ADDR, 8)))
-    self.assertTrue(self.safety.get_relay_malfunction())
-=======
     for bus in range(3):
       for addr in self.SCANNED_ADDRS:
         self.safety.set_relay_malfunction(False)
@@ -1098,7 +927,6 @@
 
     # test relay malfunction protection logic
     self.safety.set_relay_malfunction(True)
->>>>>>> 55946a06
     for bus in range(3):
       for addr in self.SCANNED_ADDRS:
         self.assertEqual(-1, self._tx(make_msg(bus, addr, 8)))
