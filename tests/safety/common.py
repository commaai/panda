import os
import abc
import unittest
import importlib
import numpy as np
from typing import Callable, Dict, List, Optional

from opendbc.can.packer import CANPacker  # pylint: disable=import-error
from panda import ALTERNATIVE_EXPERIENCE
from panda.tests.libpanda import libpanda_py

MAX_WRONG_COUNTERS = 5
VEHICLE_SPEED_FACTOR = 100

MessageFunction = Callable[[float], libpanda_py.CANPacket]

def sign_of(a):
  return 1 if a > 0 else -1


def make_msg(bus, addr, length=8):
  return libpanda_py.make_CANPacket(addr, bus, b'\x00' * length)


class CANPackerPanda(CANPacker):
  def make_can_msg_panda(self, name_or_addr, bus, values, fix_checksum=None):
    msg = self.make_can_msg(name_or_addr, bus, values)
    if fix_checksum is not None:
      msg = fix_checksum(msg)
    addr, _, dat, bus = msg
    return libpanda_py.make_CANPacket(addr, bus, dat)


def add_regen_tests(cls):
  """Dynamically adds regen tests for all user brake tests."""

  # only rx/user brake tests, not brake command
  found_tests = [func for func in dir(cls) if func.startswith("test_") and "user_brake" in func]
  assert len(found_tests) >= 3, "Failed to detect known brake tests"

  for test in found_tests:
    def _make_regen_test(brake_func):
      def _regen_test(self):
        # only for safety modes with a regen message
        if self._user_regen_msg(0) is None:
          raise unittest.SkipTest("Safety mode implements no _user_regen_msg")

        getattr(self, brake_func)(self._user_regen_msg, self.safety.get_regen_braking_prev)
      return _regen_test

    setattr(cls, test.replace("brake", "regen"), _make_regen_test(test))

  return cls


class PandaSafetyTestBase(unittest.TestCase):
  safety: libpanda_py.Panda

  @classmethod
  def setUpClass(cls):
    if cls.__name__ == "PandaSafetyTestBase":
      cls.safety = None
      raise unittest.SkipTest

  def _reset_safety_hooks(self):
    self.safety.set_safety_hooks(self.safety.get_current_safety_mode(),
                                 self.safety.get_current_safety_param())

  def _rx(self, msg):
    return self.safety.safety_rx_hook(msg)

  def _tx(self, msg):
    return self.safety.safety_tx_hook(msg)

<<<<<<< HEAD
  def _generic_limit_safety_check(self, msg_function, min_allowed_value: float, max_allowed_value: float, min_possible_value: float,
                                  max_possible_value: float, test_delta: float = 1, inactive_value: float = 0, msg_allowed=True):
=======
  def _generic_limit_safety_check(self, msg_function: MessageFunction, min_allowed_value: float, max_allowed_value: float,
                                  min_possible_value: float, max_possible_value: float, test_delta: float = 1, inactive_value: float = 0,
                                  msg_allowed = True, additional_setup: Optional[Callable[[float], None]] = None):
>>>>>>> f29c753b
    """
      Enforces that a signal within a message is only allowed to be sent within a specific range, min_allowed_value -> max_allowed_value.
      Tests the range of min_possible_value -> max_possible_value with a delta of test_delta.
      Message is also only allowed to be sent when controls_allowed is true, unless the value is equal to inactive_value.
      Message is never allowed if msg_allowed is false, for example when stock longitudinal is enabled and you are sending acceleration requests.
<<<<<<< HEAD
=======
      additional_setup is used for extra setup before each _tx, ex: for setting the previous torque for rate limits
>>>>>>> f29c753b
    """

    # Ensure that we at least test the allowed_value range
    self.assertGreater(max_possible_value, max_allowed_value)
    self.assertLessEqual(min_possible_value, min_allowed_value)

    for controls_allowed in [False, True]:
      # enforce we don't skip over 0 or inactive
      for v in np.concatenate((np.arange(min_possible_value, max_possible_value, test_delta), np.array([0, inactive_value]))):
        v = round(v, 2)  # floats might not hit exact boundary conditions without rounding
        self.safety.set_controls_allowed(controls_allowed)
<<<<<<< HEAD
=======
        if additional_setup is not None:
          additional_setup(v)
>>>>>>> f29c753b
        should_tx = controls_allowed and min_allowed_value <= v <= max_allowed_value
        should_tx = (should_tx or v == inactive_value) and msg_allowed
        self.assertEqual(self._tx(msg_function(v)), should_tx, (controls_allowed, should_tx, v))


class InterceptorSafetyTest(PandaSafetyTestBase):

  INTERCEPTOR_THRESHOLD = 0

  @classmethod
  def setUpClass(cls):
    if cls.__name__ == "InterceptorSafetyTest":
      cls.safety = None
      raise unittest.SkipTest

  @abc.abstractmethod
  def _interceptor_gas_cmd(self, gas):
    pass

  @abc.abstractmethod
  def _interceptor_user_gas(self, gas):
    pass

  def test_prev_gas_interceptor(self):
    self._rx(self._interceptor_user_gas(0x0))
    self.assertFalse(self.safety.get_gas_interceptor_prev())
    self._rx(self._interceptor_user_gas(0x1000))
    self.assertTrue(self.safety.get_gas_interceptor_prev())
    self._rx(self._interceptor_user_gas(0x0))
    self.safety.set_gas_interceptor_detected(False)

  def test_disengage_on_gas_interceptor(self):
    for g in range(0, 0x1000):
      self._rx(self._interceptor_user_gas(0))
      self.safety.set_controls_allowed(True)
      self._rx(self._interceptor_user_gas(g))
      remain_enabled = g <= self.INTERCEPTOR_THRESHOLD
      self.assertEqual(remain_enabled, self.safety.get_controls_allowed())
      self._rx(self._interceptor_user_gas(0))
      self.safety.set_gas_interceptor_detected(False)

  def test_alternative_experience_no_disengage_on_gas_interceptor(self):
    self.safety.set_controls_allowed(True)
    self.safety.set_alternative_experience(ALTERNATIVE_EXPERIENCE.DISABLE_DISENGAGE_ON_GAS)
    for g in range(0, 0x1000):
      self._rx(self._interceptor_user_gas(g))
      # Test we allow lateral, but not longitudinal
      self.assertTrue(self.safety.get_controls_allowed())
      self.assertEqual(g <= self.INTERCEPTOR_THRESHOLD, self.safety.get_longitudinal_allowed())
      # Make sure we can re-gain longitudinal actuation
      self._rx(self._interceptor_user_gas(0))
      self.assertTrue(self.safety.get_longitudinal_allowed())

  def test_allow_engage_with_gas_interceptor_pressed(self):
    self._rx(self._interceptor_user_gas(0x1000))
    self.safety.set_controls_allowed(1)
    self._rx(self._interceptor_user_gas(0x1000))
    self.assertTrue(self.safety.get_controls_allowed())
    self._rx(self._interceptor_user_gas(0))

  def test_gas_interceptor_safety_check(self):
    for gas in np.arange(0, 4000, 100):
      for controls_allowed in [True, False]:
        self.safety.set_controls_allowed(controls_allowed)
        if controls_allowed:
          send = True
        else:
          send = gas == 0
        self.assertEqual(send, self._tx(self._interceptor_gas_cmd(gas)))


class LongitudinalAccelSafetyTest(PandaSafetyTestBase, abc.ABC):

  MAX_ACCEL: float = 2.0
  MIN_ACCEL: float = -3.5
  INACTIVE_ACCEL: float = 0.0

  @abc.abstractmethod
  def _accel_msg(self, accel: float):
    pass

  def test_accel_limits_correct(self):
    self.assertGreater(self.MAX_ACCEL, 0)
    self.assertLess(self.MIN_ACCEL, 0)

  def test_accel_actuation_limits(self, stock_longitudinal=False):
    limits = ((self.MIN_ACCEL, self.MAX_ACCEL, ALTERNATIVE_EXPERIENCE.DEFAULT),
              (self.MIN_ACCEL, self.MAX_ACCEL, ALTERNATIVE_EXPERIENCE.RAISE_LONGITUDINAL_LIMITS_TO_ISO_MAX))

    for min_accel, max_accel, alternative_experience in limits:
      self.safety.set_alternative_experience(alternative_experience)
      self._generic_limit_safety_check(self._accel_msg, min_accel, max_accel, min_accel - 1, max_accel + 1, 0.05, self.INACTIVE_ACCEL, not stock_longitudinal)


class LongitudinalGasBrakeSafetyTest(PandaSafetyTestBase, abc.ABC):

  MIN_BRAKE: int = 0
  MAX_BRAKE: Optional[int] = None
  MAX_POSSIBLE_BRAKE: Optional[int] = None

  MIN_GAS: int = 0
  MAX_GAS: Optional[int] = None
  INACTIVE_GAS = 0
  MAX_POSSIBLE_GAS: Optional[int] = None

  def test_gas_brake_limits_correct(self):
    self.assertIsNotNone(self.MAX_POSSIBLE_BRAKE)
    self.assertIsNotNone(self.MAX_POSSIBLE_GAS)

    self.assertGreater(self.MAX_BRAKE, self.MIN_BRAKE)
    self.assertGreater(self.MAX_GAS, self.MIN_GAS)

  @abc.abstractmethod
  def _send_gas_msg(self, gas: int):
    pass

  @abc.abstractmethod
  def _send_brake_msg(self, brake: int):
    pass

  def test_brake_safety_check(self):
    self._generic_limit_safety_check(self._send_brake_msg, self.MIN_BRAKE, self.MAX_BRAKE, 0, self.MAX_POSSIBLE_BRAKE, 1)

  def test_gas_safety_check(self):
    self._generic_limit_safety_check(self._send_gas_msg, self.MIN_GAS, self.MAX_GAS, 0, self.MAX_POSSIBLE_GAS, 1, self.INACTIVE_GAS)


class TorqueSteeringSafetyTestBase(PandaSafetyTestBase, abc.ABC):

  MAX_RATE_UP = 0
  MAX_RATE_DOWN = 0
  MAX_TORQUE = 0
  MAX_RT_DELTA = 0
  RT_INTERVAL = 0

  # Safety around steering req bit
  MIN_VALID_STEERING_FRAMES = 0
  MAX_INVALID_STEERING_FRAMES = 0
  MIN_VALID_STEERING_RT_INTERVAL = 0

  @classmethod
  def setUpClass(cls):
    if cls.__name__ == "TorqueSteeringSafetyTestBase":
      cls.safety = None
      raise unittest.SkipTest

  @abc.abstractmethod
  def _torque_cmd_msg(self, torque, steer_req=1):
    pass

  def _set_prev_torque(self, t):
    self.safety.set_desired_torque_last(t)
    self.safety.set_rt_torque_last(t)

  def test_steer_safety_check(self):
    for enabled in [0, 1]:
      for t in range(int(-self.MAX_TORQUE * 1.5), int(self.MAX_TORQUE * 1.5)):
        self.safety.set_controls_allowed(enabled)
        self._set_prev_torque(t)
        if abs(t) > self.MAX_TORQUE or (not enabled and abs(t) > 0):
          self.assertFalse(self._tx(self._torque_cmd_msg(t)))
        else:
          self.assertTrue(self._tx(self._torque_cmd_msg(t)))

  def test_non_realtime_limit_up(self):
    self.safety.set_controls_allowed(True)

    self._set_prev_torque(0)
    self.assertTrue(self._tx(self._torque_cmd_msg(self.MAX_RATE_UP)))
    self._set_prev_torque(0)
    self.assertTrue(self._tx(self._torque_cmd_msg(-self.MAX_RATE_UP)))

    self._set_prev_torque(0)
    self.assertFalse(self._tx(self._torque_cmd_msg(self.MAX_RATE_UP + 1)))
    self.safety.set_controls_allowed(True)
    self._set_prev_torque(0)
    self.assertFalse(self._tx(self._torque_cmd_msg(-self.MAX_RATE_UP - 1)))

  def test_steer_req_bit_frames(self):
    """
      Certain safety modes implement some tolerance on their steer request bits matching the
      requested torque to avoid a steering fault or lockout and maintain torque. This tests:
        - We can't cut torque for more than one frame
        - We can't cut torque until at least the minimum number of matching steer_req messages
        - We can always recover from violations if steer_req=1
    """

    for min_valid_steer_frames in range(self.MIN_VALID_STEERING_FRAMES * 2):
      # Reset match count and rt timer to allow cut (valid_steer_req_count, ts_steer_req_mismatch_last)
      self.safety.init_tests()
      self.safety.set_timer(self.MIN_VALID_STEERING_RT_INTERVAL)

      # Allow torque cut
      self.safety.set_controls_allowed(True)
      self._set_prev_torque(self.MAX_TORQUE)
      for _ in range(min_valid_steer_frames):
        self.assertTrue(self._tx(self._torque_cmd_msg(self.MAX_TORQUE, steer_req=1)))

      # should tx if we've sent enough valid frames, and we're not cutting torque for too many frames consecutively
      should_tx = min_valid_steer_frames >= self.MIN_VALID_STEERING_FRAMES
      for idx in range(self.MAX_INVALID_STEERING_FRAMES * 2):
        tx = self._tx(self._torque_cmd_msg(self.MAX_TORQUE, steer_req=0))
        self.assertEqual(should_tx and idx < self.MAX_INVALID_STEERING_FRAMES, tx)

      # Keep blocking after one steer_req mismatch
      for _ in range(100):
        self.assertFalse(self._tx(self._torque_cmd_msg(self.MAX_TORQUE, steer_req=0)))

      # Make sure we can recover
      self.assertTrue(self._tx(self._torque_cmd_msg(0, steer_req=1)))
      self._set_prev_torque(self.MAX_TORQUE)
      self.assertTrue(self._tx(self._torque_cmd_msg(self.MAX_TORQUE, steer_req=1)))

  def test_steer_req_bit_multi_invalid(self):
    """
      For safety modes allowing multiple consecutive invalid frames, this ensures that once a valid frame
      is sent after an invalid frame (even without sending the max number of allowed invalid frames),
      all counters are reset.
    """
    # TODO: Add safety around steer request bits for all safety modes and remove exception
    if self.MIN_VALID_STEERING_FRAMES == 0:
      raise unittest.SkipTest("Safety mode does not implement tolerance for steer request bit safety")

    for max_invalid_steer_frames in range(1, self.MAX_INVALID_STEERING_FRAMES * 2):
      self.safety.init_tests()
      self.safety.set_timer(self.MIN_VALID_STEERING_RT_INTERVAL)

      # Allow torque cut
      self.safety.set_controls_allowed(True)
      self._set_prev_torque(self.MAX_TORQUE)
      for _ in range(self.MIN_VALID_STEERING_FRAMES):
        self.assertTrue(self._tx(self._torque_cmd_msg(self.MAX_TORQUE, steer_req=1)))

      # Send partial amount of allowed invalid frames
      for idx in range(max_invalid_steer_frames):
        should_tx = idx < self.MAX_INVALID_STEERING_FRAMES
        self.assertEqual(should_tx, self._tx(self._torque_cmd_msg(self.MAX_TORQUE, steer_req=0)))

      # Send one valid frame, and subsequent invalid should now be blocked
      self._set_prev_torque(self.MAX_TORQUE)
      self.assertTrue(self._tx(self._torque_cmd_msg(self.MAX_TORQUE, steer_req=1)))
      for _ in range(self.MIN_VALID_STEERING_FRAMES + 1):
        self.assertFalse(self._tx(self._torque_cmd_msg(self.MAX_TORQUE, steer_req=0)))

  def test_steer_req_bit_realtime(self):
    """
      Realtime safety for cutting steer request bit. This tests:
        - That we allow messages with mismatching steer request bit if time from last is >= MIN_VALID_STEERING_RT_INTERVAL
        - That frame mismatch safety does not interfere with this test
    """
    # TODO: Add safety around steer request bits for all safety modes and remove exception
    if self.MIN_VALID_STEERING_RT_INTERVAL == 0:
      raise unittest.SkipTest("Safety mode does not implement tolerance for steer request bit safety")

    for rt_us in np.arange(self.MIN_VALID_STEERING_RT_INTERVAL - 50000, self.MIN_VALID_STEERING_RT_INTERVAL + 50000, 10000):
      # Reset match count and rt timer (valid_steer_req_count, ts_steer_req_mismatch_last)
      self.safety.init_tests()

      # Make sure valid_steer_req_count doesn't affect this test
      self.safety.set_controls_allowed(True)
      self._set_prev_torque(self.MAX_TORQUE)
      for _ in range(self.MIN_VALID_STEERING_FRAMES):
        self.assertTrue(self._tx(self._torque_cmd_msg(self.MAX_TORQUE, steer_req=1)))

      # Normally, sending MIN_VALID_STEERING_FRAMES valid frames should always allow
      self.safety.set_timer(max(rt_us, 0))
      should_tx = rt_us >= self.MIN_VALID_STEERING_RT_INTERVAL
      for _ in range(self.MAX_INVALID_STEERING_FRAMES):
        self.assertEqual(should_tx, self._tx(self._torque_cmd_msg(self.MAX_TORQUE, steer_req=0)))

      # Keep blocking after one steer_req mismatch
      for _ in range(100):
        self.assertFalse(self._tx(self._torque_cmd_msg(self.MAX_TORQUE, steer_req=0)))

      # Make sure we can recover
      self.assertTrue(self._tx(self._torque_cmd_msg(0, steer_req=1)))
      self._set_prev_torque(self.MAX_TORQUE)
      self.assertTrue(self._tx(self._torque_cmd_msg(self.MAX_TORQUE, steer_req=1)))


class DriverTorqueSteeringSafetyTest(TorqueSteeringSafetyTestBase, abc.ABC):

  DRIVER_TORQUE_ALLOWANCE = 0
  DRIVER_TORQUE_FACTOR = 0

  @classmethod
  def setUpClass(cls):
    super().setUpClass()
    if cls.__name__ == "DriverTorqueSteeringSafetyTest":
      cls.safety = None
      raise unittest.SkipTest

  @abc.abstractmethod
  def _torque_driver_msg(self, torque):
    pass

  def test_non_realtime_limit_up(self):
    self.safety.set_torque_driver(0, 0)
    super().test_non_realtime_limit_up()

  def test_against_torque_driver(self):
    # Tests down limits and driver torque blending
    self.safety.set_controls_allowed(True)

    for sign in [-1, 1]:
      for t in np.arange(0, self.DRIVER_TORQUE_ALLOWANCE + 1, 1):
        t *= -sign
        self.safety.set_torque_driver(t, t)
        self._set_prev_torque(self.MAX_TORQUE * sign)
        self.assertTrue(self._tx(self._torque_cmd_msg(self.MAX_TORQUE * sign)))

      self.safety.set_torque_driver(self.DRIVER_TORQUE_ALLOWANCE + 1, self.DRIVER_TORQUE_ALLOWANCE + 1)
      self.assertFalse(self._tx(self._torque_cmd_msg(-self.MAX_TORQUE)))

    # arbitrary high driver torque to ensure max steer torque is allowed
    max_driver_torque = int(self.MAX_TORQUE / self.DRIVER_TORQUE_FACTOR + self.DRIVER_TORQUE_ALLOWANCE + 1)

    # spot check some individual cases
    for sign in [-1, 1]:
      driver_torque = (self.DRIVER_TORQUE_ALLOWANCE + 10) * sign
      torque_desired = (self.MAX_TORQUE - 10 * self.DRIVER_TORQUE_FACTOR) * sign
      delta = 1 * sign
      self._set_prev_torque(torque_desired)
      self.safety.set_torque_driver(-driver_torque, -driver_torque)
      self.assertTrue(self._tx(self._torque_cmd_msg(torque_desired)))
      self._set_prev_torque(torque_desired + delta)
      self.safety.set_torque_driver(-driver_torque, -driver_torque)
      self.assertFalse(self._tx(self._torque_cmd_msg(torque_desired + delta)))

      self._set_prev_torque(self.MAX_TORQUE * sign)
      self.safety.set_torque_driver(-max_driver_torque * sign, -max_driver_torque * sign)
      self.assertTrue(self._tx(self._torque_cmd_msg((self.MAX_TORQUE - self.MAX_RATE_DOWN) * sign)))
      self._set_prev_torque(self.MAX_TORQUE * sign)
      self.safety.set_torque_driver(-max_driver_torque * sign, -max_driver_torque * sign)
      self.assertTrue(self._tx(self._torque_cmd_msg(0)))
      self._set_prev_torque(self.MAX_TORQUE * sign)
      self.safety.set_torque_driver(-max_driver_torque * sign, -max_driver_torque * sign)
      self.assertFalse(self._tx(self._torque_cmd_msg((self.MAX_TORQUE - self.MAX_RATE_DOWN + 1) * sign)))

  def test_realtime_limits(self):
    self.safety.set_controls_allowed(True)

    for sign in [-1, 1]:
      self.safety.init_tests()
      self._set_prev_torque(0)
      self.safety.set_torque_driver(0, 0)
      for t in np.arange(0, self.MAX_RT_DELTA, 1):
        t *= sign
        self.assertTrue(self._tx(self._torque_cmd_msg(t)))
      self.assertFalse(self._tx(self._torque_cmd_msg(sign * (self.MAX_RT_DELTA + 1))))

      self._set_prev_torque(0)
      for t in np.arange(0, self.MAX_RT_DELTA, 1):
        t *= sign
        self.assertTrue(self._tx(self._torque_cmd_msg(t)))

      # Increase timer to update rt_torque_last
      self.safety.set_timer(self.RT_INTERVAL + 1)
      self.assertTrue(self._tx(self._torque_cmd_msg(sign * (self.MAX_RT_DELTA - 1))))
      self.assertTrue(self._tx(self._torque_cmd_msg(sign * (self.MAX_RT_DELTA + 1))))

  def test_reset_driver_torque_measurements(self):
    # Tests that the driver torque measurement sample_t is reset on safety mode init
    for t in np.linspace(-self.MAX_TORQUE, self.MAX_TORQUE, 6):
      self.assertTrue(self._rx(self._torque_driver_msg(t)))

    # reset sample_t by reinitializing the safety mode
    self._reset_safety_hooks()

    self.assertEqual(self.safety.get_torque_driver_min(), 0)
    self.assertEqual(self.safety.get_torque_driver_max(), 0)


class MotorTorqueSteeringSafetyTest(TorqueSteeringSafetyTestBase, abc.ABC):

  MAX_TORQUE_ERROR = 0
  TORQUE_MEAS_TOLERANCE = 0

  @classmethod
  def setUpClass(cls):
    if cls.__name__ == "MotorTorqueSteeringSafetyTest":
      cls.safety = None
      raise unittest.SkipTest

  @abc.abstractmethod
  def _torque_meas_msg(self, torque):
    pass

  def _set_prev_torque(self, t):
    super()._set_prev_torque(t)
    self.safety.set_torque_meas(t, t)

  def test_torque_absolute_limits(self):
    for controls_allowed in [True, False]:
      for torque in np.arange(-self.MAX_TORQUE - 1000, self.MAX_TORQUE + 1000, self.MAX_RATE_UP):
        self.safety.set_controls_allowed(controls_allowed)
        self.safety.set_rt_torque_last(torque)
        self.safety.set_torque_meas(torque, torque)
        self.safety.set_desired_torque_last(torque - self.MAX_RATE_UP)

        if controls_allowed:
          send = (-self.MAX_TORQUE <= torque <= self.MAX_TORQUE)
        else:
          send = torque == 0

        self.assertEqual(send, self._tx(self._torque_cmd_msg(torque)))

  def test_non_realtime_limit_down(self):
    self.safety.set_controls_allowed(True)

    torque_meas = self.MAX_TORQUE - self.MAX_TORQUE_ERROR - 50

    self.safety.set_rt_torque_last(self.MAX_TORQUE)
    self.safety.set_torque_meas(torque_meas, torque_meas)
    self.safety.set_desired_torque_last(self.MAX_TORQUE)
    self.assertTrue(self._tx(self._torque_cmd_msg(self.MAX_TORQUE - self.MAX_RATE_DOWN)))

    self.safety.set_rt_torque_last(self.MAX_TORQUE)
    self.safety.set_torque_meas(torque_meas, torque_meas)
    self.safety.set_desired_torque_last(self.MAX_TORQUE)
    self.assertFalse(self._tx(self._torque_cmd_msg(self.MAX_TORQUE - self.MAX_RATE_DOWN + 1)))

  def test_exceed_torque_sensor(self):
    self.safety.set_controls_allowed(True)

    for sign in [-1, 1]:
      self._set_prev_torque(0)
      for t in np.arange(0, self.MAX_TORQUE_ERROR + 2, 2):  # step needs to be smaller than MAX_TORQUE_ERROR
        t *= sign
        self.assertTrue(self._tx(self._torque_cmd_msg(t)))

      self.assertFalse(self._tx(self._torque_cmd_msg(sign * (self.MAX_TORQUE_ERROR + 2))))

  def test_realtime_limit_up(self):
    self.safety.set_controls_allowed(True)

    for sign in [-1, 1]:
      self.safety.init_tests()
      self._set_prev_torque(0)
      for t in np.arange(0, self.MAX_RT_DELTA + 1, 1):
        t *= sign
        self.safety.set_torque_meas(t, t)
        self.assertTrue(self._tx(self._torque_cmd_msg(t)))
      self.assertFalse(self._tx(self._torque_cmd_msg(sign * (self.MAX_RT_DELTA + 1))))

      self._set_prev_torque(0)
      for t in np.arange(0, self.MAX_RT_DELTA + 1, 1):
        t *= sign
        self.safety.set_torque_meas(t, t)
        self.assertTrue(self._tx(self._torque_cmd_msg(t)))

      # Increase timer to update rt_torque_last
      self.safety.set_timer(self.RT_INTERVAL + 1)
      self.assertTrue(self._tx(self._torque_cmd_msg(sign * self.MAX_RT_DELTA)))
      self.assertTrue(self._tx(self._torque_cmd_msg(sign * (self.MAX_RT_DELTA + 1))))

  def test_torque_measurements(self):
    trq = 50
    for t in [trq, -trq, 0, 0, 0, 0]:
      self._rx(self._torque_meas_msg(t))

    max_range = range(trq, trq + self.TORQUE_MEAS_TOLERANCE + 1)
    min_range = range(-(trq + self.TORQUE_MEAS_TOLERANCE), -trq + 1)
    self.assertTrue(self.safety.get_torque_meas_min() in min_range)
    self.assertTrue(self.safety.get_torque_meas_max() in max_range)

    max_range = range(0, self.TORQUE_MEAS_TOLERANCE + 1)
    min_range = range(-(trq + self.TORQUE_MEAS_TOLERANCE), -trq + 1)
    self._rx(self._torque_meas_msg(0))
    self.assertTrue(self.safety.get_torque_meas_min() in min_range)
    self.assertTrue(self.safety.get_torque_meas_max() in max_range)

    max_range = range(0, self.TORQUE_MEAS_TOLERANCE + 1)
    min_range = range(-self.TORQUE_MEAS_TOLERANCE, 0 + 1)
    self._rx(self._torque_meas_msg(0))
    self.assertTrue(self.safety.get_torque_meas_min() in min_range)
    self.assertTrue(self.safety.get_torque_meas_max() in max_range)

  def test_reset_torque_measurements(self):
    # Tests that the torque measurement sample_t is reset on safety mode init
    for t in np.linspace(-self.MAX_TORQUE, self.MAX_TORQUE, 6):
      self.assertTrue(self._rx(self._torque_meas_msg(t)))

    # reset sample_t by reinitializing the safety mode
    self._reset_safety_hooks()

    self.assertEqual(self.safety.get_torque_meas_min(), 0)
    self.assertEqual(self.safety.get_torque_meas_max(), 0)

class MeasurementSafetyTest(PandaSafetyTestBase):
  DEG_TO_CAN: float = 1

  @classmethod
  def setUpClass(cls):
    if cls.__name__ == "MeasurementSafetyTest":
      cls.safety = None
      raise unittest.SkipTest

  @abc.abstractmethod
  def _angle_meas_msg(self, angle: float):
    pass

  @abc.abstractmethod
  def _speed_msg(self, speed):
    pass

  def common_measurement_test(self, msg_func, min_value, max_value, factor, get_min_func, get_max_func):
    for val in np.arange(min_value, max_value, 0.5):
      for i in range(6):
        self.assertTrue(self._rx(msg_func(val + i * 0.1)))

      # assert close by one decimal place
      self.assertLessEqual(abs(get_min_func() - val * factor), 1 * abs(factor))
      self.assertLessEqual(abs(get_max_func() - (val + 0.5) * factor), 1 * abs(factor))

      # reset sample_t by reinitializing the safety mode
      self._reset_safety_hooks()

      self.assertEqual(get_min_func(), 0)
      self.assertEqual(get_max_func(), 0)

  def test_vehicle_speed_measurements(self):
    self.common_measurement_test(self._speed_msg, 0, 80, VEHICLE_SPEED_FACTOR, self.safety.get_vehicle_speed_min, self.safety.get_vehicle_speed_max)

  def test_steering_angle_measurements(self):
    self.common_measurement_test(self._angle_meas_msg, -180, 180, self.DEG_TO_CAN, self.safety.get_angle_meas_min, self.safety.get_angle_meas_max)


class AngleSteeringSafetyTest(MeasurementSafetyTest):
  ANGLE_RATE_BP: List[float]
  ANGLE_RATE_UP: List[float]  # windup limit
  ANGLE_RATE_DOWN: List[float]  # unwind limit

  @classmethod
  def setUpClass(cls):
    if cls.__name__ == "AngleSteeringSafetyTest":
      cls.safety = None
      raise unittest.SkipTest

  @abc.abstractmethod
  def _angle_cmd_msg(self, angle: float, enabled: bool):
    pass

  def _set_prev_desired_angle(self, t):
    t = int(t * self.DEG_TO_CAN)
    self.safety.set_desired_angle_last(t)

  def _reset_angle_measurement(self, angle):
    for _ in range(6):
      self._rx(self._angle_meas_msg(angle))

  def _reset_speed_measurement(self, speed):
    for _ in range(6):
      self._rx(self._speed_msg(speed))

  def test_angle_cmd_when_enabled(self):
    # when controls are allowed, angle cmd rate limit is enforced
    speeds = [0., 1., 5., 10., 15., 50.]
    angles = [-300, -100, -10, 0, 10, 100, 300]
    for a in angles:
      for s in speeds:
        max_delta_up = np.interp(s, self.ANGLE_RATE_BP, self.ANGLE_RATE_UP)
        max_delta_down = np.interp(s, self.ANGLE_RATE_BP, self.ANGLE_RATE_DOWN)

        # first test against false positives
        self._reset_angle_measurement(a)
        self._reset_speed_measurement(s)

        self._set_prev_desired_angle(a)
        self.safety.set_controls_allowed(1)

        # Stay within limits
        # Up
        self.assertTrue(self._tx(self._angle_cmd_msg(a + sign_of(a) * max_delta_up, True)))
        self.assertTrue(self.safety.get_controls_allowed())

        # Don't change
        self.assertTrue(self._tx(self._angle_cmd_msg(a, True)))
        self.assertTrue(self.safety.get_controls_allowed())

        # Down
        self.assertTrue(self._tx(self._angle_cmd_msg(a - sign_of(a) * max_delta_down, True)))
        self.assertTrue(self.safety.get_controls_allowed())

        # Inject too high rates
        # Up
        self.assertFalse(self._tx(self._angle_cmd_msg(a + sign_of(a) * (max_delta_up + 1.1), True)))

        # Don't change
        self.safety.set_controls_allowed(1)
        self._set_prev_desired_angle(a)
        self.assertTrue(self.safety.get_controls_allowed())
        self.assertTrue(self._tx(self._angle_cmd_msg(a, True)))
        self.assertTrue(self.safety.get_controls_allowed())

        # Down
        self.assertFalse(self._tx(self._angle_cmd_msg(a - sign_of(a) * (max_delta_down + 1.1), True)))

        # Check desired steer should be the same as steer angle when controls are off
        self.safety.set_controls_allowed(0)
        self.assertTrue(self._tx(self._angle_cmd_msg(a, False)))

  def test_angle_cmd_when_disabled(self):
    # Tests that only angles close to the meas are allowed while
    # steer actuation bit is 0, regardless of controls allowed.
    for controls_allowed in (True, False):
      self.safety.set_controls_allowed(controls_allowed)

      for steer_control_enabled in (True, False):
        for angle_meas in np.arange(-90, 91, 10):
          self._reset_angle_measurement(angle_meas)

          for angle_cmd in np.arange(-90, 91, 10):
            self._set_prev_desired_angle(angle_cmd)

            # controls_allowed is checked if actuation bit is 1, else the angle must be close to meas (inactive)
            should_tx = controls_allowed if steer_control_enabled else angle_cmd == angle_meas
            self.assertEqual(should_tx, self._tx(self._angle_cmd_msg(angle_cmd, steer_control_enabled)))


@add_regen_tests
class PandaSafetyTest(PandaSafetyTestBase):
  TX_MSGS: Optional[List[List[int]]] = None
  SCANNED_ADDRS = [*range(0x0, 0x800),                      # Entire 11-bit CAN address space
                   *range(0x18DA00F1, 0x18DB00F1, 0x100),   # 29-bit UDS physical addressing
                   *range(0x18DB00F1, 0x18DC00F1, 0x100),   # 29-bit UDS functional addressing
                   *range(0x3300, 0x3400),                  # Honda
                   0x10400060, 0x104c006c]                  # GMLAN (exceptions, range/format unclear)
  STANDSTILL_THRESHOLD: Optional[float] = None
  GAS_PRESSED_THRESHOLD = 0
  RELAY_MALFUNCTION_ADDR: Optional[int] = None
  RELAY_MALFUNCTION_BUS: Optional[int] = None
  FWD_BLACKLISTED_ADDRS: Dict[int, List[int]] = {}  # {bus: [addr]}
  FWD_BUS_LOOKUP: Dict[int, int] = {}

  @classmethod
  def setUpClass(cls):
    if cls.__name__ == "PandaSafetyTest" or cls.__name__.endswith('Base'):
      cls.safety = None
      raise unittest.SkipTest

  @abc.abstractmethod
  def _user_brake_msg(self, brake):
    pass

  def _user_regen_msg(self, regen):
    pass

  @abc.abstractmethod
  def _speed_msg(self, speed):
    pass

  # Safety modes can override if vehicle_moving is driven by a different message
  def _vehicle_moving_msg(self, speed: float):
    return self._speed_msg(speed)

  @abc.abstractmethod
  def _user_gas_msg(self, gas):
    pass

  @abc.abstractmethod
  def _pcm_status_msg(self, enable):
    pass

  # ***** standard tests for all safety modes *****

  def test_tx_msg_in_scanned_range(self):
    # the relay malfunction, fwd hook, and spam can tests don't exhaustively
    # scan the entire 29-bit address space, only some known important ranges
    # make sure SCANNED_ADDRS stays up to date with car port TX_MSGS; new
    # model ports should expand the range if needed
    for msg in self.TX_MSGS:
      self.assertTrue(msg[0] in self.SCANNED_ADDRS, f"{msg[0]=:#x}")

  def test_relay_malfunction(self):
    # each car has an addr that is used to detect relay malfunction
    # if that addr is seen on specified bus, triggers the relay malfunction
    # protection logic: both tx_hook and fwd_hook are expected to return failure
    self.assertFalse(self.safety.get_relay_malfunction())
    self._rx(make_msg(self.RELAY_MALFUNCTION_BUS, self.RELAY_MALFUNCTION_ADDR, 8))
    self.assertTrue(self.safety.get_relay_malfunction())
    for bus in range(0, 3):
      for addr in self.SCANNED_ADDRS:
        self.assertEqual(-1, self._tx(make_msg(bus, addr, 8)))
        self.assertEqual(-1, self.safety.safety_fwd_hook(bus, addr))

  def test_fwd_hook(self):
    # some safety modes don't forward anything, while others blacklist msgs
    for bus in range(0, 3):
      for addr in self.SCANNED_ADDRS:
        # assume len 8
        fwd_bus = self.FWD_BUS_LOOKUP.get(bus, -1)
        if bus in self.FWD_BLACKLISTED_ADDRS and addr in self.FWD_BLACKLISTED_ADDRS[bus]:
          fwd_bus = -1
        self.assertEqual(fwd_bus, self.safety.safety_fwd_hook(bus, addr), f"{addr=:#x} from {bus=} to {fwd_bus=}")

  def test_spam_can_buses(self):
    for bus in range(0, 4):
      for addr in self.SCANNED_ADDRS:
        if all(addr != m[0] or bus != m[1] for m in self.TX_MSGS):
          self.assertFalse(self._tx(make_msg(bus, addr, 8)), f"allowed TX {addr=} {bus=}")

  def test_default_controls_not_allowed(self):
    self.assertFalse(self.safety.get_controls_allowed())

  def test_manually_enable_controls_allowed(self):
    self.safety.set_controls_allowed(1)
    self.assertTrue(self.safety.get_controls_allowed())
    self.safety.set_controls_allowed(0)
    self.assertFalse(self.safety.get_controls_allowed())

  def test_prev_gas(self):
    self.assertFalse(self.safety.get_gas_pressed_prev())
    for pressed in [self.GAS_PRESSED_THRESHOLD + 1, 0]:
      self._rx(self._user_gas_msg(pressed))
      self.assertEqual(bool(pressed), self.safety.get_gas_pressed_prev())

  def test_allow_engage_with_gas_pressed(self):
    self._rx(self._user_gas_msg(1))
    self.safety.set_controls_allowed(True)
    self._rx(self._user_gas_msg(1))
    self.assertTrue(self.safety.get_controls_allowed())
    self._rx(self._user_gas_msg(1))
    self.assertTrue(self.safety.get_controls_allowed())

  def test_disengage_on_gas(self):
    self._rx(self._user_gas_msg(0))
    self.safety.set_controls_allowed(True)
    self._rx(self._user_gas_msg(self.GAS_PRESSED_THRESHOLD + 1))
    self.assertFalse(self.safety.get_controls_allowed())

  def test_alternative_experience_no_disengage_on_gas(self):
    self._rx(self._user_gas_msg(0))
    self.safety.set_controls_allowed(True)
    self.safety.set_alternative_experience(ALTERNATIVE_EXPERIENCE.DISABLE_DISENGAGE_ON_GAS)
    self._rx(self._user_gas_msg(self.GAS_PRESSED_THRESHOLD + 1))
    # Test we allow lateral, but not longitudinal
    self.assertTrue(self.safety.get_controls_allowed())
    self.assertFalse(self.safety.get_longitudinal_allowed())
    # Make sure we can re-gain longitudinal actuation
    self._rx(self._user_gas_msg(0))
    self.assertTrue(self.safety.get_longitudinal_allowed())

  def test_prev_user_brake(self, _user_brake_msg=None, get_brake_pressed_prev=None):
    if _user_brake_msg is None:
      _user_brake_msg = self._user_brake_msg
      get_brake_pressed_prev = self.safety.get_brake_pressed_prev

    self.assertFalse(get_brake_pressed_prev())
    for pressed in [True, False]:
      self._rx(_user_brake_msg(not pressed))
      self.assertEqual(not pressed, get_brake_pressed_prev())
      self._rx(_user_brake_msg(pressed))
      self.assertEqual(pressed, get_brake_pressed_prev())

  def test_enable_control_allowed_from_cruise(self):
    self._rx(self._pcm_status_msg(False))
    self.assertFalse(self.safety.get_controls_allowed())
    self._rx(self._pcm_status_msg(True))
    self.assertTrue(self.safety.get_controls_allowed())

  def test_disable_control_allowed_from_cruise(self):
    self.safety.set_controls_allowed(1)
    self._rx(self._pcm_status_msg(False))
    self.assertFalse(self.safety.get_controls_allowed())

  def test_cruise_engaged_prev(self):
    for engaged in [True, False]:
      self._rx(self._pcm_status_msg(engaged))
      self.assertEqual(engaged, self.safety.get_cruise_engaged_prev())
      self._rx(self._pcm_status_msg(not engaged))
      self.assertEqual(not engaged, self.safety.get_cruise_engaged_prev())

  def test_allow_user_brake_at_zero_speed(self, _user_brake_msg=None, get_brake_pressed_prev=None):
    if _user_brake_msg is None:
      _user_brake_msg = self._user_brake_msg

    # Brake was already pressed
    self._rx(self._vehicle_moving_msg(0))
    self._rx(_user_brake_msg(1))
    self.safety.set_controls_allowed(1)
    self._rx(_user_brake_msg(1))
    self.assertTrue(self.safety.get_controls_allowed())
    self.assertTrue(self.safety.get_longitudinal_allowed())
    self._rx(_user_brake_msg(0))
    self.assertTrue(self.safety.get_controls_allowed())
    self.assertTrue(self.safety.get_longitudinal_allowed())
    # rising edge of brake should disengage
    self._rx(_user_brake_msg(1))
    self.assertFalse(self.safety.get_controls_allowed())
    self.assertFalse(self.safety.get_longitudinal_allowed())
    self._rx(_user_brake_msg(0))  # reset no brakes

  def test_not_allow_user_brake_when_moving(self, _user_brake_msg=None, get_brake_pressed_prev=None):
    if _user_brake_msg is None:
      _user_brake_msg = self._user_brake_msg

    # Brake was already pressed
    self._rx(_user_brake_msg(1))
    self.safety.set_controls_allowed(1)
    self._rx(self._vehicle_moving_msg(self.STANDSTILL_THRESHOLD))
    self._rx(_user_brake_msg(1))
    self.assertTrue(self.safety.get_controls_allowed())
    self.assertTrue(self.safety.get_longitudinal_allowed())
    self._rx(self._vehicle_moving_msg(self.STANDSTILL_THRESHOLD + 1))
    self._rx(_user_brake_msg(1))
    self.assertFalse(self.safety.get_controls_allowed())
    self.assertFalse(self.safety.get_longitudinal_allowed())
    self._rx(self._vehicle_moving_msg(0))

  def test_vehicle_moving(self):
    self.assertFalse(self.safety.get_vehicle_moving())

    # not moving
    self._rx(self._vehicle_moving_msg(0))
    self.assertFalse(self.safety.get_vehicle_moving())

    # speed is at threshold
    self._rx(self._vehicle_moving_msg(self.STANDSTILL_THRESHOLD))
    self.assertFalse(self.safety.get_vehicle_moving())

    # past threshold
    self._rx(self._vehicle_moving_msg(self.STANDSTILL_THRESHOLD + 1))
    self.assertTrue(self.safety.get_vehicle_moving())

  def test_tx_hook_on_wrong_safety_mode(self):
    files = os.listdir(os.path.dirname(os.path.realpath(__file__)))
    test_files = [f for f in files if f.startswith("test_") and f.endswith(".py")]

    current_test = self.__class__.__name__

    all_tx = []
    for tf in test_files:
      test = importlib.import_module("panda.tests.safety."+tf[:-3])
      for attr in dir(test):
        if attr.startswith("Test") and attr != current_test:
          tc = getattr(test, attr)
          tx = tc.TX_MSGS
          if tx is not None and not attr.endswith('Base'):
            # No point in comparing different Tesla safety modes
            if 'Tesla' in attr and 'Tesla' in current_test:
              continue
            if attr.startswith('TestToyota') and current_test.startswith('TestToyota'):
              continue
            if {attr, current_test}.issubset({'TestSubaruGen1Safety', 'TestSubaruGen2Safety'}):
              continue
            if {attr, current_test}.issubset({'TestVolkswagenPqSafety', 'TestVolkswagenPqStockSafety', 'TestVolkswagenPqLongSafety'}):
              continue
            if {attr, current_test}.issubset({'TestGmCameraSafety', 'TestGmCameraLongitudinalSafety'}):
              continue
            if attr.startswith('TestFord') and current_test.startswith('TestFord'):
              continue
            if attr.startswith('TestHyundaiCanfd') and current_test.startswith('TestHyundaiCanfd'):
              continue
            if {attr, current_test}.issubset({'TestVolkswagenMqbSafety', 'TestVolkswagenMqbStockSafety', 'TestVolkswagenMqbLongSafety'}):
              continue

            # overlapping TX addrs, but they're not actuating messages for either car
            if attr == 'TestHyundaiCanfdHDA2LongEV' and current_test.startswith('TestToyota'):
              tx = list(filter(lambda m: m[0] not in [0x160, ], tx))

            # Volkswagen MQB longitudinal actuating message overlaps with the Subaru lateral actuating message
            if attr == 'TestVolkswagenMqbLongSafety' and current_test.startswith('TestSubaru'):
              tx = list(filter(lambda m: m[0] not in [0x122, ], tx))

            # Volkswagen MQB and Honda Nidec ACC HUD messages overlap
            if attr == 'TestVolkswagenMqbLongSafety' and current_test.startswith('TestHondaNidec'):
              tx = list(filter(lambda m: m[0] not in [0x30c, ], tx))

            # Volkswagen MQB and Honda Bosch Radarless ACC HUD messages overlap
            if attr == 'TestVolkswagenMqbLongSafety' and current_test.startswith('TestHondaBoschRadarless'):
              tx = list(filter(lambda m: m[0] not in [0x30c, ], tx))

            # TODO: Temporary, should be fixed in panda firmware, safety_honda.h
            if attr.startswith('TestHonda'):
              # exceptions for common msgs across different hondas
              tx = list(filter(lambda m: m[0] not in [0x1FA, 0x30C, 0x33D], tx))
            all_tx.append(list([m[0], m[1], attr] for m in tx))

    # make sure we got all the msgs
    self.assertTrue(len(all_tx) >= len(test_files)-1)

    for tx_msgs in all_tx:
      for addr, bus, test_name in tx_msgs:
        msg = make_msg(bus, addr)
        self.safety.set_controls_allowed(1)
        # TODO: this should be blocked
        if current_test in ["TestNissanSafety", "TestNissanLeafSafety"] and [addr, bus] in self.TX_MSGS:
          continue
        self.assertFalse(self._tx(msg), f"transmit of {addr=:#x} {bus=} from {test_name} during {current_test} was allowed")<|MERGE_RESOLUTION|>--- conflicted
+++ resolved
@@ -72,23 +72,15 @@
   def _tx(self, msg):
     return self.safety.safety_tx_hook(msg)
 
-<<<<<<< HEAD
-  def _generic_limit_safety_check(self, msg_function, min_allowed_value: float, max_allowed_value: float, min_possible_value: float,
-                                  max_possible_value: float, test_delta: float = 1, inactive_value: float = 0, msg_allowed=True):
-=======
   def _generic_limit_safety_check(self, msg_function: MessageFunction, min_allowed_value: float, max_allowed_value: float,
                                   min_possible_value: float, max_possible_value: float, test_delta: float = 1, inactive_value: float = 0,
                                   msg_allowed = True, additional_setup: Optional[Callable[[float], None]] = None):
->>>>>>> f29c753b
     """
       Enforces that a signal within a message is only allowed to be sent within a specific range, min_allowed_value -> max_allowed_value.
       Tests the range of min_possible_value -> max_possible_value with a delta of test_delta.
       Message is also only allowed to be sent when controls_allowed is true, unless the value is equal to inactive_value.
       Message is never allowed if msg_allowed is false, for example when stock longitudinal is enabled and you are sending acceleration requests.
-<<<<<<< HEAD
-=======
       additional_setup is used for extra setup before each _tx, ex: for setting the previous torque for rate limits
->>>>>>> f29c753b
     """
 
     # Ensure that we at least test the allowed_value range
@@ -100,11 +92,8 @@
       for v in np.concatenate((np.arange(min_possible_value, max_possible_value, test_delta), np.array([0, inactive_value]))):
         v = round(v, 2)  # floats might not hit exact boundary conditions without rounding
         self.safety.set_controls_allowed(controls_allowed)
-<<<<<<< HEAD
-=======
         if additional_setup is not None:
           additional_setup(v)
->>>>>>> f29c753b
         should_tx = controls_allowed and min_allowed_value <= v <= max_allowed_value
         should_tx = (should_tx or v == inactive_value) and msg_allowed
         self.assertEqual(self._tx(msg_function(v)), should_tx, (controls_allowed, should_tx, v))
@@ -182,6 +171,12 @@
   MIN_ACCEL: float = -3.5
   INACTIVE_ACCEL: float = 0.0
 
+  @classmethod
+  def setUpClass(cls):
+    if cls.__name__ == "LongitudinalAccelSafetyTest":
+      cls.safety = None
+      raise unittest.SkipTest
+
   @abc.abstractmethod
   def _accel_msg(self, accel: float):
     pass
@@ -195,8 +190,18 @@
               (self.MIN_ACCEL, self.MAX_ACCEL, ALTERNATIVE_EXPERIENCE.RAISE_LONGITUDINAL_LIMITS_TO_ISO_MAX))
 
     for min_accel, max_accel, alternative_experience in limits:
-      self.safety.set_alternative_experience(alternative_experience)
-      self._generic_limit_safety_check(self._accel_msg, min_accel, max_accel, min_accel - 1, max_accel + 1, 0.05, self.INACTIVE_ACCEL, not stock_longitudinal)
+      # enforce we don't skip over 0 or inactive accel
+      for accel in np.concatenate((np.arange(min_accel - 1, max_accel + 1, 0.05), [0, self.INACTIVE_ACCEL])):
+        accel = round(accel, 2)  # floats might not hit exact boundary conditions without rounding
+        for controls_allowed in [True, False]:
+          self.safety.set_controls_allowed(controls_allowed)
+          self.safety.set_alternative_experience(alternative_experience)
+          if stock_longitudinal:
+            should_tx = False
+          else:
+            should_tx = controls_allowed and min_accel <= accel <= max_accel
+            should_tx = should_tx or accel == self.INACTIVE_ACCEL
+          self.assertEqual(should_tx, self._tx(self._accel_msg(accel)))
 
 
 class LongitudinalGasBrakeSafetyTest(PandaSafetyTestBase, abc.ABC):
