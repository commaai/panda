#!/usr/bin/env python3
import unittest
import numpy as np
from panda import Panda
from panda.tests.safety import libpandasafety_py
from panda.tests.safety.common import CANPackerPanda, PandaSafetyTest, \
                                      make_msg, interceptor_msg, UNSAFE_MODE

MAX_RATE_UP = 10
MAX_RATE_DOWN = 25
MAX_TORQUE = 1500

MAX_ACCEL = 1.5
MIN_ACCEL = -3.0

ISO_MAX_ACCEL = 2.0
ISO_MIN_ACCEL = -3.5

MAX_RT_DELTA = 375
RT_INTERVAL = 250000

MAX_TORQUE_ERROR = 350
INTERCEPTOR_THRESHOLD = 475

class TestToyotaSafety(PandaSafetyTest):

  TX_MSGS = [[0x283, 0], [0x2E6, 0], [0x2E7, 0], [0x33E, 0], [0x344, 0], [0x365, 0], [0x366, 0], [0x4CB, 0],  # DSU bus 0
             [0x128, 1], [0x141, 1], [0x160, 1], [0x161, 1], [0x470, 1],  # DSU bus 1
             [0x2E4, 0], [0x411, 0], [0x412, 0], [0x343, 0], [0x1D2, 0],  # LKAS + ACC
             [0x200, 0], [0x750, 0]]  # interceptor + blindspot monitor
  STANDSTILL_THRESHOLD = 1  # 1kph
  RELAY_MALFUNCTION_ADDR = 0x2E4
  RELAY_MALFUNCTION_BUS = 0
  FWD_BLACKLISTED_ADDRS = {2: [0x2E4, 0x412, 0x191, 0x343]}
  FWD_BUS_LOOKUP = {0: 2, 2: 0}

  @classmethod
  def setUp(cls):
    cls.packer = CANPackerPanda("toyota_prius_2017_pt_generated")
    cls.safety = libpandasafety_py.libpandasafety
    cls.safety.set_safety_hooks(Panda.SAFETY_TOYOTA, 66)
    cls.safety.init_tests_toyota()

  def _set_prev_torque(self, t):
    self.safety.set_toyota_desired_torque_last(t)
    self.safety.set_toyota_rt_torque_last(t)
    self.safety.set_toyota_torque_meas(t, t)

  def _torque_meas_msg(self, torque):
    values = {"STEER_TORQUE_EPS": torque}
    return self.packer.make_can_msg_panda("STEER_TORQUE_SENSOR", 0, values)

  def _torque_msg(self, torque):
    values = {"STEER_TORQUE_CMD": torque}
    return self.packer.make_can_msg_panda("STEERING_LKA", 0, values)

  def _accel_msg(self, accel):
    values = {"ACCEL_CMD": accel}
    return self.packer.make_can_msg_panda("ACC_CONTROL", 0, values)

  def _speed_msg(self, s):
    values = {("WHEEL_SPEED_%s"%n): s for n in ["FR", "FL", "RR", "RL"]}
    return self.packer.make_can_msg_panda("WHEEL_SPEEDS", 0, values)

  def _brake_msg(self, pressed):
    values = {"BRAKE_PRESSED": pressed}
    return self.packer.make_can_msg_panda("BRAKE_MODULE", 0, values)

<<<<<<< HEAD
  def _gas_msg(self, gas):
    # TODO: use packer once the PR that uses the universal bit is merged
    to_send = make_msg(0, 0x2C1)
    to_send[0].RDHR = (gas & 0xFF) << 16
=======
  def _gas_pressed_msg(self, pressed, enable_cruise=False):
    to_send = make_msg(0, 0x1D2)
    to_send[0].RDLR = ((1*(not pressed)) << 4) | (1*enable_cruise << 5)
    to_send[0].RDHR = (toyota_checksum(to_send[0], 0x1D2, 8) << 24)
>>>>>>> bc90b60f
    return to_send

  def _pcm_cruise_msg(self, cruise_on):
    values = {"CRUISE_ACTIVE": cruise_on}
    values["CHECKSUM"] = 1
    return self.packer.make_can_msg_panda("PCM_CRUISE", 0, values)

  def test_enable_control_allowed_from_cruise(self):
    self._rx(self._pcm_cruise_msg(False))
    self.assertFalse(self.safety.get_controls_allowed())
    self._rx(self._pcm_cruise_msg(True))
    self.assertTrue(self.safety.get_controls_allowed())

  def test_disable_control_allowed_from_cruise(self):
    self.safety.set_controls_allowed(1)
    self._rx(self._pcm_cruise_msg(False))
    self.assertFalse(self.safety.get_controls_allowed())

<<<<<<< HEAD
=======
  def test_prev_gas(self):
    for pressed in [True, False]:
      self.safety.safety_rx_hook(self._gas_pressed_msg(pressed))
      self.assertEqual(pressed, self.safety.get_gas_pressed_prev())

>>>>>>> bc90b60f
  def test_prev_gas_interceptor(self):
    self._rx(interceptor_msg(0x0, 0x201))
    self.assertFalse(self.safety.get_gas_interceptor_prev())
    self._rx(interceptor_msg(0x1000, 0x201))
    self.assertTrue(self.safety.get_gas_interceptor_prev())
<<<<<<< HEAD
    self._rx(interceptor_msg(0x0, 0x201))
=======
    self.safety.safety_rx_hook(self._send_interceptor_msg(0x0, 0x201))
    self.safety.set_gas_interceptor_detected(False)

  def test_disengage_on_gas(self):
    self.safety.safety_rx_hook(self._gas_pressed_msg(False))
    self.safety.set_controls_allowed(True)
    self.safety.safety_rx_hook(self._gas_pressed_msg(True, enable_cruise=True))
    self.assertFalse(self.safety.get_controls_allowed())

  def test_unsafe_mode_no_disengage_on_gas(self):
    self.safety.safety_rx_hook(self._gas_pressed_msg(False))
    self.safety.set_controls_allowed(True)
    self.safety.set_unsafe_mode(UNSAFE_MODE.DISABLE_DISENGAGE_ON_GAS)
    self.safety.safety_rx_hook(self._gas_pressed_msg(True, enable_cruise=True))
    self.assertTrue(self.safety.get_controls_allowed())
    self.safety.set_unsafe_mode(UNSAFE_MODE.DEFAULT)

  def test_allow_engage_with_gas_pressed(self):
    self.safety.safety_rx_hook(self._gas_pressed_msg(True))
    self.safety.set_controls_allowed(True)
    for _ in range(2):
      # since cruise msg is used for gas pedal state, cruise bit must
      # also be set for this test or else it will set controls_allowed
      self.safety.safety_rx_hook(self._gas_pressed_msg(True, enable_cruise=True))
      self.assertTrue(self.safety.get_controls_allowed())
>>>>>>> bc90b60f

  def test_disengage_on_gas_interceptor(self):
    for g in range(0, 0x1000):
      self._rx(interceptor_msg(0, 0x201))
      self.safety.set_controls_allowed(True)
      self._rx(interceptor_msg(g, 0x201))
      remain_enabled = g <= INTERCEPTOR_THRESHOLD
      self.assertEqual(remain_enabled, self.safety.get_controls_allowed())
      self._rx(interceptor_msg(0, 0x201))
      self.safety.set_gas_interceptor_detected(False)

  def test_unsafe_mode_no_disengage_on_gas_interceptor(self):
    self.safety.set_controls_allowed(True)
    self.safety.set_unsafe_mode(UNSAFE_MODE.DISABLE_DISENGAGE_ON_GAS)
    for g in range(0, 0x1000):
      self._rx(interceptor_msg(g, 0x201))
      self.assertTrue(self.safety.get_controls_allowed())
      self._rx(interceptor_msg(0, 0x201))
      self.safety.set_gas_interceptor_detected(False)
    self.safety.set_unsafe_mode(UNSAFE_MODE.DEFAULT)

  def test_allow_engage_with_gas_interceptor_pressed(self):
    self._rx(interceptor_msg(0x1000, 0x201))
    self.safety.set_controls_allowed(1)
    self._rx(interceptor_msg(0x1000, 0x201))
    self.assertTrue(self.safety.get_controls_allowed())
    self._rx(interceptor_msg(0, 0x201))

  def test_accel_actuation_limits(self):
    limits = ((MIN_ACCEL, MAX_ACCEL, UNSAFE_MODE.DEFAULT),
              (ISO_MIN_ACCEL, ISO_MAX_ACCEL, UNSAFE_MODE.RAISE_LONGITUDINAL_LIMITS_TO_ISO_MAX))

    for min_accel, max_accel, unsafe_mode in limits:
      for accel in np.arange(min_accel - 1, max_accel + 1, 0.1):
        for controls_allowed in [True, False]:
          self.safety.set_controls_allowed(controls_allowed)
          self.safety.set_unsafe_mode(unsafe_mode)
          if controls_allowed:
            should_tx = int(min_accel*1000) <= int(accel*1000) <= int(max_accel*1000)
          else:
            should_tx = np.isclose(accel, 0, atol=0.0001)
          self.assertEqual(should_tx, self._tx(self._accel_msg(accel)))

  def test_torque_absolute_limits(self):
    for controls_allowed in [True, False]:
      for torque in np.arange(-MAX_TORQUE - 1000, MAX_TORQUE + 1000, MAX_RATE_UP):
          self.safety.set_controls_allowed(controls_allowed)
          self.safety.set_toyota_rt_torque_last(torque)
          self.safety.set_toyota_torque_meas(torque, torque)
          self.safety.set_toyota_desired_torque_last(torque - MAX_RATE_UP)

          if controls_allowed:
            send = (-MAX_TORQUE <= torque <= MAX_TORQUE)
          else:
            send = torque == 0

          self.assertEqual(send, self._tx(self._torque_msg(torque)))

  def test_non_realtime_limit_up(self):
    self.safety.set_controls_allowed(True)

    self._set_prev_torque(0)
    self.assertTrue(self._tx(self._torque_msg(MAX_RATE_UP)))

    self._set_prev_torque(0)
    self.assertFalse(self._tx(self._torque_msg(MAX_RATE_UP + 1)))

  def test_non_realtime_limit_down(self):
    self.safety.set_controls_allowed(True)

    self.safety.set_toyota_rt_torque_last(1000)
    self.safety.set_toyota_torque_meas(500, 500)
    self.safety.set_toyota_desired_torque_last(1000)
    self.assertTrue(self._tx(self._torque_msg(1000 - MAX_RATE_DOWN)))

    self.safety.set_toyota_rt_torque_last(1000)
    self.safety.set_toyota_torque_meas(500, 500)
    self.safety.set_toyota_desired_torque_last(1000)
    self.assertFalse(self._tx(self._torque_msg(1000 - MAX_RATE_DOWN + 1)))

  def test_exceed_torque_sensor(self):
    self.safety.set_controls_allowed(True)

    for sign in [-1, 1]:
      self._set_prev_torque(0)
      for t in np.arange(0, MAX_TORQUE_ERROR + 10, 10):
        t *= sign
        self.assertTrue(self._tx(self._torque_msg(t)))

      self.assertFalse(self._tx(self._torque_msg(sign * (MAX_TORQUE_ERROR + 10))))

  def test_realtime_limit_up(self):
    self.safety.set_controls_allowed(True)

    for sign in [-1, 1]:
      self.safety.init_tests_toyota()
      self._set_prev_torque(0)
      for t in np.arange(0, 380, 10):
        t *= sign
        self.safety.set_toyota_torque_meas(t, t)
        self.assertTrue(self._tx(self._torque_msg(t)))
      self.assertFalse(self._tx(self._torque_msg(sign * 380)))

      self._set_prev_torque(0)
      for t in np.arange(0, 370, 10):
        t *= sign
        self.safety.set_toyota_torque_meas(t, t)
        self.assertTrue(self._tx(self._torque_msg(t)))

      # Increase timer to update rt_torque_last
      self.safety.set_timer(RT_INTERVAL + 1)
      self.assertTrue(self._tx(self._torque_msg(sign * 370)))
      self.assertTrue(self._tx(self._torque_msg(sign * 380)))

  def test_torque_measurements(self):
    for trq in [50, -50, 0, 0, 0, 0]:
      self._rx(self._torque_meas_msg(trq))

    # toyota safety adds one to be conservative on rounding
    self.assertEqual(-51, self.safety.get_toyota_torque_meas_min())
    self.assertEqual(51, self.safety.get_toyota_torque_meas_max())

    self._rx(self._torque_meas_msg(0))
    self.assertEqual(1, self.safety.get_toyota_torque_meas_max())
    self.assertEqual(-51, self.safety.get_toyota_torque_meas_min())

    self._rx(self._torque_meas_msg(0))
    self.assertEqual(1, self.safety.get_toyota_torque_meas_max())
    self.assertEqual(-1, self.safety.get_toyota_torque_meas_min())

  def test_gas_interceptor_safety_check(self):
    self.safety.set_controls_allowed(0)
    self.assertTrue(self._tx(interceptor_msg(0, 0x200)))
    self.assertFalse(self._tx(interceptor_msg(0x1000, 0x200)))
    self.safety.set_controls_allowed(1)
    self.assertTrue(self._tx(interceptor_msg(0x1000, 0x200)))

  def test_rx_hook(self):
    # checksum checks
    for msg in ["trq", "pcm"]:
      self.safety.set_controls_allowed(1)
      if msg == "trq":
        to_push = self._torque_meas_msg(0)
      if msg == "pcm":
        to_push = self._pcm_cruise_msg(1)
      self.assertTrue(self._rx(to_push))
      to_push[0].RDHR = 0
      self.assertFalse(self._rx(to_push))
      self.assertFalse(self.safety.get_controls_allowed())


if __name__ == "__main__":
  unittest.main()<|MERGE_RESOLUTION|>--- conflicted
+++ resolved
@@ -66,18 +66,10 @@
     values = {"BRAKE_PRESSED": pressed}
     return self.packer.make_can_msg_panda("BRAKE_MODULE", 0, values)
 
-<<<<<<< HEAD
-  def _gas_msg(self, gas):
-    # TODO: use packer once the PR that uses the universal bit is merged
-    to_send = make_msg(0, 0x2C1)
-    to_send[0].RDHR = (gas & 0xFF) << 16
-=======
-  def _gas_pressed_msg(self, pressed, enable_cruise=False):
-    to_send = make_msg(0, 0x1D2)
-    to_send[0].RDLR = ((1*(not pressed)) << 4) | (1*enable_cruise << 5)
-    to_send[0].RDHR = (toyota_checksum(to_send[0], 0x1D2, 8) << 24)
->>>>>>> bc90b60f
-    return to_send
+  def _gas_msg(self, pressed):
+    cruise_active = self.safety.get_controls_allowed()
+    values = {"GAS_RELEASED": not pressed, "CRUISE_ACTIVE": cruise_active}
+    return self.packer.make_can_msg_panda("PCM_CRUISE", 0, values)
 
   def _pcm_cruise_msg(self, cruise_on):
     values = {"CRUISE_ACTIVE": cruise_on}
@@ -95,48 +87,12 @@
     self._rx(self._pcm_cruise_msg(False))
     self.assertFalse(self.safety.get_controls_allowed())
 
-<<<<<<< HEAD
-=======
-  def test_prev_gas(self):
-    for pressed in [True, False]:
-      self.safety.safety_rx_hook(self._gas_pressed_msg(pressed))
-      self.assertEqual(pressed, self.safety.get_gas_pressed_prev())
-
->>>>>>> bc90b60f
   def test_prev_gas_interceptor(self):
     self._rx(interceptor_msg(0x0, 0x201))
     self.assertFalse(self.safety.get_gas_interceptor_prev())
     self._rx(interceptor_msg(0x1000, 0x201))
     self.assertTrue(self.safety.get_gas_interceptor_prev())
-<<<<<<< HEAD
     self._rx(interceptor_msg(0x0, 0x201))
-=======
-    self.safety.safety_rx_hook(self._send_interceptor_msg(0x0, 0x201))
-    self.safety.set_gas_interceptor_detected(False)
-
-  def test_disengage_on_gas(self):
-    self.safety.safety_rx_hook(self._gas_pressed_msg(False))
-    self.safety.set_controls_allowed(True)
-    self.safety.safety_rx_hook(self._gas_pressed_msg(True, enable_cruise=True))
-    self.assertFalse(self.safety.get_controls_allowed())
-
-  def test_unsafe_mode_no_disengage_on_gas(self):
-    self.safety.safety_rx_hook(self._gas_pressed_msg(False))
-    self.safety.set_controls_allowed(True)
-    self.safety.set_unsafe_mode(UNSAFE_MODE.DISABLE_DISENGAGE_ON_GAS)
-    self.safety.safety_rx_hook(self._gas_pressed_msg(True, enable_cruise=True))
-    self.assertTrue(self.safety.get_controls_allowed())
-    self.safety.set_unsafe_mode(UNSAFE_MODE.DEFAULT)
-
-  def test_allow_engage_with_gas_pressed(self):
-    self.safety.safety_rx_hook(self._gas_pressed_msg(True))
-    self.safety.set_controls_allowed(True)
-    for _ in range(2):
-      # since cruise msg is used for gas pedal state, cruise bit must
-      # also be set for this test or else it will set controls_allowed
-      self.safety.safety_rx_hook(self._gas_pressed_msg(True, enable_cruise=True))
-      self.assertTrue(self.safety.get_controls_allowed())
->>>>>>> bc90b60f
 
   def test_disengage_on_gas_interceptor(self):
     for g in range(0, 0x1000):
