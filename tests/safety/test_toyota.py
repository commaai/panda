#!/usr/bin/env python3
import numpy as np
import random
import unittest

from panda import Panda
from panda.tests.libpanda import libpanda_py
import panda.tests.safety.common as common
from panda.tests.safety.common import CANPackerPanda, make_msg, ALTERNATIVE_EXPERIENCE

MAX_ACCEL = 2.0
MIN_ACCEL = -3.5


def interceptor_msg(gas, addr):
  to_send = make_msg(0, addr, 6)
  to_send[0].data[0] = (gas & 0xFF00) >> 8
  to_send[0].data[1] = gas & 0xFF
  to_send[0].data[2] = (gas & 0xFF00) >> 8
  to_send[0].data[3] = gas & 0xFF
  return to_send


class TestToyotaSafetyBase(common.PandaSafetyTest, common.InterceptorSafetyTest):

  TX_MSGS = [[0x283, 0], [0x2E6, 0], [0x2E7, 0], [0x33E, 0], [0x344, 0], [0x365, 0], [0x366, 0], [0x4CB, 0],  # DSU bus 0
             [0x128, 1], [0x141, 1], [0x160, 1], [0x161, 1], [0x470, 1],  # DSU bus 1
             [0x2E4, 0], [0x191, 0], [0x411, 0], [0x412, 0], [0x343, 0], [0x1D2, 0],  # LKAS + ACC
             [0x200, 0], [0x750, 0]]  # interceptor + blindspot monitor
  STANDSTILL_THRESHOLD = 0  # kph
  RELAY_MALFUNCTION_ADDR = 0x2E4
  RELAY_MALFUNCTION_BUS = 0
  FWD_BLACKLISTED_ADDRS = {2: [0x2E4, 0x412, 0x191, 0x343]}
  FWD_BUS_LOOKUP = {0: 2, 2: 0}
  INTERCEPTOR_THRESHOLD = 805
  EPS_SCALE = 73

  @classmethod
  def setUpClass(cls):
    if cls.__name__.endswith("Base"):
      cls.packer = None
      cls.safety = None
      raise unittest.SkipTest

  # Used in the rx hook test
  def _torque_meas_msg(self, torque):
    values = {"STEER_TORQUE_EPS": (torque / self.EPS_SCALE) * 100.}
    return self.packer.make_can_msg_panda("STEER_TORQUE_SENSOR", 0, values)

  # Both torque and angle safety modes test with each other's steering commands
  def _torque_cmd_msg(self, torque, steer_req=1):
    values = {"STEER_TORQUE_CMD": torque, "STEER_REQUEST": steer_req}
    return self.packer.make_can_msg_panda("STEERING_LKA", 0, values)

  def _lta_msg(self, req, req2, angle_cmd):
    values = {"STEER_REQUEST": req, "STEER_REQUEST_2": req2, "STEER_ANGLE_CMD": angle_cmd}
    return self.packer.make_can_msg_panda("STEERING_LTA", 0, values)

  def _accel_msg(self, accel, cancel_req=0):
    values = {"ACCEL_CMD": accel, "CANCEL_REQ": cancel_req}
    return self.packer.make_can_msg_panda("ACC_CONTROL", 0, values)

  def _speed_msg(self, speed):
    values = {("WHEEL_SPEED_%s" % n): speed for n in ["FR", "FL", "RR", "RL"]}
    return self.packer.make_can_msg_panda("WHEEL_SPEEDS", 0, values)

  def _user_brake_msg(self, brake):
    values = {"BRAKE_PRESSED": brake}
    return self.packer.make_can_msg_panda("BRAKE_MODULE", 0, values)

  def _user_gas_msg(self, gas):
    cruise_active = self.safety.get_controls_allowed()
    values = {"GAS_RELEASED": not gas, "CRUISE_ACTIVE": cruise_active}
    return self.packer.make_can_msg_panda("PCM_CRUISE", 0, values)

  def _pcm_status_msg(self, enable):
    values = {"CRUISE_ACTIVE": enable}
    return self.packer.make_can_msg_panda("PCM_CRUISE", 0, values)

  def _interceptor_gas_cmd(self, gas):
    return interceptor_msg(gas, 0x200)

  def _interceptor_user_gas(self, gas):
    return interceptor_msg(gas, 0x201)

  def test_block_aeb(self):
    for controls_allowed in (True, False):
      for bad in (True, False):
        for _ in range(10):
          self.safety.set_controls_allowed(controls_allowed)
          dat = [random.randint(1, 255) for _ in range(7)]
          if not bad:
            dat = [0]*6 + dat[-1:]
          msg = libpanda_py.make_CANPacket(0x283, 0, bytes(dat))
          self.assertEqual(not bad, self._tx(msg))

  def test_accel_actuation_limits(self, stock_longitudinal=False):
    limits = ((MIN_ACCEL, MAX_ACCEL, ALTERNATIVE_EXPERIENCE.DEFAULT),
              (MIN_ACCEL, MAX_ACCEL, ALTERNATIVE_EXPERIENCE.RAISE_LONGITUDINAL_LIMITS_TO_ISO_MAX))

    for min_accel, max_accel, alternative_experience in limits:
      for accel in np.arange(min_accel - 1, max_accel + 1, 0.1):
        for controls_allowed in [True, False]:
          self.safety.set_controls_allowed(controls_allowed)
          self.safety.set_alternative_experience(alternative_experience)
          if stock_longitudinal:
            should_tx = False
          elif controls_allowed:
            should_tx = int(min_accel * 1000) <= int(accel * 1000) <= int(max_accel * 1000)
          else:
            should_tx = np.isclose(accel, 0, atol=0.0001)
          self.assertEqual(should_tx, self._tx(self._accel_msg(accel)))

  def test_rx_hook(self):
    # checksum checks
    for msg in ["trq", "pcm"]:
      self.safety.set_controls_allowed(1)
      if msg == "trq":
        to_push = self._torque_meas_msg(0)
      if msg == "pcm":
        to_push = self._pcm_status_msg(True)
      self.assertTrue(self._rx(to_push))
      to_push[0].data[4] = 0
      to_push[0].data[5] = 0
      to_push[0].data[6] = 0
      to_push[0].data[7] = 0
      self.assertFalse(self._rx(to_push))
      self.assertFalse(self.safety.get_controls_allowed())


class TestToyotaSafetyTorque(TestToyotaSafetyBase, common.MotorTorqueSteeringSafetyTest):

  MAX_RATE_UP = 15
  MAX_RATE_DOWN = 25
  MAX_TORQUE = 1500
  MAX_RT_DELTA = 450
  RT_INTERVAL = 250000
  MAX_TORQUE_ERROR = 350
  TORQUE_MEAS_TOLERANCE = 1  # toyota safety adds one to be conservative for rounding

  # Safety around steering req bit
  MIN_VALID_STEERING_FRAMES = 18
  MAX_INVALID_STEERING_FRAMES = 1
  MIN_VALID_STEERING_RT_INTERVAL = 170000  # a ~10% buffer, can send steer up to 110Hz

  def setUp(self):
    self.packer = CANPackerPanda("toyota_nodsu_pt_generated")
    self.safety = libpanda_py.libpanda
    self.safety.set_safety_hooks(Panda.SAFETY_TOYOTA, self.EPS_SCALE)
    self.safety.init_tests()

  # TODO: we actually always want to test this for now
  # Only allow LTA msgs with no actuation
  def test_lta_steer_cmd(self):
    for engaged in [True, False]:
      self.safety.set_controls_allowed(engaged)

      # good msg
      self.assertTrue(self._tx(self._lta_msg(0, 0, 0)))

      # bad msgs
      self.assertFalse(self._tx(self._lta_msg(1, 0, 0)))
      self.assertFalse(self._tx(self._lta_msg(0, 1, 0)))
      self.assertFalse(self._tx(self._lta_msg(0, 0, 1)))

      for _ in range(20):
        req = random.choice([0, 1])
        req2 = random.choice([0, 1])
        angle = random.randint(-50, 50)
        should_tx = not req and not req2 and angle == 0
        self.assertEqual(should_tx, self._tx(self._lta_msg(req, req2, angle)))


class TestToyotaSafetyAngle(TestToyotaSafetyBase):

<<<<<<< HEAD
  def setUp(self):
    self.packer = CANPackerPanda("toyota_nodsu_pt_generated")
    self.safety = libpanda_py.libpanda
    self.safety.set_safety_hooks(Panda.SAFETY_TOYOTA, self.EPS_SCALE | Panda.FLAG_TOYOTA_LTA)
    self.safety.init_tests()

  # Only allow LKA msgs with no actuation
  def test_lka_steer_cmd(self):
    for engaged in [True, False]:
      self.safety.set_controls_allowed(engaged)

      # good msg
      self.assertTrue(self._tx(self._torque_cmd_msg(0, 0)))

      # # bad msgs
      self.assertFalse(self._tx(self._torque_cmd_msg(1, 0)))
      self.assertFalse(self._tx(self._torque_cmd_msg(0, 1)))
      self.assertFalse(self._tx(self._torque_cmd_msg(1, 1)))

      for _ in range(20):
        req = random.choice([0, 1])
        torque = random.randint(-1500, 1500)
        should_tx = not req and torque == 0
        self.assertEqual(should_tx, self._tx(self._torque_cmd_msg(torque, req)))

=======
class TestToyotaSafetyTorque(TestToyotaSafetyBase, common.MotorTorqueSteeringSafetyTest):

  MAX_RATE_UP = 15
  MAX_RATE_DOWN = 25
  MAX_TORQUE = 1500
  MAX_RT_DELTA = 450
  RT_INTERVAL = 250000
  MAX_TORQUE_ERROR = 350
  TORQUE_MEAS_TOLERANCE = 1  # toyota safety adds one to be conservative for rounding

  # Safety around steering req bit
  MIN_VALID_STEERING_FRAMES = 18
  MAX_INVALID_STEERING_FRAMES = 1
  MIN_VALID_STEERING_RT_INTERVAL = 170000  # a ~10% buffer, can send steer up to 110Hz

  def setUp(self):
    self.packer = CANPackerPanda("toyota_nodsu_pt_generated")
    self.safety = libpanda_py.libpanda
    self.safety.set_safety_hooks(Panda.SAFETY_TOYOTA, self.EPS_SCALE)
    self.safety.init_tests()

>>>>>>> 7fdc66b9

class TestToyotaAltBrakeSafety(TestToyotaSafetyTorque):
  def setUp(self):
    self.packer = CANPackerPanda("toyota_new_mc_pt_generated")
    self.safety = libpanda_py.libpanda
    self.safety.set_safety_hooks(Panda.SAFETY_TOYOTA, self.EPS_SCALE | Panda.FLAG_TOYOTA_ALT_BRAKE)
    self.safety.init_tests()

  def _user_brake_msg(self, brake):
    values = {"BRAKE_PRESSED": brake}
    return self.packer.make_can_msg_panda("BRAKE_MODULE", 0, values)

  # No LTA message in the DBC
  def test_lta_steer_cmd(self):
    pass


<<<<<<< HEAD
class TestToyotaStockLongitudinalBase(TestToyotaSafetyBase):
  FWD_BLACKLISTED_ADDRS = {2: [0x2E4, 0x412, 0x191]}
  # def setUp(self):
  #   self.packer = CANPackerPanda("toyota_nodsu_pt_generated")
  #   self.safety = libpanda_py.libpanda
  #   self.safety.set_safety_hooks(Panda.SAFETY_TOYOTA, self.EPS_SCALE | Panda.FLAG_TOYOTA_STOCK_LONGITUDINAL)
  #   self.safety.init_tests()
=======
class TestToyotaStockLongitudinal(TestToyotaSafetyTorque):
  def setUp(self):
    self.packer = CANPackerPanda("toyota_nodsu_pt_generated")
    self.safety = libpanda_py.libpanda
    self.safety.set_safety_hooks(Panda.SAFETY_TOYOTA, self.EPS_SCALE | Panda.FLAG_TOYOTA_STOCK_LONGITUDINAL)
    self.safety.init_tests()
>>>>>>> 7fdc66b9

  def test_accel_actuation_limits(self, stock_longitudinal=True):
    super().test_accel_actuation_limits(stock_longitudinal=stock_longitudinal)

  def test_acc_cancel(self):
    """
      Regardless of controls allowed, never allow ACC_CONTROL if cancel bit isn't set
    """
    for controls_allowed in [True, False]:
      self.safety.set_controls_allowed(controls_allowed)
      for accel in np.arange(MIN_ACCEL - 1, MAX_ACCEL + 1, 0.1):
        self.assertFalse(self._tx(self._accel_msg(accel)))
        should_tx = np.isclose(accel, 0, atol=0.0001)
        self.assertEqual(should_tx, self._tx(self._accel_msg(accel, cancel_req=1)))

  def test_fwd_hook(self):
    # forward ACC_CONTROL
    # self.FWD_BLACKLISTED_ADDRS[2].remove(0x343)
    super().test_fwd_hook()


class TestToyotaStockLongitudinalTorque(TestToyotaStockLongitudinalBase, TestToyotaSafetyTorque):
  def setUp(self):
    self.packer = CANPackerPanda("toyota_nodsu_pt_generated")
    self.safety = libpanda_py.libpanda
    self.safety.set_safety_hooks(Panda.SAFETY_TOYOTA, self.EPS_SCALE | Panda.FLAG_TOYOTA_STOCK_LONGITUDINAL)
    self.safety.init_tests()


class TestToyotaStockLongitudinalAngle(TestToyotaStockLongitudinalBase, TestToyotaSafetyAngle):
  def setUp(self):
    self.packer = CANPackerPanda("toyota_nodsu_pt_generated")
    self.safety = libpanda_py.libpanda
    self.safety.set_safety_hooks(Panda.SAFETY_TOYOTA, self.EPS_SCALE | Panda.FLAG_TOYOTA_STOCK_LONGITUDINAL | Panda.FLAG_TOYOTA_LTA)
    self.safety.init_tests()


if __name__ == "__main__":
  unittest.main()<|MERGE_RESOLUTION|>--- conflicted
+++ resolved
@@ -110,6 +110,23 @@
           else:
             should_tx = np.isclose(accel, 0, atol=0.0001)
           self.assertEqual(should_tx, self._tx(self._accel_msg(accel)))
+
+  # Only allow LTA msgs with no actuation
+  def test_lta_steer_cmd(self):
+    for engaged in [True, False]:
+      self.safety.set_controls_allowed(engaged)
+      # good msg
+      self.assertTrue(self._tx(self._lta_msg(0, 0, 0)))
+      # bad msgs
+      self.assertFalse(self._tx(self._lta_msg(1, 0, 0)))
+      self.assertFalse(self._tx(self._lta_msg(0, 1, 0)))
+      self.assertFalse(self._tx(self._lta_msg(0, 0, 1)))
+      for _ in range(20):
+        req = random.choice([0, 1])
+        req2 = random.choice([0, 1])
+        angle = random.randint(-50, 50)
+        should_tx = not req and not req2 and angle == 0
+        self.assertEqual(should_tx, self._tx(self._lta_msg(req, req2, angle)))
 
   def test_rx_hook(self):
     # checksum checks
@@ -149,31 +166,9 @@
     self.safety.set_safety_hooks(Panda.SAFETY_TOYOTA, self.EPS_SCALE)
     self.safety.init_tests()
 
-  # TODO: we actually always want to test this for now
-  # Only allow LTA msgs with no actuation
-  def test_lta_steer_cmd(self):
-    for engaged in [True, False]:
-      self.safety.set_controls_allowed(engaged)
-
-      # good msg
-      self.assertTrue(self._tx(self._lta_msg(0, 0, 0)))
-
-      # bad msgs
-      self.assertFalse(self._tx(self._lta_msg(1, 0, 0)))
-      self.assertFalse(self._tx(self._lta_msg(0, 1, 0)))
-      self.assertFalse(self._tx(self._lta_msg(0, 0, 1)))
-
-      for _ in range(20):
-        req = random.choice([0, 1])
-        req2 = random.choice([0, 1])
-        angle = random.randint(-50, 50)
-        should_tx = not req and not req2 and angle == 0
-        self.assertEqual(should_tx, self._tx(self._lta_msg(req, req2, angle)))
-
 
 class TestToyotaSafetyAngle(TestToyotaSafetyBase):
 
-<<<<<<< HEAD
   def setUp(self):
     self.packer = CANPackerPanda("toyota_nodsu_pt_generated")
     self.safety = libpanda_py.libpanda
@@ -199,29 +194,6 @@
         should_tx = not req and torque == 0
         self.assertEqual(should_tx, self._tx(self._torque_cmd_msg(torque, req)))
 
-=======
-class TestToyotaSafetyTorque(TestToyotaSafetyBase, common.MotorTorqueSteeringSafetyTest):
-
-  MAX_RATE_UP = 15
-  MAX_RATE_DOWN = 25
-  MAX_TORQUE = 1500
-  MAX_RT_DELTA = 450
-  RT_INTERVAL = 250000
-  MAX_TORQUE_ERROR = 350
-  TORQUE_MEAS_TOLERANCE = 1  # toyota safety adds one to be conservative for rounding
-
-  # Safety around steering req bit
-  MIN_VALID_STEERING_FRAMES = 18
-  MAX_INVALID_STEERING_FRAMES = 1
-  MIN_VALID_STEERING_RT_INTERVAL = 170000  # a ~10% buffer, can send steer up to 110Hz
-
-  def setUp(self):
-    self.packer = CANPackerPanda("toyota_nodsu_pt_generated")
-    self.safety = libpanda_py.libpanda
-    self.safety.set_safety_hooks(Panda.SAFETY_TOYOTA, self.EPS_SCALE)
-    self.safety.init_tests()
-
->>>>>>> 7fdc66b9
 
 class TestToyotaAltBrakeSafety(TestToyotaSafetyTorque):
   def setUp(self):
@@ -239,7 +211,6 @@
     pass
 
 
-<<<<<<< HEAD
 class TestToyotaStockLongitudinalBase(TestToyotaSafetyBase):
   FWD_BLACKLISTED_ADDRS = {2: [0x2E4, 0x412, 0x191]}
   # def setUp(self):
@@ -247,14 +218,6 @@
   #   self.safety = libpanda_py.libpanda
   #   self.safety.set_safety_hooks(Panda.SAFETY_TOYOTA, self.EPS_SCALE | Panda.FLAG_TOYOTA_STOCK_LONGITUDINAL)
   #   self.safety.init_tests()
-=======
-class TestToyotaStockLongitudinal(TestToyotaSafetyTorque):
-  def setUp(self):
-    self.packer = CANPackerPanda("toyota_nodsu_pt_generated")
-    self.safety = libpanda_py.libpanda
-    self.safety.set_safety_hooks(Panda.SAFETY_TOYOTA, self.EPS_SCALE | Panda.FLAG_TOYOTA_STOCK_LONGITUDINAL)
-    self.safety.init_tests()
->>>>>>> 7fdc66b9
 
   def test_accel_actuation_limits(self, stock_longitudinal=True):
     super().test_accel_actuation_limits(stock_longitudinal=stock_longitudinal)
