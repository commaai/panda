#!/usr/bin/env python3
import sys
import numpy as np
import random
import unittest
import itertools

from panda import Panda
from panda.tests.libpanda import libpanda_py
import panda.tests.safety.common as common
from panda.tests.safety.common import CANPackerPanda


TOYOTA_COMMON_TX_MSGS = [[0x283, 0], [0x2E6, 0], [0x2E7, 0], [0x33E, 0], [0x344, 0], [0x365, 0], [0x366, 0], [0x4CB, 0],  # DSU bus 0
                         [0x128, 1], [0x141, 1], [0x160, 1], [0x161, 1], [0x470, 1],  # DSU bus 1
                         [0x2E4, 0], [0x191, 0], [0x411, 0], [0x412, 0], [0x343, 0], [0x1D2, 0],  # LKAS + ACC
                         [0x750, 0]]  # blindspot monitor


class TestToyotaSafetyBase(common.PandaCarSafetyTest, common.LongitudinalAccelSafetyTest):

  TX_MSGS = TOYOTA_COMMON_TX_MSGS
  STANDSTILL_THRESHOLD = 0  # kph
  RELAY_MALFUNCTION_ADDRS = {0: (0x2E4,)}
  FWD_BLACKLISTED_ADDRS = {2: [0x2E4, 0x412, 0x191, 0x343]}
  FWD_BUS_LOOKUP = {0: 2, 2: 0}
  INTERCEPTOR_THRESHOLD = 805
  EPS_SCALE = 73

<<<<<<< HEAD
  cnt_gas_cmd = 0
  cnt_user_gas = 0
=======
  packer: CANPackerPanda
  safety: libpanda_py.Panda
>>>>>>> a5753a20

  @classmethod
  def setUpClass(cls):
    if cls.__name__.endswith("Base"):
      cls.packer = None
      cls.safety = None
      raise unittest.SkipTest

  def _torque_meas_msg(self, torque: int, driver_torque: int | None = None):
    values = {"STEER_TORQUE_EPS": (torque / self.EPS_SCALE) * 100.}
    if driver_torque is not None:
      values["STEER_TORQUE_DRIVER"] = driver_torque
    return self.packer.make_can_msg_panda("STEER_TORQUE_SENSOR", 0, values)

  # Both torque and angle safety modes test with each other's steering commands
  def _torque_cmd_msg(self, torque, steer_req=1):
    values = {"STEER_TORQUE_CMD": torque, "STEER_REQUEST": steer_req}
    return self.packer.make_can_msg_panda("STEERING_LKA", 0, values)

  def _angle_meas_msg(self, angle: float, steer_angle_initializing: bool = False):
    # This creates a steering torque angle message. Not set on all platforms,
    # relative to init angle on some older TSS2 platforms. Only to be used with LTA
    values = {"STEER_ANGLE": angle, "STEER_ANGLE_INITIALIZING": int(steer_angle_initializing)}
    return self.packer.make_can_msg_panda("STEER_TORQUE_SENSOR", 0, values)

  def _angle_cmd_msg(self, angle: float, enabled: bool):
    return self._lta_msg(int(enabled), int(enabled), angle, torque_wind_down=100 if enabled else 0)

  def _lta_msg(self, req, req2, angle_cmd, torque_wind_down=100):
    values = {"STEER_REQUEST": req, "STEER_REQUEST_2": req2, "STEER_ANGLE_CMD": angle_cmd, "TORQUE_WIND_DOWN": torque_wind_down}
    return self.packer.make_can_msg_panda("STEERING_LTA", 0, values)

  def _accel_msg(self, accel, cancel_req=0):
    values = {"ACCEL_CMD": accel, "CANCEL_REQ": cancel_req}
    return self.packer.make_can_msg_panda("ACC_CONTROL", 0, values)

  def _speed_msg(self, speed):
    values = {("WHEEL_SPEED_%s" % n): speed * 3.6 for n in ["FR", "FL", "RR", "RL"]}
    return self.packer.make_can_msg_panda("WHEEL_SPEEDS", 0, values)

  def _user_brake_msg(self, brake):
    values = {"BRAKE_PRESSED": brake}
    return self.packer.make_can_msg_panda("BRAKE_MODULE", 0, values)

  def _user_gas_msg(self, gas):
    cruise_active = self.safety.get_controls_allowed()
    values = {"GAS_RELEASED": not gas, "CRUISE_ACTIVE": cruise_active}
    return self.packer.make_can_msg_panda("PCM_CRUISE", 0, values)

  def _pcm_status_msg(self, enable):
    values = {"CRUISE_ACTIVE": enable}
    return self.packer.make_can_msg_panda("PCM_CRUISE", 0, values)

  def test_block_aeb(self):
    for controls_allowed in (True, False):
      for bad in (True, False):
        for _ in range(10):
          self.safety.set_controls_allowed(controls_allowed)
          dat = [random.randint(1, 255) for _ in range(7)]
          if not bad:
            dat = [0]*6 + dat[-1:]
          msg = libpanda_py.make_CANPacket(0x283, 0, bytes(dat))
          self.assertEqual(not bad, self._tx(msg))

  # Only allow LTA msgs with no actuation
  def test_lta_steer_cmd(self):
    for engaged, req, req2, torque_wind_down, angle in itertools.product([True, False],
                                                                  [0, 1], [0, 1],
                                                                  [0, 50, 100],
                                                                  np.linspace(-20, 20, 5)):
      self.safety.set_controls_allowed(engaged)

      should_tx = not req and not req2 and angle == 0 and torque_wind_down == 0
      self.assertEqual(should_tx, self._tx(self._lta_msg(req, req2, angle, torque_wind_down)))

  def test_rx_hook(self):
    # checksum checks
    for msg in ["trq", "pcm"]:
      self.safety.set_controls_allowed(1)
      if msg == "trq":
        to_push = self._torque_meas_msg(0)
      if msg == "pcm":
        to_push = self._pcm_status_msg(True)
      self.assertTrue(self._rx(to_push))
      to_push[0].data[4] = 0
      to_push[0].data[5] = 0
      to_push[0].data[6] = 0
      to_push[0].data[7] = 0
      self.assertFalse(self._rx(to_push))
      self.assertFalse(self.safety.get_controls_allowed())


class TestToyotaSafetyInterceptorBase(TestToyotaSafetyBase, common.InterceptorSafetyTest):

  TX_MSGS = TOYOTA_COMMON_TX_MSGS + [[0x200, 0]]

  # Skip non-interceptor user gas tests
  def test_prev_gas(self):
    pass

  def test_disengage_on_gas(self):
    pass

  def test_alternative_experience_no_disengage_on_gas(self):
    pass


def create_interceptor_test(base_class):
  """Creates a version of the base class testing the interceptor"""
  name = f"{base_class.__name__}Interceptor"
  def newSetUp(self):
    base_class.setUp(self)
    self.safety.set_safety_hooks(Panda.SAFETY_TOYOTA, self.safety.get_current_safety_param() |
                                 Panda.FLAG_TOYOTA_GAS_INTERCEPTOR)
    self.safety.init_tests()

  new_class = type(name, (base_class, TestToyotaSafetyInterceptorBase), {})
  new_class.setUp = newSetUp
  globals()[f"{__name__}.{name}"] = new_class
  return base_class


@create_interceptor_test
class TestToyotaSafetyTorque(TestToyotaSafetyBase, common.MotorTorqueSteeringSafetyTest, common.SteerRequestCutSafetyTest):

  MAX_RATE_UP = 15
  MAX_RATE_DOWN = 25
  MAX_TORQUE = 1500
  MAX_RT_DELTA = 450
  RT_INTERVAL = 250000
  MAX_TORQUE_ERROR = 350
  TORQUE_MEAS_TOLERANCE = 1  # toyota safety adds one to be conservative for rounding

  # Safety around steering req bit
  MIN_VALID_STEERING_FRAMES = 18
  MAX_INVALID_STEERING_FRAMES = 1
  MIN_VALID_STEERING_RT_INTERVAL = 170000  # a ~10% buffer, can send steer up to 110Hz

  def setUp(self):
    self.packer = CANPackerPanda("toyota_nodsu_pt_generated")
    self.safety = libpanda_py.libpanda
    self.safety.set_safety_hooks(Panda.SAFETY_TOYOTA, self.EPS_SCALE)
    self.safety.init_tests()


<<<<<<< HEAD
@create_interceptor_test
class TestToyotaSafetyAngle(TestToyotaSafetyBase):
=======
class TestToyotaSafetyAngle(TestToyotaSafetyBase, common.AngleSteeringSafetyTest):

  # Angle control limits
  DEG_TO_CAN = 17.452007  # 1 / 0.0573 deg to can

  ANGLE_RATE_BP = [5., 25., 25.]
  ANGLE_RATE_UP = [0.3, 0.15, 0.15]  # windup limit
  ANGLE_RATE_DOWN = [0.36, 0.26, 0.26]  # unwind limit

  MAX_LTA_ANGLE = 94.9461  # PCS faults if commanding above this, deg
  MAX_MEAS_TORQUE = 1500  # max allowed measured EPS torque before wind down
  MAX_LTA_DRIVER_TORQUE = 150  # max allowed driver torque before wind down
>>>>>>> a5753a20

  def setUp(self):
    self.packer = CANPackerPanda("toyota_nodsu_pt_generated")
    self.safety = libpanda_py.libpanda
    self.safety.set_safety_hooks(Panda.SAFETY_TOYOTA, self.EPS_SCALE | Panda.FLAG_TOYOTA_LTA)
    self.safety.init_tests()

  # Only allow LKA msgs with no actuation
  def test_lka_steer_cmd(self):
    for engaged, steer_req, torque in itertools.product([True, False],
                                                        [0, 1],
                                                        np.linspace(-1500, 1500, 7)):
      self.safety.set_controls_allowed(engaged)
      torque = int(torque)
      self.safety.set_rt_torque_last(torque)
      self.safety.set_torque_meas(torque, torque)
      self.safety.set_desired_torque_last(torque)

      should_tx = not steer_req and torque == 0
      self.assertEqual(should_tx, self._tx(self._torque_cmd_msg(torque, steer_req)))

  def test_lta_steer_cmd(self):
    """
    Tests the LTA steering command message
    controls_allowed:
    * STEER_REQUEST and STEER_REQUEST_2 do not mismatch
    * TORQUE_WIND_DOWN is only set to 0 or 100 when STEER_REQUEST and STEER_REQUEST_2 are both 1
    * Full torque messages are blocked if either EPS torque or driver torque is above the threshold

    not controls_allowed:
    * STEER_REQUEST, STEER_REQUEST_2, and TORQUE_WIND_DOWN are all 0
    """
    for controls_allowed in (True, False):
      for angle in np.arange(-90, 90, 1):
        self.safety.set_controls_allowed(controls_allowed)
        self._reset_angle_measurement(angle)
        self._set_prev_desired_angle(angle)

        self.assertTrue(self._tx(self._lta_msg(0, 0, angle, 0)))
        if controls_allowed:
          # Test the two steer request bits and TORQUE_WIND_DOWN torque wind down signal
          for req, req2, torque_wind_down in itertools.product([0, 1], [0, 1], [0, 50, 100]):
            mismatch = not (req or req2) and torque_wind_down != 0
            should_tx = req == req2 and (torque_wind_down in (0, 100)) and not mismatch
            self.assertEqual(should_tx, self._tx(self._lta_msg(req, req2, angle, torque_wind_down)))

          # Test max EPS torque and driver override thresholds
          cases = itertools.product(
            (0, self.MAX_MEAS_TORQUE - 1, self.MAX_MEAS_TORQUE, self.MAX_MEAS_TORQUE + 1, self.MAX_MEAS_TORQUE * 2),
            (0, self.MAX_LTA_DRIVER_TORQUE - 1, self.MAX_LTA_DRIVER_TORQUE, self.MAX_LTA_DRIVER_TORQUE + 1, self.MAX_LTA_DRIVER_TORQUE * 2)
          )

          for eps_torque, driver_torque in cases:
            for sign in (-1, 1):
              for _ in range(6):
                self._rx(self._torque_meas_msg(sign * eps_torque, sign * driver_torque))

              # Toyota adds 1 to EPS torque since it is rounded after EPS factor
              should_tx = (eps_torque - 1) <= self.MAX_MEAS_TORQUE and driver_torque <= self.MAX_LTA_DRIVER_TORQUE
              self.assertEqual(should_tx, self._tx(self._lta_msg(1, 1, angle, 100)))
              self.assertTrue(self._tx(self._lta_msg(1, 1, angle, 0)))  # should tx if we wind down torque

        else:
          # Controls not allowed
          for req, req2, torque_wind_down in itertools.product([0, 1], [0, 1], [0, 50, 100]):
            should_tx = not (req or req2) and torque_wind_down == 0
            self.assertEqual(should_tx, self._tx(self._lta_msg(req, req2, angle, torque_wind_down)))

  def test_steering_angle_measurements(self, max_angle=None):
    # Measurement test tests max angle + 0.5 which will fail
    super().test_steering_angle_measurements(max_angle=self.MAX_LTA_ANGLE - 0.5)

  def test_angle_cmd_when_enabled(self, max_angle=None):
    super().test_angle_cmd_when_enabled(max_angle=self.MAX_LTA_ANGLE)

  def test_angle_measurements(self):
    """
    * Tests angle meas quality flag dictates whether angle measurement is parsed, and if rx is valid
    * Tests rx hook correctly clips the angle measurement, since it is to be compared to LTA cmd when inactive
    """
    for steer_angle_initializing in (True, False):
      for angle in np.arange(0, self.MAX_LTA_ANGLE * 2, 1):
        # If init flag is set, do not rx or parse any angle measurements
        for a in (angle, -angle, 0, 0, 0, 0):
          self.assertEqual(not steer_angle_initializing,
                           self._rx(self._angle_meas_msg(a, steer_angle_initializing)))

        final_angle = (0 if steer_angle_initializing else
                       round(min(angle, self.MAX_LTA_ANGLE) * self.DEG_TO_CAN))
        self.assertEqual(self.safety.get_angle_meas_min(), -final_angle)
        self.assertEqual(self.safety.get_angle_meas_max(), final_angle)

        self._rx(self._angle_meas_msg(0))
        self.assertEqual(self.safety.get_angle_meas_min(), -final_angle)
        self.assertEqual(self.safety.get_angle_meas_max(), 0)

        self._rx(self._angle_meas_msg(0))
        self.assertEqual(self.safety.get_angle_meas_min(), 0)
        self.assertEqual(self.safety.get_angle_meas_max(), 0)


@create_interceptor_test
class TestToyotaAltBrakeSafety(TestToyotaSafetyTorque):

  def setUp(self):
    self.packer = CANPackerPanda("toyota_new_mc_pt_generated")
    self.safety = libpanda_py.libpanda
    self.safety.set_safety_hooks(Panda.SAFETY_TOYOTA, self.EPS_SCALE | Panda.FLAG_TOYOTA_ALT_BRAKE)
    self.safety.init_tests()

  def _user_brake_msg(self, brake):
    values = {"BRAKE_PRESSED": brake}
    return self.packer.make_can_msg_panda("BRAKE_MODULE", 0, values)

  # No LTA message in the DBC
  def test_lta_steer_cmd(self):
    pass


class TestToyotaStockLongitudinalBase(TestToyotaSafetyBase):

  # Base fwd addresses minus ACC_CONTROL (0x343)
  FWD_BLACKLISTED_ADDRS = {2: [0x2E4, 0x412, 0x191]}

  def test_accel_actuation_limits(self, stock_longitudinal=True):
    super().test_accel_actuation_limits(stock_longitudinal=stock_longitudinal)

  def test_acc_cancel(self):
    """
      Regardless of controls allowed, never allow ACC_CONTROL if cancel bit isn't set
    """
    for controls_allowed in [True, False]:
      self.safety.set_controls_allowed(controls_allowed)
      for accel in np.arange(self.MIN_ACCEL - 1, self.MAX_ACCEL + 1, 0.1):
        self.assertFalse(self._tx(self._accel_msg(accel)))
        should_tx = np.isclose(accel, 0, atol=0.0001)
        self.assertEqual(should_tx, self._tx(self._accel_msg(accel, cancel_req=1)))


class TestToyotaStockLongitudinalTorque(TestToyotaStockLongitudinalBase, TestToyotaSafetyTorque):

  def setUp(self):
    self.packer = CANPackerPanda("toyota_nodsu_pt_generated")
    self.safety = libpanda_py.libpanda
    self.safety.set_safety_hooks(Panda.SAFETY_TOYOTA, self.EPS_SCALE | Panda.FLAG_TOYOTA_STOCK_LONGITUDINAL)
    self.safety.init_tests()


class TestToyotaStockLongitudinalAngle(TestToyotaStockLongitudinalBase, TestToyotaSafetyAngle):

  def setUp(self):
    self.packer = CANPackerPanda("toyota_nodsu_pt_generated")
    self.safety = libpanda_py.libpanda
    self.safety.set_safety_hooks(Panda.SAFETY_TOYOTA, self.EPS_SCALE | Panda.FLAG_TOYOTA_STOCK_LONGITUDINAL | Panda.FLAG_TOYOTA_LTA)
    self.safety.init_tests()


if __name__ == "__main__":
  unittest.main()<|MERGE_RESOLUTION|>--- conflicted
+++ resolved
@@ -27,13 +27,11 @@
   INTERCEPTOR_THRESHOLD = 805
   EPS_SCALE = 73
 
-<<<<<<< HEAD
   cnt_gas_cmd = 0
   cnt_user_gas = 0
-=======
+
   packer: CANPackerPanda
   safety: libpanda_py.Panda
->>>>>>> a5753a20
 
   @classmethod
   def setUpClass(cls):
@@ -179,10 +177,7 @@
     self.safety.init_tests()
 
 
-<<<<<<< HEAD
 @create_interceptor_test
-class TestToyotaSafetyAngle(TestToyotaSafetyBase):
-=======
 class TestToyotaSafetyAngle(TestToyotaSafetyBase, common.AngleSteeringSafetyTest):
 
   # Angle control limits
@@ -195,7 +190,6 @@
   MAX_LTA_ANGLE = 94.9461  # PCS faults if commanding above this, deg
   MAX_MEAS_TORQUE = 1500  # max allowed measured EPS torque before wind down
   MAX_LTA_DRIVER_TORQUE = 150  # max allowed driver torque before wind down
->>>>>>> a5753a20
 
   def setUp(self):
     self.packer = CANPackerPanda("toyota_nodsu_pt_generated")
