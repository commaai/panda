--- conflicted
+++ resolved
@@ -165,14 +165,10 @@
                                                         [0, 1],
                                                         np.linspace(-1500, 1500, 7)):
       self.safety.set_controls_allowed(engaged)
-<<<<<<< HEAD
-      self.safety.set_desired_torque_last(int(torque))
-=======
       torque = int(torque)
       self.safety.set_rt_torque_last(torque)
       self.safety.set_torque_meas(torque, torque)
       self.safety.set_desired_torque_last(torque)
->>>>>>> 845658e1
 
       should_tx = not steer_req and torque == 0
       self.assertEqual(should_tx, self._tx(self._torque_cmd_msg(torque, steer_req)))
