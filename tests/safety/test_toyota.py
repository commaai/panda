--- conflicted
+++ resolved
@@ -335,13 +335,8 @@
 
   def setUp(self):
     self.packer = CANPackerPanda("toyota_secoc_pt_generated")
-<<<<<<< HEAD
-    self.safety = libpanda_py.libpanda
-    self.safety.set_safety_hooks(Panda.SAFETY_TOYOTA, self.EPS_SCALE | Panda.FLAG_TOYOTA_SECOC)
-=======
-    self.safety = libsafety_py.libsafety
-    self.safety.set_safety_hooks(Safety.SAFETY_TOYOTA, self.EPS_SCALE | ToyotaSafetyFlags.FLAG_TOYOTA_STOCK_LONGITUDINAL | ToyotaSafetyFlags.FLAG_TOYOTA_SECOC)
->>>>>>> 2a4d3a99
+    self.safety = libsafety_py.libsafety
+    self.safety.set_safety_hooks(Safety.SAFETY_TOYOTA, self.EPS_SCALE | ToyotaSafetyFlags.FLAG_TOYOTA_SECOC)
     self.safety.init_tests()
 
   @unittest.skip("test not applicable for cars without a DSU")
