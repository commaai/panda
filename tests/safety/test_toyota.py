--- conflicted
+++ resolved
@@ -45,7 +45,6 @@
     values = {"STEER_TORQUE_CMD": torque, "STEER_REQUEST": steer_req}
     return self.packer.make_can_msg_panda("STEERING_LKA", 0, values)
 
-<<<<<<< HEAD
   def _angle_meas_msg(self, angle: float, steer_angle_initializing: bool = False):
     # This creates a steering torque angle message. Not set on all platforms,
     # relative to init angle on some older TSS2 platforms. Only to be used with LTA
@@ -53,14 +52,10 @@
     return self.packer.make_can_msg_panda("STEER_TORQUE_SENSOR", 0, values)
 
   def _angle_cmd_msg(self, angle: float, enabled: bool):
-    return self._lta_msg(int(enabled), int(enabled), angle, setme_x64=100 if enabled else 0)
-
-  def _lta_msg(self, req, req2, angle_cmd, setme_x64=100):
-    values = {"STEER_REQUEST": req, "STEER_REQUEST_2": req2, "STEER_ANGLE_CMD": angle_cmd, "SETME_X64": setme_x64}
-=======
+    return self._lta_msg(int(enabled), int(enabled), angle, torque_wind_down=100 if enabled else 0)
+
   def _lta_msg(self, req, req2, angle_cmd, torque_wind_down=100):
     values = {"STEER_REQUEST": req, "STEER_REQUEST_2": req2, "STEER_ANGLE_CMD": angle_cmd, "TORQUE_WIND_DOWN": torque_wind_down}
->>>>>>> ea78657b
     return self.packer.make_can_msg_panda("STEERING_LTA", 0, values)
 
   def _accel_msg(self, accel, cancel_req=0):
@@ -180,11 +175,11 @@
     Tests the LTA steering command message
     controls_allowed:
     * STEER_REQUEST and STEER_REQUEST_2 do not mismatch
-    * SETME_X64 is only set to 0 or 100 when STEER_REQUEST and STEER_REQUEST_2 are both 1
+    * TORQUE_WIND_DOWN is only set to 0 or 100 when STEER_REQUEST and STEER_REQUEST_2 are both 1
     * Full torque messages are blocked if either EPS torque or driver torque is above the threshold
 
     not controls_allowed:
-    * STEER_REQUEST, STEER_REQUEST_2, and SETME_X64 are all 0
+    * STEER_REQUEST, STEER_REQUEST_2, and TORQUE_WIND_DOWN are all 0
     """
     for controls_allowed in (True, False):
       for angle in np.arange(-90, 90, 1):
@@ -194,11 +189,11 @@
 
         self.assertTrue(self._tx(self._lta_msg(0, 0, angle, 0)))
         if controls_allowed:
-          # Test the two steer request bits and SETME_X64 torque wind down signal
-          for req, req2, setme_x64 in itertools.product([0, 1], [0, 1], [0, 50, 100]):
-            mismatch = not (req or req2) and setme_x64 != 0
-            should_tx = req == req2 and (setme_x64 in (0, 100)) and not mismatch
-            self.assertEqual(should_tx, self._tx(self._lta_msg(req, req2, angle, setme_x64)))
+          # Test the two steer request bits and TORQUE_WIND_DOWN torque wind down signal
+          for req, req2, torque_wind_down in itertools.product([0, 1], [0, 1], [0, 50, 100]):
+            mismatch = not (req or req2) and torque_wind_down != 0
+            should_tx = req == req2 and (torque_wind_down in (0, 100)) and not mismatch
+            self.assertEqual(should_tx, self._tx(self._lta_msg(req, req2, angle, torque_wind_down)))
 
           # Test max EPS torque and driver override thresholds
           cases = itertools.product(
@@ -219,9 +214,9 @@
 
         else:
           # Controls not allowed
-          for req, req2, setme_x64 in itertools.product([0, 1], [0, 1], [0, 50, 100]):
-            should_tx = not (req or req2) and setme_x64 == 0
-            self.assertEqual(should_tx, self._tx(self._lta_msg(req, req2, angle, setme_x64)))
+          for req, req2, torque_wind_down in itertools.product([0, 1], [0, 1], [0, 50, 100]):
+            should_tx = not (req or req2) and torque_wind_down == 0
+            self.assertEqual(should_tx, self._tx(self._lta_msg(req, req2, angle, torque_wind_down)))
 
   def test_steering_angle_measurements(self, max_angle=None):
     # Measurement test tests max angle + 0.5 which will fail
