--- conflicted
+++ resolved
@@ -72,20 +72,6 @@
     values = {"CRUISE_ACTIVE": enable}
     return self.packer.make_can_msg_panda("PCM_CRUISE", 0, values)
 
-<<<<<<< HEAD
-  def _interceptor_gas_cmd(self, gas):
-    values = {"GAS_COMMAND": gas, "GAS_COMMAND2": gas, "COUNTER_PEDAL": self.__class__.cnt_gas_cmd}
-    self.__class__.cnt_gas_cmd += 1
-    return self.packer.make_can_msg_panda("GAS_COMMAND", 0, values)
-
-  def _interceptor_user_gas(self, gas):
-    # gas_untransformed =
-    values = {"INTERCEPTOR_GAS": (gas + 75.555) / 0.159378, "INTERCEPTOR_GAS2": (gas + 151.111) / 0.159375, "COUNTER_PEDAL": self.__class__.cnt_user_gas}
-    self.__class__.cnt_user_gas += 1
-    return self.packer.make_can_msg_panda("GAS_SENSOR", 0, values)
-
-=======
->>>>>>> 83acc657
   def test_block_aeb(self):
     for controls_allowed in (True, False):
       for bad in (True, False):
