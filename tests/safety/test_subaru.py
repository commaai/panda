#!/usr/bin/env python3
import unittest
from panda import Panda
from panda.tests.libpanda import libpanda_py
import panda.tests.safety.common as common
from panda.tests.safety.common import CANPackerPanda, MeasurementSafetyTest
from functools import partial


<<<<<<< HEAD
MSG_SUBARU_Brake_Status      = 0x13c
MSG_SUBARU_CruiseControl     = 0x240
MSG_SUBARU_Throttle          = 0x40
MSG_SUBARU_Steering_Torque   = 0x119
MSG_SUBARU_Wheel_Speeds      = 0x13a
MSG_SUBARU_ES_LKAS           = 0x122
MSG_SUBARU_ES_LKAS_ANGLE     = 0x124
MSG_SUBARU_ES_Brake          = 0x220
MSG_SUBARU_ES_Distance       = 0x221
MSG_SUBARU_ES_Status         = 0x222
MSG_SUBARU_ES_DashStatus     = 0x321
MSG_SUBARU_ES_LKAS_State     = 0x322
MSG_SUBARU_ES_Infotainment   = 0x323
MSG_SUBARU_ES_UDS_Request    = 0x787
MSG_SUBARU_ES_HighBeamAssist = 0x121
MSG_SUBARU_ES_STATIC_1       = 0x22a
MSG_SUBARU_ES_STATIC_2       = 0x325

=======
MSG_SUBARU_Brake_Status     = 0x13c
MSG_SUBARU_CruiseControl    = 0x240
MSG_SUBARU_Throttle         = 0x40
MSG_SUBARU_Steering_Torque  = 0x119
MSG_SUBARU_Wheel_Speeds     = 0x13a
MSG_SUBARU_ES_LKAS          = 0x122
MSG_SUBARU_ES_Brake         = 0x220
MSG_SUBARU_ES_Distance      = 0x221
MSG_SUBARU_ES_Status        = 0x222
MSG_SUBARU_ES_DashStatus    = 0x321
MSG_SUBARU_ES_LKAS_State    = 0x322
MSG_SUBARU_ES_Infotainment  = 0x323
>>>>>>> 57ec466a

SUBARU_MAIN_BUS = 0
SUBARU_ALT_BUS  = 1
SUBARU_CAM_BUS  = 2


def lkas_tx_msgs(alt_bus, lkas_msg=MSG_SUBARU_ES_LKAS):
  return [[lkas_msg,                    SUBARU_MAIN_BUS],
          [MSG_SUBARU_ES_Distance,      alt_bus],
          [MSG_SUBARU_ES_DashStatus,    SUBARU_MAIN_BUS],
          [MSG_SUBARU_ES_LKAS_State,    SUBARU_MAIN_BUS],
          [MSG_SUBARU_ES_Infotainment,  SUBARU_MAIN_BUS]]

def long_tx_msgs():
  return [[MSG_SUBARU_ES_Brake,         SUBARU_MAIN_BUS],
          [MSG_SUBARU_ES_Status,        SUBARU_MAIN_BUS]]

def fwd_blacklisted_addr(lkas_msg=MSG_SUBARU_ES_LKAS):
  return {SUBARU_CAM_BUS: [lkas_msg, MSG_SUBARU_ES_DashStatus, MSG_SUBARU_ES_LKAS_State, MSG_SUBARU_ES_Infotainment]}

class TestSubaruSafetyBase(common.PandaSafetyTest, MeasurementSafetyTest):
  FLAGS = 0
  STANDSTILL_THRESHOLD = 0 # kph
  RELAY_MALFUNCTION_ADDR = MSG_SUBARU_ES_LKAS
  RELAY_MALFUNCTION_BUS = SUBARU_MAIN_BUS
  FWD_BUS_LOOKUP = {SUBARU_MAIN_BUS: SUBARU_CAM_BUS, SUBARU_CAM_BUS: SUBARU_MAIN_BUS}
  FWD_BLACKLISTED_ADDRS = fwd_blacklisted_addr()

  MAX_RT_DELTA = 940
  RT_INTERVAL = 250000

  DRIVER_TORQUE_ALLOWANCE = 60
  DRIVER_TORQUE_FACTOR = 50

  ALT_MAIN_BUS = SUBARU_MAIN_BUS
  ALT_CAM_BUS = SUBARU_CAM_BUS

  DEG_TO_CAN = -100

  INACTIVE_GAS = 1818

  def setUp(self):
    self.packer = CANPackerPanda("subaru_global_2017_generated")
    self.safety = libpanda_py.libpanda
    self.safety.set_safety_hooks(Panda.SAFETY_SUBARU, self.FLAGS)
    self.safety.init_tests()

  def _set_prev_torque(self, t):
    self.safety.set_desired_torque_last(t)
    self.safety.set_rt_torque_last(t)

  # TODO: this is unused
  def _torque_driver_msg(self, torque):
    values = {"Steer_Torque_Sensor": torque}
    return self.packer.make_can_msg_panda("Steering_Torque", 0, values)

  def _speed_msg(self, speed):
    values = {s: speed for s in ["FR", "FL", "RR", "RL"]}
    return self.packer.make_can_msg_panda("Wheel_Speeds", self.ALT_MAIN_BUS, values)

  def _angle_meas_msg(self, angle):
    values = {"Steering_Angle": angle}
    return self.packer.make_can_msg_panda("Steering_Torque", 0, values)

  def _user_brake_msg(self, brake):
    values = {"Brake": brake}
    return self.packer.make_can_msg_panda("Brake_Status", self.ALT_MAIN_BUS, values)

  def _user_gas_msg(self, gas):
    values = {"Throttle_Pedal": gas}
    return self.packer.make_can_msg_panda("Throttle", 0, values)

  def _pcm_status_msg(self, enable):
    values = {"Cruise_Activated": enable}
    return self.packer.make_can_msg_panda("CruiseControl", self.ALT_MAIN_BUS, values)


class TestSubaruStockLongitudinalSafetyBase(TestSubaruSafetyBase):
  def _cancel_msg(self, cancel, cruise_throttle=0):
    values = {"Cruise_Cancel": cancel, "Cruise_Throttle": cruise_throttle}
    return self.packer.make_can_msg_panda("ES_Distance", self.ALT_MAIN_BUS, values)

  def test_cancel_message(self):
    # test that we can only send the cancel message (ES_Distance) with inactive throttle (1818) and Cruise_Cancel=1
    for cancel in [True, False]:
      self._generic_limit_safety_check(partial(self._cancel_msg, cancel), self.INACTIVE_GAS, self.INACTIVE_GAS, 0, 2**12, 1, self.INACTIVE_GAS, cancel)


class TestSubaruLongitudinalSafetyBase(TestSubaruSafetyBase, common.LongitudinalGasBrakeSafetyTest):
  MIN_GAS = 808
  MAX_GAS = 3400
  INACTIVE_GAS = 1818
  MAX_POSSIBLE_GAS = 2**12

  MIN_BRAKE = 0
  MAX_BRAKE = 600
  MAX_POSSIBLE_BRAKE = 2**16

  MIN_RPM = 0
  MAX_RPM = 2400
  MAX_POSSIBLE_RPM = 2**12

  FWD_BLACKLISTED_ADDRS = {2: [MSG_SUBARU_ES_LKAS, MSG_SUBARU_ES_Brake, MSG_SUBARU_ES_Distance,
                               MSG_SUBARU_ES_Status, MSG_SUBARU_ES_DashStatus,
                               MSG_SUBARU_ES_LKAS_State, MSG_SUBARU_ES_Infotainment]}

  def test_rpm_safety_check(self):
    self._generic_limit_safety_check(self._send_rpm_msg, self.MIN_RPM, self.MAX_RPM, 0, self.MAX_POSSIBLE_RPM, 1)

  def _send_brake_msg(self, brake):
    values = {"Brake_Pressure": brake}
    return self.packer.make_can_msg_panda("ES_Brake", self.ALT_MAIN_BUS, values)

  def _send_gas_msg(self, gas):
    values = {"Cruise_Throttle": gas}
    return self.packer.make_can_msg_panda("ES_Distance", self.ALT_MAIN_BUS, values)

  def _send_rpm_msg(self, rpm):
    values = {"Cruise_RPM": rpm}
    return self.packer.make_can_msg_panda("ES_Status", self.ALT_MAIN_BUS, values)


class TestSubaruTorqueSafetyBase(TestSubaruSafetyBase, common.DriverTorqueSteeringSafetyTest):
  MAX_RATE_UP = 50
  MAX_RATE_DOWN = 70
  MAX_TORQUE = 2047

  def _torque_cmd_msg(self, torque, steer_req=1):
    values = {"LKAS_Output": torque}
    return self.packer.make_can_msg_panda("ES_LKAS", SUBARU_MAIN_BUS, values)


class TestSubaruAngleSafetyBase(TestSubaruSafetyBase, common.AngleSteeringSafetyTest):
  TX_MSGS = lkas_tx_msgs(SUBARU_MAIN_BUS, MSG_SUBARU_ES_LKAS_ANGLE)
  RELAY_MALFUNCTION_ADDR = MSG_SUBARU_ES_LKAS_ANGLE
  FWD_BLACKLISTED_ADDRS = fwd_blacklisted_addr(MSG_SUBARU_ES_LKAS_ANGLE)

  FLAGS = Panda.FLAG_SUBARU_LKAS_ANGLE | Panda.FLAG_SUBARU_ES_STATUS

  ANGLE_RATE_BP = [0, 5, 15]
  ANGLE_RATE_UP = [5, 0.8, 0.15]
  ANGLE_RATE_DOWN = [5, 3.5, 0.4]

  def _angle_cmd_msg(self, angle, enabled=1):
    values = {"LKAS_Output": angle, "LKAS_Request": enabled}
    return self.packer.make_can_msg_panda("ES_LKAS_ANGLE", 0, values)

  def _angle_meas_msg(self, angle):
    values = {"Steering_Angle": angle}
    return self.packer.make_can_msg_panda("Steering_Torque", 0, values)

  def _pcm_status_msg(self, enable):
    values = {"Cruise_Activated": enable}
    return self.packer.make_can_msg_panda("ES_Status", self.ALT_CAM_BUS, values)


class TestSubaruGen1TorqueStockLongitudinalSafety(TestSubaruStockLongitudinalSafetyBase, TestSubaruTorqueSafetyBase):
  FLAGS = 0
  TX_MSGS = lkas_tx_msgs(SUBARU_MAIN_BUS)


class TestSubaruGen2TorqueStockLongitudinalSafety(TestSubaruStockLongitudinalSafetyBase, TestSubaruTorqueSafetyBase):
  ALT_MAIN_BUS = SUBARU_ALT_BUS
  ALT_CAM_BUS = SUBARU_ALT_BUS

  MAX_RATE_UP = 40
  MAX_RATE_DOWN = 40
  MAX_TORQUE = 1000

  FLAGS = Panda.FLAG_SUBARU_GEN2
  TX_MSGS = lkas_tx_msgs(SUBARU_ALT_BUS)


class TestSubaruGen1LongitudinalSafety(TestSubaruLongitudinalSafetyBase, TestSubaruTorqueSafetyBase):
  FLAGS = Panda.FLAG_SUBARU_LONG
  TX_MSGS = lkas_tx_msgs(SUBARU_MAIN_BUS) + long_tx_msgs()


if __name__ == "__main__":
  unittest.main()<|MERGE_RESOLUTION|>--- conflicted
+++ resolved
@@ -7,26 +7,6 @@
 from functools import partial
 
 
-<<<<<<< HEAD
-MSG_SUBARU_Brake_Status      = 0x13c
-MSG_SUBARU_CruiseControl     = 0x240
-MSG_SUBARU_Throttle          = 0x40
-MSG_SUBARU_Steering_Torque   = 0x119
-MSG_SUBARU_Wheel_Speeds      = 0x13a
-MSG_SUBARU_ES_LKAS           = 0x122
-MSG_SUBARU_ES_LKAS_ANGLE     = 0x124
-MSG_SUBARU_ES_Brake          = 0x220
-MSG_SUBARU_ES_Distance       = 0x221
-MSG_SUBARU_ES_Status         = 0x222
-MSG_SUBARU_ES_DashStatus     = 0x321
-MSG_SUBARU_ES_LKAS_State     = 0x322
-MSG_SUBARU_ES_Infotainment   = 0x323
-MSG_SUBARU_ES_UDS_Request    = 0x787
-MSG_SUBARU_ES_HighBeamAssist = 0x121
-MSG_SUBARU_ES_STATIC_1       = 0x22a
-MSG_SUBARU_ES_STATIC_2       = 0x325
-
-=======
 MSG_SUBARU_Brake_Status     = 0x13c
 MSG_SUBARU_CruiseControl    = 0x240
 MSG_SUBARU_Throttle         = 0x40
@@ -39,7 +19,6 @@
 MSG_SUBARU_ES_DashStatus    = 0x321
 MSG_SUBARU_ES_LKAS_State    = 0x322
 MSG_SUBARU_ES_Infotainment  = 0x323
->>>>>>> 57ec466a
 
 SUBARU_MAIN_BUS = 0
 SUBARU_ALT_BUS  = 1
