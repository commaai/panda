#!/usr/bin/env python3
import unittest
from panda import Panda
from panda.tests.libpanda import libpanda_py
import panda.tests.safety.common as common
from panda.tests.safety.common import CANPackerPanda, MeasurementSafetyTest
from functools import partial


MSG_SUBARU_Brake_Status     = 0x13c
MSG_SUBARU_CruiseControl    = 0x240
MSG_SUBARU_Throttle         = 0x40
MSG_SUBARU_Steering_Torque  = 0x119
MSG_SUBARU_Wheel_Speeds     = 0x13a
MSG_SUBARU_ES_LKAS          = 0x122
MSG_SUBARU_ES_Brake         = 0x220
MSG_SUBARU_ES_Distance      = 0x221
MSG_SUBARU_ES_Status        = 0x222
MSG_SUBARU_ES_DashStatus    = 0x321
MSG_SUBARU_ES_LKAS_State    = 0x322
MSG_SUBARU_ES_Infotainment  = 0x323

SUBARU_MAIN_BUS = 0
SUBARU_ALT_BUS  = 1
SUBARU_CAM_BUS  = 2


def lkas_tx_msgs(alt_bus):
  return [[MSG_SUBARU_ES_LKAS,          SUBARU_MAIN_BUS],
          [MSG_SUBARU_ES_Distance,      alt_bus],
          [MSG_SUBARU_ES_DashStatus,    SUBARU_MAIN_BUS],
          [MSG_SUBARU_ES_LKAS_State,    SUBARU_MAIN_BUS],
          [MSG_SUBARU_ES_Infotainment,  SUBARU_MAIN_BUS]]

def long_tx_msgs():
  return [[MSG_SUBARU_ES_Brake,         SUBARU_MAIN_BUS],
          [MSG_SUBARU_ES_Status,        SUBARU_MAIN_BUS]]

class TestSubaruSafetyBase(common.PandaSafetyTest, MeasurementSafetyTest):
  FLAGS = 0
  STANDSTILL_THRESHOLD = 0 # kph
  RELAY_MALFUNCTION_ADDR = MSG_SUBARU_ES_LKAS
  RELAY_MALFUNCTION_BUS = SUBARU_MAIN_BUS
  FWD_BUS_LOOKUP = {SUBARU_MAIN_BUS: SUBARU_CAM_BUS, SUBARU_CAM_BUS: SUBARU_MAIN_BUS}
  FWD_BLACKLISTED_ADDRS = {SUBARU_CAM_BUS: [MSG_SUBARU_ES_LKAS, MSG_SUBARU_ES_DashStatus, MSG_SUBARU_ES_LKAS_State, MSG_SUBARU_ES_Infotainment]}

  MAX_RT_DELTA = 940
  RT_INTERVAL = 250000

  DRIVER_TORQUE_ALLOWANCE = 60
  DRIVER_TORQUE_FACTOR = 50

  ALT_BUS = SUBARU_MAIN_BUS

  DEG_TO_CAN = -100

  INACTIVE_GAS = 1818

  def setUp(self):
    self.packer = CANPackerPanda("subaru_global_2017_generated")
    self.safety = libpanda_py.libpanda
    self.safety.set_safety_hooks(Panda.SAFETY_SUBARU, self.FLAGS)
    self.safety.init_tests()

  def _set_prev_torque(self, t):
    self.safety.set_desired_torque_last(t)
    self.safety.set_rt_torque_last(t)

  # TODO: this is unused
  def _torque_driver_msg(self, torque):
    values = {"Steer_Torque_Sensor": torque}
    return self.packer.make_can_msg_panda("Steering_Torque", 0, values)

  def _speed_msg(self, speed):
    values = {s: speed for s in ["FR", "FL", "RR", "RL"]}
    return self.packer.make_can_msg_panda("Wheel_Speeds", self.ALT_BUS, values)

  def _angle_meas_msg(self, angle):
    values = {"Steering_Angle": angle}
    return self.packer.make_can_msg_panda("Steering_Torque", 0, values)

  def _user_brake_msg(self, brake):
    values = {"Brake": brake}
    return self.packer.make_can_msg_panda("Brake_Status", self.ALT_BUS, values)

  def _user_gas_msg(self, gas):
    values = {"Throttle_Pedal": gas}
    return self.packer.make_can_msg_panda("Throttle", 0, values)

  def _pcm_status_msg(self, enable):
    values = {"Cruise_Activated": enable}
    return self.packer.make_can_msg_panda("CruiseControl", self.ALT_BUS, values)


class TestSubaruStockLongitudinalSafetyBase(TestSubaruSafetyBase):
  def _cancel_msg(self, cancel, cruise_throttle=0):
    values = {"Cruise_Cancel": cancel, "Cruise_Throttle": cruise_throttle}
    return self.packer.make_can_msg_panda("ES_Distance", self.ALT_BUS, values)

  def test_cancel_message(self):
    # test that we can only send the cancel message (ES_Distance) with inactive throttle (1818) and Cruise_Cancel=1
    for cancel in [True, False]:
      self._generic_limit_safety_check(partial(self._cancel_msg, cancel), self.INACTIVE_GAS, self.INACTIVE_GAS, 0, 2**12, 1, self.INACTIVE_GAS, cancel)


<<<<<<< HEAD
class TestSubaruLongitudinalSafetyBase(TestSubaruSafetyBase, common.LongitudinalGasBrakeSafetyTest):
  MIN_GAS = 808
  MAX_GAS = 3400
  INACTIVE_GAS = 1818
  MAX_POSSIBLE_GAS = 2**12

  MIN_BRAKE = 0
  MAX_BRAKE = 600
  MAX_POSSIBLE_BRAKE = 2**16

  MIN_RPM = 0
  MAX_RPM = 2400
  MAX_POSSIBLE_RPM = 2**12

  FWD_BLACKLISTED_ADDRS = {2: [MSG_SUBARU_ES_LKAS, MSG_SUBARU_ES_Brake, MSG_SUBARU_ES_Distance,
                               MSG_SUBARU_ES_Status, MSG_SUBARU_ES_DashStatus,
                               MSG_SUBARU_ES_LKAS_State, MSG_SUBARU_ES_Infotainment]}

  def test_rpm_safety_check(self):
    self._generic_limit_safety_check(self._send_rpm_msg, self.MIN_RPM, self.MAX_RPM, 0, self.MAX_POSSIBLE_RPM, 1)

  def _send_brake_msg(self, brake):
    values = {"Brake_Pressure": brake}
    return self.packer.make_can_msg_panda("ES_Brake", self.ALT_BUS, values)

  def _send_gas_msg(self, gas):
    values = {"Cruise_Throttle": gas}
    return self.packer.make_can_msg_panda("ES_Distance", self.ALT_BUS, values)

  def _send_rpm_msg(self, rpm):
    values = {"Cruise_RPM": rpm}
    return self.packer.make_can_msg_panda("ES_Status", self.ALT_BUS, values)


class TestSubaruGen2SafetyBase(TestSubaruStockLongitudinalSafetyBase):
  ALT_BUS = SUBARU_ALT_BUS
=======
class TestSubaruTorqueSafetyBase(TestSubaruSafetyBase, common.DriverTorqueSteeringSafetyTest):
  MAX_RATE_UP = 50
  MAX_RATE_DOWN = 70
  MAX_TORQUE = 2047

  def _torque_cmd_msg(self, torque, steer_req=1):
    values = {"LKAS_Output": torque}
    return self.packer.make_can_msg_panda("ES_LKAS", 0, values)
>>>>>>> 10a27278


<<<<<<< HEAD

class TestSubaruGen1Safety(TestSubaruStockLongitudinalSafetyBase):
=======
class TestSubaruGen1TorqueStockLongitudinalSafety(TestSubaruStockLongitudinalSafetyBase, TestSubaruTorqueSafetyBase):
>>>>>>> 10a27278
  FLAGS = 0
  TX_MSGS = lkas_tx_msgs(SUBARU_MAIN_BUS)


class TestSubaruGen2TorqueStockLongitudinalSafety(TestSubaruStockLongitudinalSafetyBase, TestSubaruTorqueSafetyBase):
  ALT_BUS = SUBARU_ALT_BUS

  MAX_RATE_UP = 40
  MAX_RATE_DOWN = 40
  MAX_TORQUE = 1000

  FLAGS = Panda.FLAG_SUBARU_GEN2
  TX_MSGS = lkas_tx_msgs(SUBARU_ALT_BUS)


class TestSubaruGen1LongitudinalSafety(TestSubaruLongitudinalSafetyBase):
  FLAGS = Panda.FLAG_SUBARU_LONG
  TX_MSGS = lkas_tx_msgs(SUBARU_MAIN_BUS) + long_tx_msgs()


if __name__ == "__main__":
  unittest.main()<|MERGE_RESOLUTION|>--- conflicted
+++ resolved
@@ -103,7 +103,6 @@
       self._generic_limit_safety_check(partial(self._cancel_msg, cancel), self.INACTIVE_GAS, self.INACTIVE_GAS, 0, 2**12, 1, self.INACTIVE_GAS, cancel)
 
 
-<<<<<<< HEAD
 class TestSubaruLongitudinalSafetyBase(TestSubaruSafetyBase, common.LongitudinalGasBrakeSafetyTest):
   MIN_GAS = 808
   MAX_GAS = 3400
@@ -138,9 +137,6 @@
     return self.packer.make_can_msg_panda("ES_Status", self.ALT_BUS, values)
 
 
-class TestSubaruGen2SafetyBase(TestSubaruStockLongitudinalSafetyBase):
-  ALT_BUS = SUBARU_ALT_BUS
-=======
 class TestSubaruTorqueSafetyBase(TestSubaruSafetyBase, common.DriverTorqueSteeringSafetyTest):
   MAX_RATE_UP = 50
   MAX_RATE_DOWN = 70
@@ -149,15 +145,9 @@
   def _torque_cmd_msg(self, torque, steer_req=1):
     values = {"LKAS_Output": torque}
     return self.packer.make_can_msg_panda("ES_LKAS", 0, values)
->>>>>>> 10a27278
 
 
-<<<<<<< HEAD
-
-class TestSubaruGen1Safety(TestSubaruStockLongitudinalSafetyBase):
-=======
 class TestSubaruGen1TorqueStockLongitudinalSafety(TestSubaruStockLongitudinalSafetyBase, TestSubaruTorqueSafetyBase):
->>>>>>> 10a27278
   FLAGS = 0
   TX_MSGS = lkas_tx_msgs(SUBARU_MAIN_BUS)
 
@@ -169,9 +159,6 @@
   MAX_RATE_DOWN = 40
   MAX_TORQUE = 1000
 
-  FLAGS = Panda.FLAG_SUBARU_GEN2
-  TX_MSGS = lkas_tx_msgs(SUBARU_ALT_BUS)
-
 
 class TestSubaruGen1LongitudinalSafety(TestSubaruLongitudinalSafetyBase):
   FLAGS = Panda.FLAG_SUBARU_LONG
