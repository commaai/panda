--- conflicted
+++ resolved
@@ -5,39 +5,18 @@
 import panda.tests.safety.common as common
 from panda.tests.safety.common import CANPackerPanda
 
-<<<<<<< HEAD
-MAX_RATE_UP = 50
-MAX_RATE_DOWN = 70
-MAX_STEER = 3071
-
-MAX_RT_DELTA = 940
-RT_INTERVAL = 250000
-
-DRIVER_TORQUE_ALLOWANCE = 60
-DRIVER_TORQUE_FACTOR = 10
-
-
-class TestSubaruSafety(common.PandaSafetyTest):
-  cnt_gas = 0
   cnt_torque_driver = 0
   cnt_cruise = 0
   cnt_speed = 0
   cnt_brake = 0
 
+
+class TestSubaruSafety(common.PandaSafetyTest, common.DriverTorqueSteeringSafetyTest):
   TX_MSGS = [[0x122, 0], [0x220, 0], [0x221, 0], [0x222, 0], [0x321, 0], [0x322, 0], [0x240, 2], [0x13c, 2]]
   STANDSTILL_THRESHOLD = 20  # 1kph (see dbc file)
   RELAY_MALFUNCTION_ADDR = 0x122
   RELAY_MALFUNCTION_BUS = 0
   FWD_BLACKLISTED_ADDRS = {0: [0x240, 0x13c], 2: [0x122, 0x220, 0x221, 0x222, 0x321, 0x322]}
-=======
-
-class TestSubaruSafety(common.PandaSafetyTest, common.DriverTorqueSteeringSafetyTest):
-  TX_MSGS = [[0x122, 0], [0x221, 0], [0x321, 0], [0x322, 0]]
-  STANDSTILL_THRESHOLD = 20  # 1kph (see dbc file)
-  RELAY_MALFUNCTION_ADDR = 0x122
-  RELAY_MALFUNCTION_BUS = 0
-  FWD_BLACKLISTED_ADDRS = {2: [0x122, 0x321, 0x322]}
->>>>>>> 199bc10d
   FWD_BUS_LOOKUP = {0: 2, 2: 0}
 
   MAX_RATE_UP = 50
