#!/usr/bin/env python3
import unittest
from panda import Panda
from panda.tests.libpanda import libpanda_py
import panda.tests.safety.common as common
from panda.tests.safety.common import CANPackerPanda


MSG_SUBARU_Brake_Status     = 0x13c
MSG_SUBARU_CruiseControl    = 0x240
MSG_SUBARU_Throttle         = 0x40
MSG_SUBARU_Steering_Torque  = 0x119
MSG_SUBARU_Wheel_Speeds     = 0x13a
MSG_SUBARU_ES_LKAS          = 0x122
MSG_SUBARU_ES_Brake         = 0x220
MSG_SUBARU_ES_Distance      = 0x221
MSG_SUBARU_ES_Status        = 0x222
MSG_SUBARU_ES_DashStatus    = 0x321
MSG_SUBARU_ES_LKAS_State    = 0x322
MSG_SUBARU_ES_Infotainment  = 0x323

<<<<<<< HEAD

def lkas_tx_msgs(alt_bus):
  return [[MSG_SUBARU_ES_LKAS,          0], 
          [MSG_SUBARU_ES_Distance,      alt_bus],
          [MSG_SUBARU_ES_DashStatus,    0],
          [MSG_SUBARU_ES_LKAS_State,    0],
          [MSG_SUBARU_ES_Infotainment,  0]]

def long_tx_msgs():
  return [[MSG_SUBARU_ES_Brake,         0],
          [MSG_SUBARU_ES_Status,        0],
          [MSG_SUBARU_CruiseControl,    2],
          [MSG_SUBARU_Brake_Status,     2]]
=======
SUBARU_MAIN_BUS = 0
SUBARU_ALT_BUS  = 1
SUBARU_CAM_BUS  = 2


def lkas_tx_msgs(alt_bus):
  return [[MSG_SUBARU_ES_LKAS,          SUBARU_MAIN_BUS], 
          [MSG_SUBARU_ES_Distance,      alt_bus],
          [MSG_SUBARU_ES_DashStatus,    SUBARU_MAIN_BUS],
          [MSG_SUBARU_ES_LKAS_State,    SUBARU_MAIN_BUS],
          [MSG_SUBARU_ES_Infotainment,  SUBARU_MAIN_BUS]]
>>>>>>> c8acdc6f


class TestSubaruSafetyBase(common.PandaSafetyTest, common.DriverTorqueSteeringSafetyTest):
  FLAGS = 0
  STANDSTILL_THRESHOLD = 0 # kph
  RELAY_MALFUNCTION_ADDR = MSG_SUBARU_ES_LKAS
<<<<<<< HEAD
  RELAY_MALFUNCTION_BUS = 0
  FWD_BUS_LOOKUP = {0: 2, 2: 0}
  FWD_BLACKLISTED_ADDRS = {2: [MSG_SUBARU_ES_LKAS, MSG_SUBARU_ES_DashStatus, MSG_SUBARU_ES_LKAS_State, MSG_SUBARU_ES_Infotainment]}
=======
  RELAY_MALFUNCTION_BUS = SUBARU_MAIN_BUS
  FWD_BUS_LOOKUP = {SUBARU_MAIN_BUS: SUBARU_CAM_BUS, SUBARU_CAM_BUS: SUBARU_MAIN_BUS}
  FWD_BLACKLISTED_ADDRS = {SUBARU_CAM_BUS: [MSG_SUBARU_ES_LKAS, MSG_SUBARU_ES_DashStatus, MSG_SUBARU_ES_LKAS_State, MSG_SUBARU_ES_Infotainment]}
>>>>>>> c8acdc6f

  MAX_RATE_UP = 50
  MAX_RATE_DOWN = 70
  MAX_TORQUE = 2047

  MAX_RT_DELTA = 940
  RT_INTERVAL = 250000

  DRIVER_TORQUE_ALLOWANCE = 60
  DRIVER_TORQUE_FACTOR = 50

  ALT_BUS = SUBARU_MAIN_BUS

  MAX_RATE_UP = 50
  MAX_RATE_DOWN = 70
  MAX_TORQUE = 2047

  @classmethod
  def setUpClass(cls):
    if cls.__name__.endswith("Base"):
      cls.packer = None
      cls.safety = None
      raise unittest.SkipTest
  
  def setUp(self):
    self.packer = CANPackerPanda("subaru_global_2017_generated")
    self.safety = libpanda_py.libpanda
    self.safety.set_safety_hooks(Panda.SAFETY_SUBARU, self.FLAGS)
    self.safety.init_tests()

  def _set_prev_torque(self, t):
    self.safety.set_desired_torque_last(t)
    self.safety.set_rt_torque_last(t)

  # TODO: this is unused
  def _torque_driver_msg(self, torque):
    values = {"Steer_Torque_Sensor": torque}
    return self.packer.make_can_msg_panda("Steering_Torque", 0, values)

  def _speed_msg(self, speed):
    # subaru safety doesn't use the scaled value, so undo the scaling
    values = {s: speed * 0.057 for s in ["FR", "FL", "RR", "RL"]}
    return self.packer.make_can_msg_panda("Wheel_Speeds", self.ALT_BUS, values)

  def _user_brake_msg(self, brake):
    values = {"Brake": brake}
    return self.packer.make_can_msg_panda("Brake_Status", self.ALT_BUS, values)

  def _torque_cmd_msg(self, torque, steer_req=1):
    values = {"LKAS_Output": torque}
    return self.packer.make_can_msg_panda("ES_LKAS", 0, values)

  def _user_gas_msg(self, gas):
    values = {"Throttle_Pedal": gas}
    return self.packer.make_can_msg_panda("Throttle", 0, values)

  def _pcm_status_msg(self, enable):
    values = {"Cruise_Activated": enable}
    return self.packer.make_can_msg_panda("CruiseControl", self.ALT_BUS, values)


class TestSubaruGen2SafetyBase(TestSubaruSafetyBase):
<<<<<<< HEAD
  ALT_BUS = 1
=======
  ALT_BUS = SUBARU_ALT_BUS
>>>>>>> c8acdc6f

  MAX_RATE_UP = 40
  MAX_RATE_DOWN = 40
  MAX_TORQUE = 1000

<<<<<<< HEAD

class TestSubaruLongitudinalSafetyBase(TestSubaruSafetyBase, common.LongitudinalGasBrakeSafetyTest):
  MAX_THROTTLE = 3400
  MAX_BRAKE = 600
  INACTIVE_THROTTLE = 1818
  
  FWD_BLACKLISTED_ADDRS = {0: [MSG_SUBARU_CruiseControl, MSG_SUBARU_Brake_Status],
                           2: [MSG_SUBARU_ES_LKAS, MSG_SUBARU_ES_Brake, MSG_SUBARU_ES_Distance,
                               MSG_SUBARU_ES_Status, MSG_SUBARU_ES_DashStatus,
                               MSG_SUBARU_ES_LKAS_State, MSG_SUBARU_ES_Infotainment]}

  def _brake_msg(self, brake):
    values = {"Brake_Pressure": brake}
    return self.packer.make_can_msg_panda("ES_Brake", self.ALT_BUS, values)

  def _throttle_msg(self, throttle):
    values = {"Cruise_Throttle": throttle}
    return self.packer.make_can_msg_panda("ES_Distance", self.ALT_BUS, values)

  def _rpm_msg(self, rpm):
    values = {"Cruise_RPM": rpm}
    return self.packer.make_can_msg_panda("ES_Status", self.ALT_BUS, values)


class TestSubaruGen1Safety(TestSubaruSafetyBase):
  FLAGS = 0
  TX_MSGS = lkas_tx_msgs(0)
=======
class TestSubaruGen1Safety(TestSubaruSafetyBase):
  FLAGS = 0
  TX_MSGS = lkas_tx_msgs(SUBARU_MAIN_BUS)
>>>>>>> c8acdc6f


class TestSubaruGen2Safety(TestSubaruGen2SafetyBase):
  FLAGS = Panda.FLAG_SUBARU_GEN2
<<<<<<< HEAD
  TX_MSGS = lkas_tx_msgs(1)


class TestSubaruGen1LongitudinalSafety(TestSubaruLongitudinalSafetyBase):
  FLAGS = Panda.FLAG_SUBARU_LONG
  TX_MSGS = lkas_tx_msgs(0) + long_tx_msgs()
=======
  TX_MSGS = lkas_tx_msgs(SUBARU_ALT_BUS)
>>>>>>> c8acdc6f


if __name__ == "__main__":
  unittest.main()<|MERGE_RESOLUTION|>--- conflicted
+++ resolved
@@ -19,21 +19,6 @@
 MSG_SUBARU_ES_LKAS_State    = 0x322
 MSG_SUBARU_ES_Infotainment  = 0x323
 
-<<<<<<< HEAD
-
-def lkas_tx_msgs(alt_bus):
-  return [[MSG_SUBARU_ES_LKAS,          0], 
-          [MSG_SUBARU_ES_Distance,      alt_bus],
-          [MSG_SUBARU_ES_DashStatus,    0],
-          [MSG_SUBARU_ES_LKAS_State,    0],
-          [MSG_SUBARU_ES_Infotainment,  0]]
-
-def long_tx_msgs():
-  return [[MSG_SUBARU_ES_Brake,         0],
-          [MSG_SUBARU_ES_Status,        0],
-          [MSG_SUBARU_CruiseControl,    2],
-          [MSG_SUBARU_Brake_Status,     2]]
-=======
 SUBARU_MAIN_BUS = 0
 SUBARU_ALT_BUS  = 1
 SUBARU_CAM_BUS  = 2
@@ -45,22 +30,20 @@
           [MSG_SUBARU_ES_DashStatus,    SUBARU_MAIN_BUS],
           [MSG_SUBARU_ES_LKAS_State,    SUBARU_MAIN_BUS],
           [MSG_SUBARU_ES_Infotainment,  SUBARU_MAIN_BUS]]
->>>>>>> c8acdc6f
 
+def long_tx_msgs():
+  return [[MSG_SUBARU_ES_Brake,         SUBARU_MAIN_BUS],
+          [MSG_SUBARU_ES_Status,        SUBARU_MAIN_BUS],
+          [MSG_SUBARU_CruiseControl,    SUBARU_CAM_BUS],
+          [MSG_SUBARU_Brake_Status,     SUBARU_CAM_BUS]]
 
 class TestSubaruSafetyBase(common.PandaSafetyTest, common.DriverTorqueSteeringSafetyTest):
   FLAGS = 0
   STANDSTILL_THRESHOLD = 0 # kph
   RELAY_MALFUNCTION_ADDR = MSG_SUBARU_ES_LKAS
-<<<<<<< HEAD
-  RELAY_MALFUNCTION_BUS = 0
-  FWD_BUS_LOOKUP = {0: 2, 2: 0}
-  FWD_BLACKLISTED_ADDRS = {2: [MSG_SUBARU_ES_LKAS, MSG_SUBARU_ES_DashStatus, MSG_SUBARU_ES_LKAS_State, MSG_SUBARU_ES_Infotainment]}
-=======
   RELAY_MALFUNCTION_BUS = SUBARU_MAIN_BUS
   FWD_BUS_LOOKUP = {SUBARU_MAIN_BUS: SUBARU_CAM_BUS, SUBARU_CAM_BUS: SUBARU_MAIN_BUS}
   FWD_BLACKLISTED_ADDRS = {SUBARU_CAM_BUS: [MSG_SUBARU_ES_LKAS, MSG_SUBARU_ES_DashStatus, MSG_SUBARU_ES_LKAS_State, MSG_SUBARU_ES_Infotainment]}
->>>>>>> c8acdc6f
 
   MAX_RATE_UP = 50
   MAX_RATE_DOWN = 70
@@ -123,17 +106,12 @@
 
 
 class TestSubaruGen2SafetyBase(TestSubaruSafetyBase):
-<<<<<<< HEAD
-  ALT_BUS = 1
-=======
   ALT_BUS = SUBARU_ALT_BUS
->>>>>>> c8acdc6f
 
   MAX_RATE_UP = 40
   MAX_RATE_DOWN = 40
   MAX_TORQUE = 1000
 
-<<<<<<< HEAD
 
 class TestSubaruLongitudinalSafetyBase(TestSubaruSafetyBase, common.LongitudinalGasBrakeSafetyTest):
   MAX_THROTTLE = 3400
@@ -160,26 +138,17 @@
 
 class TestSubaruGen1Safety(TestSubaruSafetyBase):
   FLAGS = 0
-  TX_MSGS = lkas_tx_msgs(0)
-=======
-class TestSubaruGen1Safety(TestSubaruSafetyBase):
-  FLAGS = 0
   TX_MSGS = lkas_tx_msgs(SUBARU_MAIN_BUS)
->>>>>>> c8acdc6f
 
 
 class TestSubaruGen2Safety(TestSubaruGen2SafetyBase):
   FLAGS = Panda.FLAG_SUBARU_GEN2
-<<<<<<< HEAD
-  TX_MSGS = lkas_tx_msgs(1)
+  TX_MSGS = lkas_tx_msgs(SUBARU_ALT_BUS)
 
 
 class TestSubaruGen1LongitudinalSafety(TestSubaruLongitudinalSafetyBase):
   FLAGS = Panda.FLAG_SUBARU_LONG
   TX_MSGS = lkas_tx_msgs(0) + long_tx_msgs()
-=======
-  TX_MSGS = lkas_tx_msgs(SUBARU_ALT_BUS)
->>>>>>> c8acdc6f
 
 
 if __name__ == "__main__":
