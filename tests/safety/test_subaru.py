--- conflicted
+++ resolved
@@ -12,10 +12,7 @@
 MSG_SUBARU_Steering_Torque  = 0x119
 MSG_SUBARU_Wheel_Speeds     = 0x13a
 MSG_SUBARU_ES_LKAS          = 0x122
-<<<<<<< HEAD
 MSG_SUBARU_ES_LKAS_ALT      = 0x124
-=======
->>>>>>> c8acdc6f
 MSG_SUBARU_ES_Brake         = 0x220
 MSG_SUBARU_ES_Distance      = 0x221
 MSG_SUBARU_ES_Status        = 0x222
@@ -28,37 +25,24 @@
 SUBARU_CAM_BUS  = 2
 
 
-<<<<<<< HEAD
 def lkas_tx_msgs(alt_bus, lkas_msg=MSG_SUBARU_ES_LKAS):
   return [[lkas_msg,                    SUBARU_MAIN_BUS], 
-=======
-def lkas_tx_msgs(alt_bus):
-  return [[MSG_SUBARU_ES_LKAS,          SUBARU_MAIN_BUS], 
->>>>>>> c8acdc6f
           [MSG_SUBARU_ES_Distance,      alt_bus],
           [MSG_SUBARU_ES_DashStatus,    SUBARU_MAIN_BUS],
           [MSG_SUBARU_ES_LKAS_State,    SUBARU_MAIN_BUS],
           [MSG_SUBARU_ES_Infotainment,  SUBARU_MAIN_BUS]]
 
 
-<<<<<<< HEAD
 def fwd_blacklisted_addr(lkas_msg=MSG_SUBARU_ES_LKAS):
   return {SUBARU_CAM_BUS: [lkas_msg, MSG_SUBARU_ES_DashStatus, MSG_SUBARU_ES_LKAS_State, MSG_SUBARU_ES_Infotainment]}
 
-=======
->>>>>>> c8acdc6f
 class TestSubaruSafetyBase(common.PandaSafetyTest, common.DriverTorqueSteeringSafetyTest):
   FLAGS = 0
   STANDSTILL_THRESHOLD = 0 # kph
   RELAY_MALFUNCTION_ADDR = MSG_SUBARU_ES_LKAS
   RELAY_MALFUNCTION_BUS = SUBARU_MAIN_BUS
   FWD_BUS_LOOKUP = {SUBARU_MAIN_BUS: SUBARU_CAM_BUS, SUBARU_CAM_BUS: SUBARU_MAIN_BUS}
-<<<<<<< HEAD
   FWD_BLACKLISTED_ADDRS = fwd_blacklisted_addr(MSG_SUBARU_ES_LKAS)
-=======
-  FWD_BLACKLISTED_ADDRS = {SUBARU_CAM_BUS: [MSG_SUBARU_ES_LKAS, MSG_SUBARU_ES_DashStatus, MSG_SUBARU_ES_LKAS_State, MSG_SUBARU_ES_Infotainment]}
->>>>>>> c8acdc6f
-
   MAX_RATE_UP = 50
   MAX_RATE_DOWN = 70
   MAX_TORQUE = 2047
@@ -123,14 +107,11 @@
 class TestSubaruGen2Safety(TestSubaruGen2SafetyBase):
   FLAGS = Panda.FLAG_SUBARU_GEN2
   TX_MSGS = lkas_tx_msgs(SUBARU_ALT_BUS)
-<<<<<<< HEAD
 
 class TestSubaruGen3Safety(TestSubaruSafetyBase):
   TX_MSGS = lkas_tx_msgs(SUBARU_MAIN_BUS, MSG_SUBARU_ES_LKAS_ALT)
   RELAY_MALFUNCTION_ADDR = MSG_SUBARU_ES_LKAS_ALT
   FWD_BLACKLISTED_ADDRS = fwd_blacklisted_addr(MSG_SUBARU_ES_LKAS_ALT)
-=======
->>>>>>> c8acdc6f
 
   FLAGS = Panda.FLAG_SUBARU_GEN3
 
