#!/usr/bin/env python3
import numpy as np
import panda.tests.safety.common as common
import unittest
from panda import Panda
from panda.tests.libpanda import libpanda_py
from panda.tests.safety.common import CANPackerPanda

MAX_ACCEL = 2.0
MIN_ACCEL = -3.5


<<<<<<< HEAD
class CONTROL_LEVER_STATE:
  DN_1ST = 32
  UP_1ST = 16
  DN_2ND = 8
  UP_2ND = 4
  RWD = 2
  FWD = 1
  IDLE = 0


class TestTeslaSafety(common.PandaCarSafetyTest):
  STANDSTILL_THRESHOLD = 0
  GAS_PRESSED_THRESHOLD = 3
  FWD_BUS_LOOKUP = {0: 2, 2: 0}

  def setUp(self):
    self.packer = None
    raise unittest.SkipTest

  def _speed_msg(self, speed):
    values = {"DI_vehicleSpeed": speed / 0.447}
    return self.packer.make_can_msg_panda("DI_torque2", 0, values)

  def _user_brake_msg(self, brake):
    values = {"driverBrakeStatus": 2 if brake else 1}
    return self.packer.make_can_msg_panda("BrakeMessage", 0, values)

  def _user_gas_msg(self, gas):
    values = {"DI_pedalPos": gas}
    return self.packer.make_can_msg_panda("DI_torque1", 0, values)

  def _control_lever_cmd(self, command):
    values = {"SpdCtrlLvr_Stat": command}
    return self.packer.make_can_msg_panda("STW_ACTN_RQ", 0, values)

  def _pcm_status_msg(self, enable):
    values = {"DI_cruiseState": 2 if enable else 0}
    return self.packer.make_can_msg_panda("DI_state", 0, values)

  def _long_control_msg(self, set_speed, acc_val=0, jerk_limits=(0, 0), accel_limits=(0, 0), aeb_event=0, bus=0):
    values = {
      "DAS_setSpeed": set_speed,
      "DAS_accState": acc_val,
      "DAS_aebEvent": aeb_event,
      "DAS_jerkMin": jerk_limits[0],
      "DAS_jerkMax": jerk_limits[1],
      "DAS_accelMin": accel_limits[0],
      "DAS_accelMax": accel_limits[1],
    }
    return self.packer.make_can_msg_panda("DAS_control", bus, values)

class TestTeslaModel3YSafety(TestTeslaSafety):

  def setUp(self):
    self.packer = None
    self.packer_vehicle = None
    raise unittest.SkipTest

  def _speed_msg(self, speed):
    values = {"ESP_vehicleSpeed": speed / 0.277778}
    return self.packer.make_can_msg_panda("ESP_B", 0, values)

  def _user_brake_msg(self, brake):
    values = {"IBST_driverBrakeApply": 2 if brake else 1}
    return self.packer.make_can_msg_panda("IBST_status", 0, values)

  def _user_gas_msg(self, gas):
    values = {"DI_accelPedalPos": gas}
    return self.packer.make_can_msg_panda("DI_systemStatus", 0, values)

  def _control_lever_cmd(self, command):
    values = {"SCCM_rightStalkStatus": command}
    return self.packer_vehicle.make_can_msg_panda("SCCM_rightStalk", 1, values)

class TestTeslaSteeringSafety(TestTeslaSafety, common.AngleSteeringSafetyTest):
  TX_MSGS = [[0x488, 0], [0x45, 0], [0x45, 2]]
  RELAY_MALFUNCTION_ADDRS = {0: (0x488,)}
  FWD_BLACKLISTED_ADDRS = {2: [0x488]}

  # Angle control limits
  DEG_TO_CAN = 10

  ANGLE_RATE_BP = [0., 5., 15.]
  ANGLE_RATE_UP = [10., 1.6, .3]  # windup limit
  ANGLE_RATE_DOWN = [10., 7.0, .8]  # unwind limit

  def setUp(self):
    self.packer = CANPackerPanda("tesla_can")
    self.safety = libpanda_py.libpanda
    self.safety.set_safety_hooks(Panda.SAFETY_TESLA, 0)
    self.safety.init_tests()

  def _angle_cmd_msg(self, angle: float, enabled: bool):
    values = {"DAS_steeringAngleRequest": angle, "DAS_steeringControlType": 1 if enabled else 0}
    return self.packer.make_can_msg_panda("DAS_steeringControl", 0, values)

  def _angle_meas_msg(self, angle: float):
    values = {"EPAS_internalSAS": angle}
    return self.packer.make_can_msg_panda("EPAS_sysStatus", 0, values)

  def test_acc_buttons(self):
    """
      FWD (cancel) always allowed.
    """
    btns = [
      (CONTROL_LEVER_STATE.FWD, True),
      (CONTROL_LEVER_STATE.RWD, False),
      (CONTROL_LEVER_STATE.UP_1ST, False),
      (CONTROL_LEVER_STATE.UP_2ND, False),
      (CONTROL_LEVER_STATE.DN_1ST, False),
      (CONTROL_LEVER_STATE.DN_2ND, False),
      (CONTROL_LEVER_STATE.IDLE, False),
    ]
    for btn, should_tx in btns:
      for controls_allowed in (True, False):
        self.safety.set_controls_allowed(controls_allowed)
        tx = self._tx(self._control_lever_cmd(btn))
        self.assertEqual(tx, should_tx)

class TestTeslaModel3YSteeringSafety(TestTeslaModel3YSafety, TestTeslaSteeringSafety):
  TX_MSGS = [[0x488, 0], [0x2b9, 0], [0x229, 1]]
  RELAY_MALFUNCTION_ADDRS = {0: (0x488, 0x2b9)}
  FWD_BLACKLISTED_ADDRS = {2: [0x488]}

  def setUp(self):
    self.packer = CANPackerPanda("tesla_model3_party")
    self.packer_vehicle = CANPackerPanda("tesla_model3_vehicle")
    self.safety = libpanda_py.libpanda
    self.safety.set_safety_hooks(Panda.SAFETY_TESLA, Panda.FLAG_TESLA_MODEL3_Y)
    self.safety.init_tests()

  def test_acc_buttons(self):
    """
      cancel & idle allowed.
    """
    btns = [
      (0, True), # IDLE
      (1, True), # HALF UP
      (2, False), # FULL UP
      (3, False), # HALF DOWN
      (4, False), # FULL DOWN
    ]
    for btn, should_tx in btns:
      for controls_allowed in (True, False):
        self.safety.set_controls_allowed(controls_allowed)
        tx = self._tx(self._control_lever_cmd(btn))
        self.assertEqual(tx, should_tx)


  def _angle_meas_msg(self, angle: float):
    values = {"EPAS3S_internalSAS": angle}
    return self.packer.make_can_msg_panda("EPAS3S_sysStatus", 0, values)


class TestTeslaRavenSteeringSafety(TestTeslaSteeringSafety):
  def setUp(self):
    self.packer = CANPackerPanda("tesla_can")
    self.safety = libpanda_py.libpanda
    self.safety.set_safety_hooks(Panda.SAFETY_TESLA, Panda.FLAG_TESLA_RAVEN)
    self.safety.init_tests()

  def _angle_meas_msg(self, angle: float):
    values = {"EPAS_internalSAS": angle}
    return self.packer.make_can_msg_panda("EPAS3P_sysStatus", 2, values)

class TestTeslaLongitudinalSafety(TestTeslaSafety):
  def setUp(self):
    raise unittest.SkipTest

  def test_no_aeb(self):
    for aeb_event in range(4):
      self.assertEqual(self._tx(self._long_control_msg(10, aeb_event=aeb_event)), aeb_event == 0)

  def test_stock_aeb_passthrough(self):
    no_aeb_msg = self._long_control_msg(10, aeb_event=0)
    no_aeb_msg_cam = self._long_control_msg(10, aeb_event=0, bus=2)
    aeb_msg_cam = self._long_control_msg(10, aeb_event=1, bus=2)

    # stock system sends no AEB -> no forwarding, and OP is allowed to TX
    self.assertEqual(1, self._rx(no_aeb_msg_cam))
    self.assertEqual(-1, self.safety.safety_fwd_hook(2, no_aeb_msg_cam.addr))
    self.assertEqual(True, self._tx(no_aeb_msg))

    # stock system sends AEB -> forwarding, and OP is not allowed to TX
    self.assertEqual(1, self._rx(aeb_msg_cam))
    self.assertEqual(0, self.safety.safety_fwd_hook(2, aeb_msg_cam.addr))
    self.assertEqual(False, self._tx(no_aeb_msg))

  def test_acc_accel_limits(self):
    for controls_allowed in [True, False]:
      self.safety.set_controls_allowed(controls_allowed)
      for min_accel in np.arange(MIN_ACCEL - 1, MAX_ACCEL + 1, 0.1):
        for max_accel in np.arange(MIN_ACCEL - 1, MAX_ACCEL + 1, 0.1):
          # floats might not hit exact boundary conditions without rounding
          min_accel = round(min_accel, 2)
          max_accel = round(max_accel, 2)
          if controls_allowed:
            send = (MIN_ACCEL <= min_accel <= MAX_ACCEL) and (MIN_ACCEL <= max_accel <= MAX_ACCEL)
          else:
            send = np.all(np.isclose([min_accel, max_accel], 0, atol=0.0001))
          self.assertEqual(send, self._tx(self._long_control_msg(10, acc_val=4, accel_limits=[min_accel, max_accel])))


class TestTeslaChassisLongitudinalSafety(TestTeslaLongitudinalSafety):
  TX_MSGS = [[0x488, 0], [0x45, 0], [0x45, 2], [0x2B9, 0]]
  RELAY_MALFUNCTION_ADDRS = {0: (0x488,)}
  FWD_BLACKLISTED_ADDRS = {2: [0x2B9, 0x488]}

  def setUp(self):
    self.packer = CANPackerPanda("tesla_can")
    self.safety = libpanda_py.libpanda
    self.safety.set_safety_hooks(Panda.SAFETY_TESLA, Panda.FLAG_TESLA_LONG_CONTROL)
    self.safety.init_tests()


class TestTeslaPTLongitudinalSafety(TestTeslaLongitudinalSafety):
  TX_MSGS = [[0x2BF, 0]]
  RELAY_MALFUNCTION_ADDRS = {0: (0x2BF,)}
  FWD_BLACKLISTED_ADDRS = {2: [0x2BF]}

  def setUp(self):
    self.packer = CANPackerPanda("tesla_powertrain")
    self.safety = libpanda_py.libpanda
    self.safety.set_safety_hooks(Panda.SAFETY_TESLA, Panda.FLAG_TESLA_LONG_CONTROL | Panda.FLAG_TESLA_POWERTRAIN)
    self.safety.init_tests()
=======
class TestTeslaModel3YSafety(common.PandaCarSafetyTest):
    STANDSTILL_THRESHOLD = 0
    GAS_PRESSED_THRESHOLD = 3
    FWD_BUS_LOOKUP = {0: 2, 2: 0}

    def setUp(self):
        self.packer = None
        self.packer_vehicle = None
        raise unittest.SkipTest

    def _speed_msg(self, speed):
        values = {"ESP_vehicleSpeed": speed / 0.277778}
        return self.packer.make_can_msg_panda("ESP_B", 0, values)

    def _user_brake_msg(self, brake):
        values = {"IBST_driverBrakeApply": 2 if brake else 1}
        return self.packer.make_can_msg_panda("IBST_status", 0, values)

    def _user_gas_msg(self, gas):
        values = {"DI_accelPedalPos": gas}
        return self.packer.make_can_msg_panda("DI_systemStatus", 0, values)

    def _control_lever_cmd(self, command):
        values = {"SCCM_rightStalkStatus": command}
        return self.packer_vehicle.make_can_msg_panda("SCCM_rightStalk", 1, values)

    def _pcm_status_msg(self, enable):
        values = {"DI_cruiseState": 2 if enable else 0}
        return self.packer.make_can_msg_panda("DI_state", 0, values)

    def _long_control_msg(self, set_speed, acc_val=0, jerk_limits=(0, 0), accel_limits=(0, 0), aeb_event=0, bus=0):
        values = {
            "DAS_setSpeed": set_speed,
            "DAS_accState": acc_val,
            "DAS_aebEvent": aeb_event,
            "DAS_jerkMin": jerk_limits[0],
            "DAS_jerkMax": jerk_limits[1],
            "DAS_accelMin": accel_limits[0],
            "DAS_accelMax": accel_limits[1],
        }
        return self.packer.make_can_msg_panda("DAS_control", bus, values)


class TestTeslaModel3YSteeringSafety(TestTeslaModel3YSafety):
    TX_MSGS = [[0x488, 0], [0x2b9, 0], [0x229, 1]]
    RELAY_MALFUNCTION_ADDRS = {0: (0x488, 0x2b9)}
    FWD_BLACKLISTED_ADDRS = {2: [0x488]}

    # Angle control limits
    DEG_TO_CAN = 10

    ANGLE_RATE_BP = [0., 5., 15.]
    ANGLE_RATE_UP = [10., 1.6, .3]  # windup limit
    ANGLE_RATE_DOWN = [10., 7.0, .8]  # unwind limit

    def setUp(self):
        self.packer = CANPackerPanda("tesla_model3_party")
        self.packer_vehicle = CANPackerPanda("tesla_model3_vehicle")
        self.safety = libpanda_py.libpanda
        self.safety.set_safety_hooks(Panda.SAFETY_TESLA, Panda.FLAG_TESLA_MODEL3_Y)
        self.safety.init_tests()

    def _angle_cmd_msg(self, angle: float, enabled: bool):
        values = {"DAS_steeringAngleRequest": angle, "DAS_steeringControlType": 1 if enabled else 0}
        return self.packer.make_can_msg_panda("DAS_steeringControl", 0, values)

    def _angle_meas_msg(self, angle: float):
        values = {"EPAS3S_internalSAS": angle}
        return self.packer.make_can_msg_panda("EPAS3S_sysStatus", 0, values)

    def test_acc_buttons(self):
        """
          cancel & idle allowed.
        """
        btns = [
            (0, True),  # IDLE
            (1, True),  # HALF UP
            (2, False),  # FULL UP
            (3, False),  # HALF DOWN
            (4, False),  # FULL DOWN
        ]
        for btn, should_tx in btns:
            for controls_allowed in (True, False):
                self.safety.set_controls_allowed(controls_allowed)
                tx = self._tx(self._control_lever_cmd(btn))
                self.assertEqual(tx, should_tx)


class TestTeslaModel3YLongitudinalSafety(TestTeslaModel3YSteeringSafety):
    TX_MSGS = [[0x488, 0], [0x2b9, 0], [0x229, 1]]
    RELAY_MALFUNCTION_ADDRS = {0: (0x488, 0x2b9)}
    FWD_BLACKLISTED_ADDRS = {2: [0x2b9, 0x488]}

    def setUp(self):
        self.packer = CANPackerPanda("tesla_model3_party")
        self.packer_vehicle = CANPackerPanda("tesla_model3_vehicle")
        self.safety = libpanda_py.libpanda
        self.safety.set_safety_hooks(Panda.SAFETY_TESLA, Panda.FLAG_TESLA_LONG_CONTROL | Panda.FLAG_TESLA_MODEL3_Y)
        self.safety.init_tests()

    def test_no_aeb(self):
        for aeb_event in range(4):
            self.assertEqual(self._tx(self._long_control_msg(10, aeb_event=aeb_event)), aeb_event == 0)

    def test_stock_aeb_passthrough(self):
        no_aeb_msg = self._long_control_msg(10, aeb_event=0)
        no_aeb_msg_cam = self._long_control_msg(10, aeb_event=0, bus=2)
        aeb_msg_cam = self._long_control_msg(10, aeb_event=1, bus=2)

        # stock system sends no AEB -> no forwarding, and OP is allowed to TX
        self.assertEqual(1, self._rx(no_aeb_msg_cam))
        self.assertEqual(-1, self.safety.safety_fwd_hook(2, no_aeb_msg_cam.addr))
        self.assertEqual(True, self._tx(no_aeb_msg))

        # stock system sends AEB -> forwarding, and OP is not allowed to TX
        self.assertEqual(1, self._rx(aeb_msg_cam))
        self.assertEqual(0, self.safety.safety_fwd_hook(2, aeb_msg_cam.addr))
        self.assertEqual(False, self._tx(no_aeb_msg))

    def test_acc_accel_limits(self):
        for controls_allowed in [True, False]:
            self.safety.set_controls_allowed(controls_allowed)
            for min_accel in np.arange(MIN_ACCEL - 1, MAX_ACCEL + 1, 0.1):
                for max_accel in np.arange(MIN_ACCEL - 1, MAX_ACCEL + 1, 0.1):
                    # floats might not hit exact boundary conditions without rounding
                    min_accel = round(min_accel, 2)
                    max_accel = round(max_accel, 2)
                    if controls_allowed:
                        send = (MIN_ACCEL <= min_accel <= MAX_ACCEL) and (MIN_ACCEL <= max_accel <= MAX_ACCEL)
                    else:
                        send = np.all(np.isclose([min_accel, max_accel], 0, atol=0.0001))
                    self.assertEqual(send, self._tx(self._long_control_msg(10, acc_val=4, accel_limits=[min_accel, max_accel])))
>>>>>>> 827bdf39


class TestTeslaModel3YLongitudinalSafety(TestTeslaModel3YSteeringSafety, TestTeslaLongitudinalSafety):
  TX_MSGS = [[0x488, 0], [0x2b9, 0], [0x229, 1]]
  RELAY_MALFUNCTION_ADDRS = {0: (0x488, 0x2b9)}
  FWD_BLACKLISTED_ADDRS = {2: [0x2b9, 0x488]}

  def setUp(self):
    self.packer = CANPackerPanda("tesla_model3_party")
    self.packer_vehicle = CANPackerPanda("tesla_model3_vehicle")
    self.safety = libpanda_py.libpanda
    self.safety.set_safety_hooks(Panda.SAFETY_TESLA, Panda.FLAG_TESLA_LONG_CONTROL | Panda.FLAG_TESLA_MODEL3_Y)
    self.safety.init_tests()


if __name__ == "__main__":
    unittest.main()<|MERGE_RESOLUTION|>--- conflicted
+++ resolved
@@ -10,233 +10,6 @@
 MIN_ACCEL = -3.5
 
 
-<<<<<<< HEAD
-class CONTROL_LEVER_STATE:
-  DN_1ST = 32
-  UP_1ST = 16
-  DN_2ND = 8
-  UP_2ND = 4
-  RWD = 2
-  FWD = 1
-  IDLE = 0
-
-
-class TestTeslaSafety(common.PandaCarSafetyTest):
-  STANDSTILL_THRESHOLD = 0
-  GAS_PRESSED_THRESHOLD = 3
-  FWD_BUS_LOOKUP = {0: 2, 2: 0}
-
-  def setUp(self):
-    self.packer = None
-    raise unittest.SkipTest
-
-  def _speed_msg(self, speed):
-    values = {"DI_vehicleSpeed": speed / 0.447}
-    return self.packer.make_can_msg_panda("DI_torque2", 0, values)
-
-  def _user_brake_msg(self, brake):
-    values = {"driverBrakeStatus": 2 if brake else 1}
-    return self.packer.make_can_msg_panda("BrakeMessage", 0, values)
-
-  def _user_gas_msg(self, gas):
-    values = {"DI_pedalPos": gas}
-    return self.packer.make_can_msg_panda("DI_torque1", 0, values)
-
-  def _control_lever_cmd(self, command):
-    values = {"SpdCtrlLvr_Stat": command}
-    return self.packer.make_can_msg_panda("STW_ACTN_RQ", 0, values)
-
-  def _pcm_status_msg(self, enable):
-    values = {"DI_cruiseState": 2 if enable else 0}
-    return self.packer.make_can_msg_panda("DI_state", 0, values)
-
-  def _long_control_msg(self, set_speed, acc_val=0, jerk_limits=(0, 0), accel_limits=(0, 0), aeb_event=0, bus=0):
-    values = {
-      "DAS_setSpeed": set_speed,
-      "DAS_accState": acc_val,
-      "DAS_aebEvent": aeb_event,
-      "DAS_jerkMin": jerk_limits[0],
-      "DAS_jerkMax": jerk_limits[1],
-      "DAS_accelMin": accel_limits[0],
-      "DAS_accelMax": accel_limits[1],
-    }
-    return self.packer.make_can_msg_panda("DAS_control", bus, values)
-
-class TestTeslaModel3YSafety(TestTeslaSafety):
-
-  def setUp(self):
-    self.packer = None
-    self.packer_vehicle = None
-    raise unittest.SkipTest
-
-  def _speed_msg(self, speed):
-    values = {"ESP_vehicleSpeed": speed / 0.277778}
-    return self.packer.make_can_msg_panda("ESP_B", 0, values)
-
-  def _user_brake_msg(self, brake):
-    values = {"IBST_driverBrakeApply": 2 if brake else 1}
-    return self.packer.make_can_msg_panda("IBST_status", 0, values)
-
-  def _user_gas_msg(self, gas):
-    values = {"DI_accelPedalPos": gas}
-    return self.packer.make_can_msg_panda("DI_systemStatus", 0, values)
-
-  def _control_lever_cmd(self, command):
-    values = {"SCCM_rightStalkStatus": command}
-    return self.packer_vehicle.make_can_msg_panda("SCCM_rightStalk", 1, values)
-
-class TestTeslaSteeringSafety(TestTeslaSafety, common.AngleSteeringSafetyTest):
-  TX_MSGS = [[0x488, 0], [0x45, 0], [0x45, 2]]
-  RELAY_MALFUNCTION_ADDRS = {0: (0x488,)}
-  FWD_BLACKLISTED_ADDRS = {2: [0x488]}
-
-  # Angle control limits
-  DEG_TO_CAN = 10
-
-  ANGLE_RATE_BP = [0., 5., 15.]
-  ANGLE_RATE_UP = [10., 1.6, .3]  # windup limit
-  ANGLE_RATE_DOWN = [10., 7.0, .8]  # unwind limit
-
-  def setUp(self):
-    self.packer = CANPackerPanda("tesla_can")
-    self.safety = libpanda_py.libpanda
-    self.safety.set_safety_hooks(Panda.SAFETY_TESLA, 0)
-    self.safety.init_tests()
-
-  def _angle_cmd_msg(self, angle: float, enabled: bool):
-    values = {"DAS_steeringAngleRequest": angle, "DAS_steeringControlType": 1 if enabled else 0}
-    return self.packer.make_can_msg_panda("DAS_steeringControl", 0, values)
-
-  def _angle_meas_msg(self, angle: float):
-    values = {"EPAS_internalSAS": angle}
-    return self.packer.make_can_msg_panda("EPAS_sysStatus", 0, values)
-
-  def test_acc_buttons(self):
-    """
-      FWD (cancel) always allowed.
-    """
-    btns = [
-      (CONTROL_LEVER_STATE.FWD, True),
-      (CONTROL_LEVER_STATE.RWD, False),
-      (CONTROL_LEVER_STATE.UP_1ST, False),
-      (CONTROL_LEVER_STATE.UP_2ND, False),
-      (CONTROL_LEVER_STATE.DN_1ST, False),
-      (CONTROL_LEVER_STATE.DN_2ND, False),
-      (CONTROL_LEVER_STATE.IDLE, False),
-    ]
-    for btn, should_tx in btns:
-      for controls_allowed in (True, False):
-        self.safety.set_controls_allowed(controls_allowed)
-        tx = self._tx(self._control_lever_cmd(btn))
-        self.assertEqual(tx, should_tx)
-
-class TestTeslaModel3YSteeringSafety(TestTeslaModel3YSafety, TestTeslaSteeringSafety):
-  TX_MSGS = [[0x488, 0], [0x2b9, 0], [0x229, 1]]
-  RELAY_MALFUNCTION_ADDRS = {0: (0x488, 0x2b9)}
-  FWD_BLACKLISTED_ADDRS = {2: [0x488]}
-
-  def setUp(self):
-    self.packer = CANPackerPanda("tesla_model3_party")
-    self.packer_vehicle = CANPackerPanda("tesla_model3_vehicle")
-    self.safety = libpanda_py.libpanda
-    self.safety.set_safety_hooks(Panda.SAFETY_TESLA, Panda.FLAG_TESLA_MODEL3_Y)
-    self.safety.init_tests()
-
-  def test_acc_buttons(self):
-    """
-      cancel & idle allowed.
-    """
-    btns = [
-      (0, True), # IDLE
-      (1, True), # HALF UP
-      (2, False), # FULL UP
-      (3, False), # HALF DOWN
-      (4, False), # FULL DOWN
-    ]
-    for btn, should_tx in btns:
-      for controls_allowed in (True, False):
-        self.safety.set_controls_allowed(controls_allowed)
-        tx = self._tx(self._control_lever_cmd(btn))
-        self.assertEqual(tx, should_tx)
-
-
-  def _angle_meas_msg(self, angle: float):
-    values = {"EPAS3S_internalSAS": angle}
-    return self.packer.make_can_msg_panda("EPAS3S_sysStatus", 0, values)
-
-
-class TestTeslaRavenSteeringSafety(TestTeslaSteeringSafety):
-  def setUp(self):
-    self.packer = CANPackerPanda("tesla_can")
-    self.safety = libpanda_py.libpanda
-    self.safety.set_safety_hooks(Panda.SAFETY_TESLA, Panda.FLAG_TESLA_RAVEN)
-    self.safety.init_tests()
-
-  def _angle_meas_msg(self, angle: float):
-    values = {"EPAS_internalSAS": angle}
-    return self.packer.make_can_msg_panda("EPAS3P_sysStatus", 2, values)
-
-class TestTeslaLongitudinalSafety(TestTeslaSafety):
-  def setUp(self):
-    raise unittest.SkipTest
-
-  def test_no_aeb(self):
-    for aeb_event in range(4):
-      self.assertEqual(self._tx(self._long_control_msg(10, aeb_event=aeb_event)), aeb_event == 0)
-
-  def test_stock_aeb_passthrough(self):
-    no_aeb_msg = self._long_control_msg(10, aeb_event=0)
-    no_aeb_msg_cam = self._long_control_msg(10, aeb_event=0, bus=2)
-    aeb_msg_cam = self._long_control_msg(10, aeb_event=1, bus=2)
-
-    # stock system sends no AEB -> no forwarding, and OP is allowed to TX
-    self.assertEqual(1, self._rx(no_aeb_msg_cam))
-    self.assertEqual(-1, self.safety.safety_fwd_hook(2, no_aeb_msg_cam.addr))
-    self.assertEqual(True, self._tx(no_aeb_msg))
-
-    # stock system sends AEB -> forwarding, and OP is not allowed to TX
-    self.assertEqual(1, self._rx(aeb_msg_cam))
-    self.assertEqual(0, self.safety.safety_fwd_hook(2, aeb_msg_cam.addr))
-    self.assertEqual(False, self._tx(no_aeb_msg))
-
-  def test_acc_accel_limits(self):
-    for controls_allowed in [True, False]:
-      self.safety.set_controls_allowed(controls_allowed)
-      for min_accel in np.arange(MIN_ACCEL - 1, MAX_ACCEL + 1, 0.1):
-        for max_accel in np.arange(MIN_ACCEL - 1, MAX_ACCEL + 1, 0.1):
-          # floats might not hit exact boundary conditions without rounding
-          min_accel = round(min_accel, 2)
-          max_accel = round(max_accel, 2)
-          if controls_allowed:
-            send = (MIN_ACCEL <= min_accel <= MAX_ACCEL) and (MIN_ACCEL <= max_accel <= MAX_ACCEL)
-          else:
-            send = np.all(np.isclose([min_accel, max_accel], 0, atol=0.0001))
-          self.assertEqual(send, self._tx(self._long_control_msg(10, acc_val=4, accel_limits=[min_accel, max_accel])))
-
-
-class TestTeslaChassisLongitudinalSafety(TestTeslaLongitudinalSafety):
-  TX_MSGS = [[0x488, 0], [0x45, 0], [0x45, 2], [0x2B9, 0]]
-  RELAY_MALFUNCTION_ADDRS = {0: (0x488,)}
-  FWD_BLACKLISTED_ADDRS = {2: [0x2B9, 0x488]}
-
-  def setUp(self):
-    self.packer = CANPackerPanda("tesla_can")
-    self.safety = libpanda_py.libpanda
-    self.safety.set_safety_hooks(Panda.SAFETY_TESLA, Panda.FLAG_TESLA_LONG_CONTROL)
-    self.safety.init_tests()
-
-
-class TestTeslaPTLongitudinalSafety(TestTeslaLongitudinalSafety):
-  TX_MSGS = [[0x2BF, 0]]
-  RELAY_MALFUNCTION_ADDRS = {0: (0x2BF,)}
-  FWD_BLACKLISTED_ADDRS = {2: [0x2BF]}
-
-  def setUp(self):
-    self.packer = CANPackerPanda("tesla_powertrain")
-    self.safety = libpanda_py.libpanda
-    self.safety.set_safety_hooks(Panda.SAFETY_TESLA, Panda.FLAG_TESLA_LONG_CONTROL | Panda.FLAG_TESLA_POWERTRAIN)
-    self.safety.init_tests()
-=======
 class TestTeslaModel3YSafety(common.PandaCarSafetyTest):
     STANDSTILL_THRESHOLD = 0
     GAS_PRESSED_THRESHOLD = 3
@@ -369,20 +142,6 @@
                     else:
                         send = np.all(np.isclose([min_accel, max_accel], 0, atol=0.0001))
                     self.assertEqual(send, self._tx(self._long_control_msg(10, acc_val=4, accel_limits=[min_accel, max_accel])))
->>>>>>> 827bdf39
-
-
-class TestTeslaModel3YLongitudinalSafety(TestTeslaModel3YSteeringSafety, TestTeslaLongitudinalSafety):
-  TX_MSGS = [[0x488, 0], [0x2b9, 0], [0x229, 1]]
-  RELAY_MALFUNCTION_ADDRS = {0: (0x488, 0x2b9)}
-  FWD_BLACKLISTED_ADDRS = {2: [0x2b9, 0x488]}
-
-  def setUp(self):
-    self.packer = CANPackerPanda("tesla_model3_party")
-    self.packer_vehicle = CANPackerPanda("tesla_model3_vehicle")
-    self.safety = libpanda_py.libpanda
-    self.safety.set_safety_hooks(Panda.SAFETY_TESLA, Panda.FLAG_TESLA_LONG_CONTROL | Panda.FLAG_TESLA_MODEL3_Y)
-    self.safety.init_tests()
 
 
 if __name__ == "__main__":
