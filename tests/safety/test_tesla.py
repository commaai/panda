--- conflicted
+++ resolved
@@ -19,10 +19,7 @@
   FWD = 1
   IDLE = 0
 
-<<<<<<< HEAD
-=======
 
->>>>>>> 6e8a4fcc
 class TestTeslaSafety(common.PandaSafetyTest):
   STANDSTILL_THRESHOLD = 0
   GAS_PRESSED_THRESHOLD = 3
@@ -65,19 +62,13 @@
     }
     return self.packer.make_can_msg_panda("DAS_control", 0, values)
 
-<<<<<<< HEAD
-=======
 
->>>>>>> 6e8a4fcc
 class TestTeslaSteeringSafety(TestTeslaSafety, common.AngleSteeringSafetyTest):
   TX_MSGS = [[0x488, 0], [0x45, 0], [0x45, 2]]
   RELAY_MALFUNCTION_ADDR = 0x488
   FWD_BLACKLISTED_ADDRS = {2: [0x488]}
 
-<<<<<<< HEAD
   # Angle control limits
-=======
->>>>>>> 6e8a4fcc
   DEG_TO_CAN = 10
 
   ANGLE_DELTA_BP = [0., 5., 15.]
@@ -90,23 +81,13 @@
     self.safety.set_safety_hooks(Panda.SAFETY_TESLA, 0)
     self.safety.init_tests()
 
-<<<<<<< HEAD
-  def _angle_cmd_msg(self, angle, enabled):
+  def _angle_cmd_msg(self, angle: float, enabled: bool):
     values = {"DAS_steeringAngleRequest": angle, "DAS_steeringControlType": 1 if enabled else 0}
     return self.packer.make_can_msg_panda("DAS_steeringControl", 0, values)
 
-  def _angle_meas_msg(self, angle):
+  def _angle_meas_msg(self, angle: float):
     values = {"EPAS_internalSAS": angle}
     return self.packer.make_can_msg_panda("EPAS_sysStatus", 0, values)
-=======
-  def _angle_meas_msg(self, angle):
-    values = {"EPAS_internalSAS": angle}
-    return self.packer.make_can_msg_panda("EPAS_sysStatus", 0, values)
-
-  def _angle_cmd_msg(self, angle, enabled):
-    values = {"DAS_steeringAngleRequest": angle, "DAS_steeringControlType": 1 if enabled else 0}
-    return self.packer.make_can_msg_panda("DAS_steeringControl", 0, values)
->>>>>>> 6e8a4fcc
 
   def test_acc_buttons(self):
     """
