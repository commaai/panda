#!/usr/bin/env python3
import unittest
from panda import Panda
from panda.tests.safety import libpandasafety_py
import panda.tests.safety.common as common
from panda.tests.safety.common import CANPackerPanda

<<<<<<< HEAD
MAX_RATE_UP = 50
MAX_RATE_DOWN = 70
MAX_STEER = 3071

MAX_RT_DELTA = 940
RT_INTERVAL = 250000

DRIVER_TORQUE_ALLOWANCE = 75
DRIVER_TORQUE_FACTOR = 10


class TestSubaruLegacySafety(common.PandaSafetyTest):
  cnt_gas = 0
=======
>>>>>>> 199bc10d

class TestSubaruLegacySafety(common.PandaSafetyTest, common.DriverTorqueSteeringSafetyTest):
  TX_MSGS = [[0x161, 0], [0x164, 0]]
  STANDSTILL_THRESHOLD = 20  # 1kph (see dbc file)
  RELAY_MALFUNCTION_ADDR = 0x164
  RELAY_MALFUNCTION_BUS = 0
  FWD_BLACKLISTED_ADDRS = {2: [0x161, 0x164]}
  FWD_BUS_LOOKUP = {0: 2, 2: 0}

  MAX_RATE_UP = 50
  MAX_RATE_DOWN = 70
  MAX_TORQUE = 2047

  MAX_RT_DELTA = 940
  RT_INTERVAL = 250000

  DRIVER_TORQUE_ALLOWANCE = 75
  DRIVER_TORQUE_FACTOR = 10

  def setUp(self):
    self.packer = CANPackerPanda("subaru_outback_2015_generated")
    self.safety = libpandasafety_py.libpandasafety
    self.safety.set_safety_hooks(Panda.SAFETY_SUBARU_LEGACY, 0)
    self.safety.init_tests()

  def _set_prev_torque(self, t):
    self.safety.set_desired_torque_last(t)
    self.safety.set_rt_torque_last(t)

  # TODO: this is unused
  def _torque_driver_msg(self, torque):
    values = {"Steer_Torque_Sensor": torque}
    return self.packer.make_can_msg_panda("Steering_Torque", 0, values)

  def _speed_msg(self, speed):
    # subaru safety doesn't use the scaled value, so undo the scaling
    values = {s: speed*0.0592 for s in ["FR", "FL", "RR", "RL"]}
    return self.packer.make_can_msg_panda("Wheel_Speeds", 0, values)

  def _user_brake_msg(self, brake):
    values = {"Brake_Pedal": brake}
    return self.packer.make_can_msg_panda("Brake_Pedal", 0, values)

  def _torque_cmd_msg(self, torque, steer_req=1):
    values = {"LKAS_Command": torque}
    return self.packer.make_can_msg_panda("ES_LKAS", 0, values)

  def _user_gas_msg(self, gas):
    values = {"Throttle_Pedal": gas}
    return self.packer.make_can_msg_panda("Throttle", 0, values)

  def _pcm_status_msg(self, enable):
    values = {"Cruise_Activated": enable}
    return self.packer.make_can_msg_panda("CruiseControl", 0, values)


if __name__ == "__main__":
  unittest.main()<|MERGE_RESOLUTION|>--- conflicted
+++ resolved
@@ -5,22 +5,6 @@
 import panda.tests.safety.common as common
 from panda.tests.safety.common import CANPackerPanda
 
-<<<<<<< HEAD
-MAX_RATE_UP = 50
-MAX_RATE_DOWN = 70
-MAX_STEER = 3071
-
-MAX_RT_DELTA = 940
-RT_INTERVAL = 250000
-
-DRIVER_TORQUE_ALLOWANCE = 75
-DRIVER_TORQUE_FACTOR = 10
-
-
-class TestSubaruLegacySafety(common.PandaSafetyTest):
-  cnt_gas = 0
-=======
->>>>>>> 199bc10d
 
 class TestSubaruLegacySafety(common.PandaSafetyTest, common.DriverTorqueSteeringSafetyTest):
   TX_MSGS = [[0x161, 0], [0x164, 0]]
