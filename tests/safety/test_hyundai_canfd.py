--- conflicted
+++ resolved
@@ -42,11 +42,7 @@
 
   @classmethod
   def setUpClass(cls):
-<<<<<<< HEAD
-    super().setUpClass(cls)
-=======
     super().setUpClass()
->>>>>>> c8acdc6f
     if cls.__name__ == "TestHyundaiCanfdBase":
       cls.packer = None
       cls.safety = None
