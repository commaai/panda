--- conflicted
+++ resolved
@@ -10,11 +10,7 @@
 
 def is_steering_msg(mode, addr):
   ret = False
-<<<<<<< HEAD
-  if mode in [Panda.SAFETY_HONDA_NIDEC, Panda.SAFETY_HONDA_BOSCH, Panda.SAFETY_HONDA_RADARLESS]:
-=======
-  if mode in (Panda.SAFETY_HONDA_NIDEC, Panda.SAFETY_HONDA_BOSCH):
->>>>>>> d5bd81e5
+  if mode in (Panda.SAFETY_HONDA_NIDEC, Panda.SAFETY_HONDA_BOSCH, Panda.SAFETY_HONDA_RADARLESS):
     ret = (addr == 0xE4) or (addr == 0x194) or (addr == 0x33D) or (addr == 0x33DA) or (addr == 0x33DB)
   elif mode == Panda.SAFETY_TOYOTA:
     ret = addr == 0x2E4
@@ -30,11 +26,7 @@
 
 def get_steer_torque(mode, to_send):
   ret = 0
-<<<<<<< HEAD
-  if mode in [Panda.SAFETY_HONDA_NIDEC, Panda.SAFETY_HONDA_BOSCH, Panda.SAFETY_HONDA_RADARLESS]:
-=======
-  if mode in (Panda.SAFETY_HONDA_NIDEC, Panda.SAFETY_HONDA_BOSCH):
->>>>>>> d5bd81e5
+  if mode in (Panda.SAFETY_HONDA_NIDEC, Panda.SAFETY_HONDA_BOSCH, Panda.SAFETY_HONDA_RADARLESS):
     ret = to_send.RDLR & 0xFFFF0000
   elif mode == Panda.SAFETY_TOYOTA:
     ret = (to_send.RDLR & 0xFF00) | ((to_send.RDLR >> 16) & 0xFF)
@@ -52,11 +44,7 @@
   return ret
 
 def set_desired_torque_last(safety, mode, torque):
-<<<<<<< HEAD
-  if mode in [Panda.SAFETY_HONDA_NIDEC, Panda.SAFETY_HONDA_BOSCH, Panda.SAFETY_HONDA_RADARLESS]:
-=======
-  if mode in (Panda.SAFETY_HONDA_NIDEC, Panda.SAFETY_HONDA_BOSCH):
->>>>>>> d5bd81e5
+  if mode in (Panda.SAFETY_HONDA_NIDEC, Panda.SAFETY_HONDA_BOSCH, Panda.SAFETY_HONDA_RADARLESS):
     pass  # honda safety mode doesn't enforce a rate on steering msgs
   elif mode == Panda.SAFETY_TOYOTA:
     safety.set_toyota_desired_torque_last(torque)
