#!/usr/bin/env python3
from collections import namedtuple
import os
import requests

from panda import Panda
from panda.python import ALTERNATIVE_EXPERIENCE as ALT_EXP
from panda.tests.safety_replay.replay_drive import replay_drive
from tools.lib.logreader import LogReader  # pylint: disable=import-error

BASE_URL = "https://commadataci.blob.core.windows.net/openpilotci/"

ReplayRoute = namedtuple("ReplayRoute", ("route", "safety_mode", "param", "alternative_experience"), defaults=(0, 0))

logs = [
<<<<<<< HEAD
  ReplayRoute("2425568437959f9d|2019-12-22--16-24-37.bz2", Panda.SAFETY_HONDA_NIDEC),       # HONDA.CIVIC (fcw presents: 0x1FA blocked as expected)
  ReplayRoute("38bfd238edecbcd7|2019-06-07--10-15-25.bz2", Panda.SAFETY_TOYOTA, 66),        # TOYOTA.PRIUS
  ReplayRoute("f89c604cf653e2bf|2018-09-29--13-46-50.bz2", Panda.SAFETY_GM),                # GM.VOLT
  ReplayRoute("6fb4948a7ebe670e|2019-11-12--00-35-53.bz2", Panda.SAFETY_CHRYSLER),          # CHRYSLER.PACIFICA_2018_HYBRID
  ReplayRoute("791340bc01ed993d|2019-04-08--10-26-00.bz2", Panda.SAFETY_SUBARU),            # SUBARU.IMPREZA
  ReplayRoute("76b83eb0245de90e|2020-03-05--19-16-05.bz2", Panda.SAFETY_VOLKSWAGEN_MQB),    # VOLKSWAGEN.GOLF (MK7)
  ReplayRoute("d12cd943127f267b|2020-03-27--15-57-18.bz2", Panda.SAFETY_VOLKSWAGEN_PQ),     # 2009 VW Passat R36 (B6)
  ReplayRoute("3cfdec54aa035f3f|2022-07-19--23-45-10.bz2", Panda.SAFETY_VOLKSWAGEN_PQ, Panda.FLAG_VOLKSWAGEN_LONG_CONTROL),  # 2018 Volkswagen Passat NMS
  ReplayRoute("fbbfa6af821552b9|2020-03-03--08-09-43.bz2", Panda.SAFETY_NISSAN),            # NISSAN.XTRAIL
  ReplayRoute("5b7c365c50084530_2020-04-15--16-13-24--3--rlog.bz2", Panda.SAFETY_HYUNDAI),  # HYUNDAI.SONATA
  ReplayRoute("610ebb9faaad6b43|2020-06-13--15-28-36.bz2", Panda.SAFETY_HYUNDAI_LEGACY),    # HYUNDAI.IONIQ_EV_LTD
  ReplayRoute("5ab784f361e19b78_2020-06-08--16-30-41.bz2", Panda.SAFETY_SUBARU_LEGACY),     # SUBARU.OUTBACK
  ReplayRoute("bb50caf5f0945ab1|2021-06-19--17-20-18.bz2", Panda.SAFETY_TESLA),             # TESLA.AP2_MODELS
  ReplayRoute("bd6a637565e91581_2021-10-29--22-18-31--1--rlog.bz2", Panda.SAFETY_MAZDA),    # MAZDA.CX9_2021
  # HONDA.CIVIC_2022
  ReplayRoute("1a5d045d2c531a6d_2022-06-07--22-03-00--1--rlog.bz2", Panda.SAFETY_HONDA_BOSCH, Panda.FLAG_HONDA_RADARLESS, ALT_EXP.DISABLE_DISENGAGE_ON_GAS),
=======
  ReplayRoute("2425568437959f9d|2019-12-22--16-24-37.bz2", Panda.SAFETY_HONDA_NIDEC),         # HONDA.CIVIC (fcw presents: 0x1FA blocked as expected)
  ReplayRoute("38bfd238edecbcd7|2019-06-07--10-15-25.bz2", Panda.SAFETY_TOYOTA, 66),          # TOYOTA.PRIUS
  ReplayRoute("f89c604cf653e2bf|2018-09-29--13-46-50.bz2", Panda.SAFETY_GM),                  # GM.VOLT
  ReplayRoute("6fb4948a7ebe670e|2019-11-12--00-35-53.bz2", Panda.SAFETY_CHRYSLER),            # CHRYSLER.PACIFICA_2018_HYBRID
  ReplayRoute("791340bc01ed993d|2019-04-08--10-26-00.bz2", Panda.SAFETY_SUBARU,               # SUBARU.OUTBACK
              Panda.FLAG_SUBARU_GEN2),
  ReplayRoute("76b83eb0245de90e|2020-03-05--19-16-05.bz2", Panda.SAFETY_VOLKSWAGEN_MQB),      # VOLKSWAGEN.GOLF (MK7)
  ReplayRoute("d12cd943127f267b|2020-03-27--15-57-18.bz2", Panda.SAFETY_VOLKSWAGEN_PQ),       # 2009 VW Passat R36 (B6), supporting OP port not yet upstreamed
  ReplayRoute("fbbfa6af821552b9|2020-03-03--08-09-43.bz2", Panda.SAFETY_NISSAN),              # NISSAN.XTRAIL
  ReplayRoute("5b7c365c50084530_2020-04-15--16-13-24--3--rlog.bz2", Panda.SAFETY_HYUNDAI),    # HYUNDAI.SONATA
  ReplayRoute("610ebb9faaad6b43|2020-06-13--15-28-36.bz2", Panda.SAFETY_HYUNDAI_LEGACY),      # HYUNDAI.IONIQ_EV_LTD
  ReplayRoute("5ab784f361e19b78_2020-06-08--16-30-41.bz2", Panda.SAFETY_SUBARU_LEGACY),       # SUBARU.OUTBACK_PREGLOBAL
  ReplayRoute("bb50caf5f0945ab1|2021-06-19--17-20-18.bz2", Panda.SAFETY_TESLA),               # TESLA.AP2_MODELS
  ReplayRoute("bd6a637565e91581_2021-10-29--22-18-31--1--rlog.bz2", Panda.SAFETY_MAZDA),      # MAZDA.CX9_2021
  ReplayRoute("1a5d045d2c531a6d_2022-06-07--22-03-00--1--rlog.bz2", Panda.SAFETY_HONDA_BOSCH, # HONDA.CIVIC_2022
              Panda.FLAG_HONDA_RADARLESS, ALT_EXP.DISABLE_DISENGAGE_ON_GAS),
>>>>>>> 4b86b839
]


if __name__ == "__main__":

  # get all the routes
  for route, _, _, _ in logs:
    if not os.path.isfile(route):
      with open(route, "wb") as f:
        f.write(requests.get(BASE_URL + route).content)

  failed = []
  for route, mode, param, alt_exp in logs:
    lr = LogReader(route)

    print("\nreplaying %s with safety mode %d, param %s, alternative experience %s" % (route, mode, param, alt_exp))
    if not replay_drive(lr, mode, param, alt_exp):
      failed.append(route)

    for f in failed:  # type: ignore
      print(f"\n**** failed on {f} ****")
    assert len(failed) == 0, "\nfailed on %d logs" % len(failed)<|MERGE_RESOLUTION|>--- conflicted
+++ resolved
@@ -13,24 +13,6 @@
 ReplayRoute = namedtuple("ReplayRoute", ("route", "safety_mode", "param", "alternative_experience"), defaults=(0, 0))
 
 logs = [
-<<<<<<< HEAD
-  ReplayRoute("2425568437959f9d|2019-12-22--16-24-37.bz2", Panda.SAFETY_HONDA_NIDEC),       # HONDA.CIVIC (fcw presents: 0x1FA blocked as expected)
-  ReplayRoute("38bfd238edecbcd7|2019-06-07--10-15-25.bz2", Panda.SAFETY_TOYOTA, 66),        # TOYOTA.PRIUS
-  ReplayRoute("f89c604cf653e2bf|2018-09-29--13-46-50.bz2", Panda.SAFETY_GM),                # GM.VOLT
-  ReplayRoute("6fb4948a7ebe670e|2019-11-12--00-35-53.bz2", Panda.SAFETY_CHRYSLER),          # CHRYSLER.PACIFICA_2018_HYBRID
-  ReplayRoute("791340bc01ed993d|2019-04-08--10-26-00.bz2", Panda.SAFETY_SUBARU),            # SUBARU.IMPREZA
-  ReplayRoute("76b83eb0245de90e|2020-03-05--19-16-05.bz2", Panda.SAFETY_VOLKSWAGEN_MQB),    # VOLKSWAGEN.GOLF (MK7)
-  ReplayRoute("d12cd943127f267b|2020-03-27--15-57-18.bz2", Panda.SAFETY_VOLKSWAGEN_PQ),     # 2009 VW Passat R36 (B6)
-  ReplayRoute("3cfdec54aa035f3f|2022-07-19--23-45-10.bz2", Panda.SAFETY_VOLKSWAGEN_PQ, Panda.FLAG_VOLKSWAGEN_LONG_CONTROL),  # 2018 Volkswagen Passat NMS
-  ReplayRoute("fbbfa6af821552b9|2020-03-03--08-09-43.bz2", Panda.SAFETY_NISSAN),            # NISSAN.XTRAIL
-  ReplayRoute("5b7c365c50084530_2020-04-15--16-13-24--3--rlog.bz2", Panda.SAFETY_HYUNDAI),  # HYUNDAI.SONATA
-  ReplayRoute("610ebb9faaad6b43|2020-06-13--15-28-36.bz2", Panda.SAFETY_HYUNDAI_LEGACY),    # HYUNDAI.IONIQ_EV_LTD
-  ReplayRoute("5ab784f361e19b78_2020-06-08--16-30-41.bz2", Panda.SAFETY_SUBARU_LEGACY),     # SUBARU.OUTBACK
-  ReplayRoute("bb50caf5f0945ab1|2021-06-19--17-20-18.bz2", Panda.SAFETY_TESLA),             # TESLA.AP2_MODELS
-  ReplayRoute("bd6a637565e91581_2021-10-29--22-18-31--1--rlog.bz2", Panda.SAFETY_MAZDA),    # MAZDA.CX9_2021
-  # HONDA.CIVIC_2022
-  ReplayRoute("1a5d045d2c531a6d_2022-06-07--22-03-00--1--rlog.bz2", Panda.SAFETY_HONDA_BOSCH, Panda.FLAG_HONDA_RADARLESS, ALT_EXP.DISABLE_DISENGAGE_ON_GAS),
-=======
   ReplayRoute("2425568437959f9d|2019-12-22--16-24-37.bz2", Panda.SAFETY_HONDA_NIDEC),         # HONDA.CIVIC (fcw presents: 0x1FA blocked as expected)
   ReplayRoute("38bfd238edecbcd7|2019-06-07--10-15-25.bz2", Panda.SAFETY_TOYOTA, 66),          # TOYOTA.PRIUS
   ReplayRoute("f89c604cf653e2bf|2018-09-29--13-46-50.bz2", Panda.SAFETY_GM),                  # GM.VOLT
@@ -39,6 +21,8 @@
               Panda.FLAG_SUBARU_GEN2),
   ReplayRoute("76b83eb0245de90e|2020-03-05--19-16-05.bz2", Panda.SAFETY_VOLKSWAGEN_MQB),      # VOLKSWAGEN.GOLF (MK7)
   ReplayRoute("d12cd943127f267b|2020-03-27--15-57-18.bz2", Panda.SAFETY_VOLKSWAGEN_PQ),       # 2009 VW Passat R36 (B6), supporting OP port not yet upstreamed
+  ReplayRoute("3cfdec54aa035f3f|2022-07-19--23-45-10.bz2", Panda.SAFETY_VOLKSWAGEN_PQ,        # VOLKSWAGEN.PASSAT_NMS (openpilot longitudinal)
+              Panda.FLAG_VOLKSWAGEN_LONG_CONTROL),
   ReplayRoute("fbbfa6af821552b9|2020-03-03--08-09-43.bz2", Panda.SAFETY_NISSAN),              # NISSAN.XTRAIL
   ReplayRoute("5b7c365c50084530_2020-04-15--16-13-24--3--rlog.bz2", Panda.SAFETY_HYUNDAI),    # HYUNDAI.SONATA
   ReplayRoute("610ebb9faaad6b43|2020-06-13--15-28-36.bz2", Panda.SAFETY_HYUNDAI_LEGACY),      # HYUNDAI.IONIQ_EV_LTD
@@ -47,7 +31,6 @@
   ReplayRoute("bd6a637565e91581_2021-10-29--22-18-31--1--rlog.bz2", Panda.SAFETY_MAZDA),      # MAZDA.CX9_2021
   ReplayRoute("1a5d045d2c531a6d_2022-06-07--22-03-00--1--rlog.bz2", Panda.SAFETY_HONDA_BOSCH, # HONDA.CIVIC_2022
               Panda.FLAG_HONDA_RADARLESS, ALT_EXP.DISABLE_DISENGAGE_ON_GAS),
->>>>>>> 4b86b839
 ]
 
 
