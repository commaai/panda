--- conflicted
+++ resolved
@@ -24,8 +24,7 @@
   start_t = None
   last_safety_tick = 0
 
-<<<<<<< HEAD
-  for msg in filter(lambda m: m.which() in ['can', 'sendcan'], lr):
+  for msg in filter(lambda m: m.which() in ('can', 'sendcan'), lr):
     if start_t is None:
       start_t = msg.logMonoTime
     safety.set_timer((msg.logMonoTime // 1000) % 0xFFFFFFFF)
@@ -38,12 +37,6 @@
     # print(msg.logMonoTime, start_t)
     # if (msg.logMonoTime - start_t) > 1e8:
     #   return
-=======
-  for msg in filter(lambda m: m.which() in ('can', 'sendcan'), lr):
-    if start_t is None:
-      start_t = msg.logMonoTime
-    safety.set_timer((msg.logMonoTime // 1000) % 0xFFFFFFFF)
->>>>>>> 23b5130d
 
     if msg.which() == 'sendcan':
      for canmsg in msg.sendcan:
