# Advisory: casting from void pointer to type pointer is ok. Done by STM libraries as well
misra-c2012-11.4
# Advisory: casting from void pointer to type pointer is ok. Done by STM libraries as well
misra-c2012-11.5
# Advisory: as stated in the Misra document, use of goto statements in accordance to 15.2 and 15.3 is ok
misra-c2012-15.1
# Advisory: union types can be used
misra-c2012-19.2
# Advisory: The # and ## preprocessor operators should not be used
misra-c2012-20.10

# needed since not all of these suppressions are applicable to all builds
unmatchedSuppression

# All interrupt handlers are defined, including ones we don't use
unusedFunction:*/interrupt_handlers*.h

# all of the below suppressions are from new checks introduced after updating
# cppcheck from 2.5 -> 2.13. they are listed here to separate the update from
# fixing the violations and all are intended to be removed soon after
<<<<<<< HEAD
misra-config
misra-c2012-1.2  # this is from the extensions (e.g. __typeof__) used in the MIN, MAX, ABS, and CLAMP macros
=======
misra-c2012-1.2   # this is from the extensions (e.g. __typeof__) used in the MIN, MAX, ABS, and CLAMP macros
misra-c2012-2.5   # unused macros. a few legit, rest aren't common between F4/H7 builds. should we do this in the unusedFunction pass?
>>>>>>> 18f0bdff
misra-c2012-8.7
misra-c2012-8.4
misra-c2012-21.15

# FIXME: violations are in ST's F4 headers
misra-c2012-12.2<|MERGE_RESOLUTION|>--- conflicted
+++ resolved
@@ -18,13 +18,7 @@
 # all of the below suppressions are from new checks introduced after updating
 # cppcheck from 2.5 -> 2.13. they are listed here to separate the update from
 # fixing the violations and all are intended to be removed soon after
-<<<<<<< HEAD
-misra-config
-misra-c2012-1.2  # this is from the extensions (e.g. __typeof__) used in the MIN, MAX, ABS, and CLAMP macros
-=======
 misra-c2012-1.2   # this is from the extensions (e.g. __typeof__) used in the MIN, MAX, ABS, and CLAMP macros
-misra-c2012-2.5   # unused macros. a few legit, rest aren't common between F4/H7 builds. should we do this in the unusedFunction pass?
->>>>>>> 18f0bdff
 misra-c2012-8.7
 misra-c2012-8.4
 misra-c2012-21.15
