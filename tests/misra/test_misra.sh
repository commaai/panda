--- conflicted
+++ resolved
@@ -34,10 +34,6 @@
   $CPPCHECK_DIR/cppcheck --force --inline-suppr -I $PANDA_DIR/board/ \
           -I $gcc_inc "$(arm-none-eabi-gcc -print-file-name=include)" \
           --suppressions-list=$DIR/suppressions.txt --suppress=*:*inc/* \
-<<<<<<< HEAD
-          --suppress=*:*include/* --error-exitcode=2 --addon=misra \
-          "$@"
-=======
           --suppress=*:*include/* --error-exitcode=2 --check-level=exhaustive \
           --platform=arm32-wchar_t2 \
           "$@" |& tee $OUTPUT
@@ -47,7 +43,6 @@
   if grep -e "misra violation" -e "error" -e "style: " $OUTPUT > /dev/null; then
     exit 1
   fi
->>>>>>> 086b0753
 }
 
 PANDA_OPTS="--enable=all --disable=unusedFunction -DPANDA --addon=misra"
