--- conflicted
+++ resolved
@@ -16,15 +16,9 @@
 Setup dependencies:
 ```bash
 # Ubuntu
-<<<<<<< HEAD
-sudo apt-get install dfu-util gcc-arm-none-eabi python3-pip libffi-dev
+sudo apt-get install dfu-util gcc-arm-none-eabi python3-pip libffi-dev git
 ```
 ```bash
-=======
-sudo apt-get install dfu-util gcc-arm-none-eabi python3-pip libffi-dev git
-pip install -r requirements.txt
-
->>>>>>> 0832d653
 # macOS
 brew tap ArmMbed/homebrew-formulae
 brew install python dfu-util arm-none-eabi-gcc gcc@12
