--- conflicted
+++ resolved
@@ -17,11 +17,7 @@
 
 ```bash
 # Ubuntu
-<<<<<<< HEAD
-sudo apt-get install dfu-util gcc-arm-none-eabi python3-pip libffi-dev scons
-=======
-sudo apt-get install dfu-util gcc-arm-none-eabi python3-pip libffi-dev git
->>>>>>> 0832d653
+sudo apt-get install dfu-util gcc-arm-none-eabi python3-pip libffi-dev git scons
 pip install -r requirements.txt
 
 # macOS
