--- conflicted
+++ resolved
@@ -54,12 +54,7 @@
       - name: Build Docker image
         run: eval "$BUILD"
       - name: Test pack/unpack for USB protocol
-<<<<<<< HEAD
         run: $RUN "cd /tmp/openpilot/panda/tests/usbprotocol && ./test.sh"
-=======
-        run: ${{ env.RUN }} "cd /tmp/openpilot/panda/tests/usbprotocol &&
-                   python -m unittest discover ."
->>>>>>> 2e90b6f3
 
   safety:
     name: safety
