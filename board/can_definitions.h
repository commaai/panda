#pragma once

<<<<<<< HEAD
#define CAN_PACKET_VERSION 3
#define CAN_TRANSACTION_MAGIC 0x43414E2FU
=======
const uint8_t PANDA_CAN_CNT = 3U;
const uint8_t PANDA_BUS_CNT = 4U;

// bump this when changing the CAN packet
#define CAN_PACKET_VERSION 2

#define CANPACKET_HEAD_SIZE 5U

#if !defined(STM32F4) && !defined(STM32F2)
  #define CANFD
  #define CANPACKET_DATA_SIZE_MAX 64U
#else
  #define CANPACKET_DATA_SIZE_MAX 8U
#endif
>>>>>>> 2baa0ffe

typedef struct {
  unsigned char reserved : 1;
  unsigned char bus : 3;
  unsigned char data_len_code : 4;  // lookup length with dlc_to_len
  unsigned char rejected : 1;
  unsigned char returned : 1;
  unsigned char extended : 1;
  unsigned int addr : 29;
  unsigned char data[CANPACKET_DATA_SIZE_MAX];
} __attribute__((packed, aligned(4))) CANPacket_t;

const unsigned char dlc_to_len[] = {0U, 1U, 2U, 3U, 4U, 5U, 6U, 7U, 8U, 12U, 16U, 20U, 24U, 32U, 48U, 64U};

#define GET_BUS(msg) ((msg)->bus)
#define GET_LEN(msg) (dlc_to_len[(msg)->data_len_code])
#define GET_ADDR(msg) ((msg)->addr)<|MERGE_RESOLUTION|>--- conflicted
+++ resolved
@@ -1,16 +1,13 @@
 #pragma once
 
-<<<<<<< HEAD
-#define CAN_PACKET_VERSION 3
-#define CAN_TRANSACTION_MAGIC 0x43414E2FU
-=======
 const uint8_t PANDA_CAN_CNT = 3U;
 const uint8_t PANDA_BUS_CNT = 4U;
 
 // bump this when changing the CAN packet
-#define CAN_PACKET_VERSION 2
+#define CAN_PACKET_VERSION 3
 
 #define CANPACKET_HEAD_SIZE 5U
+#define CAN_TRANSACTION_MAGIC 0x43414E2FU
 
 #if !defined(STM32F4) && !defined(STM32F2)
   #define CANFD
@@ -18,7 +15,6 @@
 #else
   #define CANPACKET_DATA_SIZE_MAX 8U
 #endif
->>>>>>> 2baa0ffe
 
 typedef struct {
   unsigned char reserved : 1;
