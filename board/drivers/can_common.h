#include "can_common_declarations.h"

uint32_t safety_tx_blocked = 0;
uint32_t safety_rx_invalid = 0;
uint32_t tx_buffer_overflow = 0;
uint32_t rx_buffer_overflow = 0;

can_health_t can_health[CAN_HEALTH_ARRAY_SIZE] = {{0}, {0}, {0}};

// Ignition detected from CAN meessages
bool ignition_can = false;
uint32_t ignition_can_cnt = 0U;

int can_live = 0;
int pending_can_live = 0;
int can_silent = ALL_CAN_SILENT;
bool can_loopback = false;

// ********************* instantiate queues *********************
#define can_buffer(x, size) \
  static CANPacket_t elems_##x[size]; \
  extern can_ring can_##x; \
  can_ring can_##x = { .w_ptr = 0, .r_ptr = 0, .fifo_size = (size), .elems = (CANPacket_t *)&(elems_##x) };

#define CAN_RX_BUFFER_SIZE 4096U
#define CAN_TX_BUFFER_SIZE 416U

#ifdef STM32H7
// ITCM RAM and DTCM RAM are the fastest for Cortex-M7 core access
__attribute__((section(".axisram"))) can_buffer(rx_q, CAN_RX_BUFFER_SIZE)
__attribute__((section(".itcmram"))) can_buffer(tx1_q, CAN_TX_BUFFER_SIZE)
__attribute__((section(".itcmram"))) can_buffer(tx2_q, CAN_TX_BUFFER_SIZE)
#else
can_buffer(rx_q, CAN_RX_BUFFER_SIZE)
can_buffer(tx1_q, CAN_TX_BUFFER_SIZE)
can_buffer(tx2_q, CAN_TX_BUFFER_SIZE)
#endif
can_buffer(tx3_q, CAN_TX_BUFFER_SIZE)

// FIXME:
// cppcheck-suppress misra-c2012-9.3
can_ring *can_queues[CAN_QUEUES_ARRAY_SIZE] = {&can_tx1_q, &can_tx2_q, &can_tx3_q};

// ********************* interrupt safe queue *********************
bool can_pop(can_ring *q, CANPacket_t *elem) {
  bool ret = 0;

  ENTER_CRITICAL();
  if (q->w_ptr != q->r_ptr) {
    *elem = q->elems[q->r_ptr];
    if ((q->r_ptr + 1U) == q->fifo_size) {
      q->r_ptr = 0;
    } else {
      q->r_ptr += 1U;
    }
    ret = 1;
  }
  EXIT_CRITICAL();

  return ret;
}

bool can_push(can_ring *q, const CANPacket_t *elem) {
  bool ret = false;
  uint32_t next_w_ptr;

  ENTER_CRITICAL();
  if ((q->w_ptr + 1U) == q->fifo_size) {
    next_w_ptr = 0;
  } else {
    next_w_ptr = q->w_ptr + 1U;
  }
  if (next_w_ptr != q->r_ptr) {
    q->elems[q->w_ptr] = *elem;
    q->w_ptr = next_w_ptr;
    ret = true;
  }
  EXIT_CRITICAL();
  if (!ret) {
    #ifdef DEBUG
      print("can_push to ");
      if (q == &can_rx_q) {
        print("can_rx_q");
      } else if (q == &can_tx1_q) {
        print("can_tx1_q");
      } else if (q == &can_tx2_q) {
        print("can_tx2_q");
      } else if (q == &can_tx3_q) {
        print("can_tx3_q");
      } else {
        print("unknown");
      }
      print(" failed!\n");
    #endif
  }
  return ret;
}

uint32_t can_slots_empty(const can_ring *q) {
  uint32_t ret = 0;

  ENTER_CRITICAL();
  if (q->w_ptr >= q->r_ptr) {
    ret = q->fifo_size - 1U - q->w_ptr + q->r_ptr;
  } else {
    ret = q->r_ptr - q->w_ptr - 1U;
  }
  EXIT_CRITICAL();

  return ret;
}

void can_clear(can_ring *q) {
  ENTER_CRITICAL();
  q->w_ptr = 0;
  q->r_ptr = 0;
  EXIT_CRITICAL();
  // handle TX buffer full with zero ECUs awake on the bus
  refresh_can_tx_slots_available();
}

// assign CAN numbering
// bus num: CAN Bus numbers in panda, sent to/from USB
//    Min: 0; Max: 127; Bit 7 marks message as receipt (bus 129 is receipt for but 1)
// cans: Look up MCU can interface from bus number
// can number: numeric lookup for MCU CAN interfaces (0 = CAN1, 1 = CAN2, etc);
// bus_lookup: Translates from 'can number' to 'bus number'.
// can_num_lookup: Translates from 'bus number' to 'can number'.
// forwarding bus: If >= 0, forward all messages from this bus to the specified bus.

// Helpers
// Panda:       Bus 0=CAN1   Bus 1=CAN2   Bus 2=CAN3
bus_config_t bus_config[BUS_CONFIG_ARRAY_SIZE] = {
  { .bus_lookup = 0U, .can_num_lookup = 0U, .forwarding_bus = -1, .can_speed = 5000U, .can_data_speed = 20000U, .canfd_auto = false, .canfd_enabled = false, .brs_enabled = false, .canfd_non_iso = false },
  { .bus_lookup = 1U, .can_num_lookup = 1U, .forwarding_bus = -1, .can_speed = 5000U, .can_data_speed = 20000U, .canfd_auto = false, .canfd_enabled = false, .brs_enabled = false, .canfd_non_iso = false },
  { .bus_lookup = 2U, .can_num_lookup = 2U, .forwarding_bus = -1, .can_speed = 5000U, .can_data_speed = 20000U, .canfd_auto = false, .canfd_enabled = false, .brs_enabled = false, .canfd_non_iso = false },
  { .bus_lookup = 0xFFU, .can_num_lookup = 0xFFU, .forwarding_bus = -1, .can_speed = 333U, .can_data_speed = 333U, .canfd_auto = false, .canfd_enabled = false, .brs_enabled = false, .canfd_non_iso = false },
};

void can_init_all(void) {
  for (uint8_t i=0U; i < PANDA_CAN_CNT; i++) {
    if (!current_board->has_canfd) {
      bus_config[i].can_data_speed = 0U;
    }
    can_clear(can_queues[i]);
    (void)can_init(i);
  }
}

void can_set_orientation(bool flipped) {
  bus_config[0].bus_lookup = flipped ? 2U : 0U;
  bus_config[0].can_num_lookup = flipped ? 2U : 0U;
  bus_config[2].bus_lookup = flipped ? 0U : 2U;
  bus_config[2].can_num_lookup = flipped ? 0U : 2U;
}

#ifdef PANDA_JUNGLE
void can_set_forwarding(uint8_t from, uint8_t to) {
  bus_config[from].forwarding_bus = to;
}
#endif

void ignition_can_hook(CANPacket_t *to_push) {
  int bus = GET_BUS(to_push);
  int addr = GET_ADDR(to_push);
  int len = GET_LEN(to_push);
  
  if (bus == 0) {
<<<<<<< HEAD
    
=======
    int addr = GET_ADDR(to_push);
    int len = GET_LEN(to_push);

>>>>>>> 5761ab58
    // GM exception
    if ((addr == 0x1F1) && (len == 8)) {
      // SystemPowerMode (2=Run, 3=Crank Request)
      ignition_can = (GET_BYTE(to_push, 0) & 0x2U) != 0U;
      ignition_can_cnt = 0U;
    }

    // Tesla exception
    if ((addr == 0x348) && (len == 8)) {
      // GTW_status
      ignition_can = (GET_BYTE(to_push, 0) & 0x1U) != 0U;
      ignition_can_cnt = 0U;
    }

    // Mazda exception
    if ((addr == 0x9E) && (len == 8)) {
      ignition_can = (GET_BYTE(to_push, 0) >> 5) == 0x6U;
      ignition_can_cnt = 0U;
    }

    // Volkswagen MEB exception
    if ((addr == 0x3C0) && (len == 4)) {
      ignition_can = GET_BIT(to_push, 17);
      ignition_can_cnt = 0U;
    }
  }

  if (bus == 1) {
    if ((addr == 0x3C0) && (len == 4)) {
      ignition_can = GET_BIT(to_push, 17);
      ignition_can_cnt = 0U;
    }
  }
}

bool can_tx_check_min_slots_free(uint32_t min) {
  return
    (can_slots_empty(&can_tx1_q) >= min) &&
    (can_slots_empty(&can_tx2_q) >= min) &&
    (can_slots_empty(&can_tx3_q) >= min);
}

uint8_t calculate_checksum(const uint8_t *dat, uint32_t len) {
  uint8_t checksum = 0U;
  for (uint32_t i = 0U; i < len; i++) {
    checksum ^= dat[i];
  }
  return checksum;
}

void can_set_checksum(CANPacket_t *packet) {
  packet->checksum = 0U;
  packet->checksum = calculate_checksum((uint8_t *) packet, CANPACKET_HEAD_SIZE + GET_LEN(packet));
}

bool can_check_checksum(CANPacket_t *packet) {
  return (calculate_checksum((uint8_t *) packet, CANPACKET_HEAD_SIZE + GET_LEN(packet)) == 0U);
}

void can_send(CANPacket_t *to_push, uint8_t bus_number, bool skip_tx_hook) {
  if (skip_tx_hook || safety_tx_hook(to_push) != 0) {
    if (bus_number < PANDA_BUS_CNT) {
      // add CAN packet to send queue
      tx_buffer_overflow += can_push(can_queues[bus_number], to_push) ? 0U : 1U;
      process_can(CAN_NUM_FROM_BUS_NUM(bus_number));
    }
  } else {
    safety_tx_blocked += 1U;
    to_push->returned = 0U;
    to_push->rejected = 1U;

    // data changed
    can_set_checksum(to_push);
    rx_buffer_overflow += can_push(&can_rx_q, to_push) ? 0U : 1U;
  }
}

bool is_speed_valid(uint32_t speed, const uint32_t *all_speeds, uint8_t len) {
  bool ret = false;
  for (uint8_t i = 0U; i < len; i++) {
    if (all_speeds[i] == speed) {
      ret = true;
    }
  }
  return ret;
}<|MERGE_RESOLUTION|>--- conflicted
+++ resolved
@@ -166,13 +166,7 @@
   int len = GET_LEN(to_push);
   
   if (bus == 0) {
-<<<<<<< HEAD
-    
-=======
-    int addr = GET_ADDR(to_push);
-    int len = GET_LEN(to_push);
-
->>>>>>> 5761ab58
+      
     // GM exception
     if ((addr == 0x1F1) && (len == 8)) {
       // SystemPowerMode (2=Run, 3=Crank Request)
