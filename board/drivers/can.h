// IRQs: CAN1_TX, CAN1_RX0, CAN1_SCE, CAN2_TX, CAN2_RX0, CAN2_SCE, CAN3_TX, CAN3_RX0, CAN3_SCE
#define ALL_CAN_SILENT 0xFF
#define ALL_CAN_BUT_MAIN_SILENT 0xFE
#define ALL_CAN_LIVE 0

int can_live = 0, pending_can_live = 0, can_loopback = 0, can_silent = ALL_CAN_SILENT;

// ********************* instantiate queues *********************

#define can_buffer(x, size) \
  CAN_FIFOMailBox_TypeDef elems_##x[size]; \
  can_ring can_##x = { .w_ptr = 0, .r_ptr = 0, .fifo_size = size, .elems = (CAN_FIFOMailBox_TypeDef *)&elems_##x };

can_buffer(rx_q, 0x1000)
can_buffer(tx1_q, 0x100)
can_buffer(tx2_q, 0x100)

#ifdef PANDA
  can_buffer(tx3_q, 0x100)
  can_buffer(txgmlan_q, 0x100)
  can_ring *can_queues[] = {&can_tx1_q, &can_tx2_q, &can_tx3_q, &can_txgmlan_q};
#else
  can_ring *can_queues[] = {&can_tx1_q, &can_tx2_q};
#endif

#ifdef PANDA
// Forward declare
void power_save_reset_timer();
#endif

// ********************* interrupt safe queue *********************

int can_pop(can_ring *q, CAN_FIFOMailBox_TypeDef *elem) {
  int ret = 0;

  enter_critical_section();
  if (q->w_ptr != q->r_ptr) {
    *elem = q->elems[q->r_ptr];
    if ((q->r_ptr + 1) == q->fifo_size) q->r_ptr = 0;
    else q->r_ptr += 1;
    ret = 1;
  }
  exit_critical_section();

  return ret;
}

int can_push(can_ring *q, CAN_FIFOMailBox_TypeDef *elem) {
  int ret = 0;
  uint32_t next_w_ptr;

  enter_critical_section();
  if ((q->w_ptr + 1) == q->fifo_size) next_w_ptr = 0;
  else next_w_ptr = q->w_ptr + 1;
  if (next_w_ptr != q->r_ptr) {
    q->elems[q->w_ptr] = *elem;
    q->w_ptr = next_w_ptr;
    ret = 1;
  }
  exit_critical_section();
  if (ret == 0) puts("can_push failed!\n");
  return ret;
}

void can_clear(can_ring *q) {
  enter_critical_section();
  q->w_ptr = 0;
  q->r_ptr = 0;
  exit_critical_section();
}

// assign CAN numbering
// bus num: Can bus number on ODB connector. Sent to/from USB
//    Min: 0; Max: 127; Bit 7 marks message as receipt (bus 129 is receipt for but 1)
// cans: Look up MCU can interface from bus number
// can number: numeric lookup for MCU CAN interfaces (0 = CAN1, 1 = CAN2, etc);
// bus_lookup: Translates from 'can number' to 'bus number'.
// can_num_lookup: Translates from 'bus number' to 'can number'.
// can_forwarding: Given a bus num, lookup bus num to forward to. -1 means no forward.

int can_rx_cnt = 0;
int can_tx_cnt = 0;
int can_txd_cnt = 0;
int can_err_cnt = 0;

// NEO:         Bus 1=CAN1   Bus 2=CAN2
// Panda:       Bus 0=CAN1   Bus 1=CAN2   Bus 2=CAN3
#ifdef PANDA
  CAN_TypeDef *cans[] = {CAN1, CAN2, CAN3};
  uint8_t bus_lookup[] = {0,1,2};
  uint8_t can_num_lookup[] = {0,1,2,-1};
  int8_t can_forwarding[] = {-1,-1,-1,-1};
  uint32_t can_speed[] = {5000, 5000, 5000, 333};
  bool can_autobaud_enabled[] = {false, false, false, false};
  #define CAN_MAX 3
#else
  CAN_TypeDef *cans[] = {CAN1, CAN2};
  uint8_t bus_lookup[] = {1,0};
  uint8_t can_num_lookup[] = {1,0};
  int8_t can_forwarding[] = {-1,-1};
  uint32_t can_speed[] = {5000, 5000};
  bool can_autobaud_enabled[] = {false, false};
  #define CAN_MAX 2
#endif

uint32_t can_autobaud_speeds[] = {5000, 2500, 1250, 1000, 10000};
#define AUTOBAUD_SPEEDS_LEN (sizeof(can_autobaud_speeds) / sizeof(can_autobaud_speeds[0]))

#define CANIF_FROM_CAN_NUM(num) (cans[num])
#ifdef PANDA
#define CAN_NUM_FROM_CANIF(CAN) (CAN==CAN1 ? 0 : (CAN==CAN2 ? 1 : 2))
#define CAN_NAME_FROM_CANIF(CAN) (CAN==CAN1 ? "CAN1" : (CAN==CAN2 ? "CAN2" : "CAN3"))
#else
#define CAN_NUM_FROM_CANIF(CAN) (CAN==CAN1 ? 0 : 1)
#define CAN_NAME_FROM_CANIF(CAN) (CAN==CAN1 ? "CAN1" : "CAN2")
#endif
#define BUS_NUM_FROM_CAN_NUM(num) (bus_lookup[num])
#define CAN_NUM_FROM_BUS_NUM(num) (can_num_lookup[num])

// other option
/*#define CAN_QUANTA 16
#define CAN_SEQ1 13
#define CAN_SEQ2 2*/

// this is needed for 1 mbps support
#define CAN_QUANTA 8
#define CAN_SEQ1 6 // roundf(quanta * 0.875f) - 1;
#define CAN_SEQ2 1 // roundf(quanta * 0.125f);

#define CAN_PCLK 24000
// 333 = 33.3 kbps
// 5000 = 500 kbps
#define can_speed_to_prescaler(x) (CAN_PCLK / CAN_QUANTA * 10 / (x))

void can_autobaud_speed_increment(uint8_t can_number) {
  uint32_t autobaud_speed = can_autobaud_speeds[0];
  uint8_t bus_number = BUS_NUM_FROM_CAN_NUM(can_number);
  for (int i = 0; i < AUTOBAUD_SPEEDS_LEN; i++) {
    if (can_speed[bus_number] == can_autobaud_speeds[i]) {
      if (i+1 < AUTOBAUD_SPEEDS_LEN) {
        autobaud_speed = can_autobaud_speeds[i+1];
      }
      break;
    }
  }
  can_speed[bus_number] = autobaud_speed;
#ifdef DEBUG
  CAN_TypeDef* CAN = CANIF_FROM_CAN_NUM(can_number);
  puts(CAN_NAME_FROM_CANIF(CAN));
  puts(" auto-baud test ");
  putui(can_speed[bus_number]);
  puts(" cbps\n");
#endif
}

void process_can(uint8_t can_number);

void can_set_speed(uint8_t can_number) {
  CAN_TypeDef *CAN = CANIF_FROM_CAN_NUM(can_number);
  uint8_t bus_number = BUS_NUM_FROM_CAN_NUM(can_number);

  while (true) {
    // initialization mode
    CAN->MCR = CAN_MCR_TTCM | CAN_MCR_INRQ;
    while((CAN->MSR & CAN_MSR_INAK) != CAN_MSR_INAK);

    // set time quanta from defines
    CAN->BTR = (CAN_BTR_TS1_0 * (CAN_SEQ1-1)) |
              (CAN_BTR_TS2_0 * (CAN_SEQ2-1)) |
              (can_speed_to_prescaler(can_speed[bus_number]) - 1);

    // silent loopback mode for debugging
    if (can_loopback) {
      CAN->BTR |= CAN_BTR_SILM | CAN_BTR_LBKM;
    }
    if (can_silent & (1 << can_number)) {
      CAN->BTR |= CAN_BTR_SILM;
    }

    // reset
    CAN->MCR = CAN_MCR_TTCM | CAN_MCR_ABOM;

    #define CAN_TIMEOUT 1000000
    int tmp = 0;
    while((CAN->MSR & CAN_MSR_INAK) == CAN_MSR_INAK && tmp < CAN_TIMEOUT) tmp++;
    if (tmp < CAN_TIMEOUT) {
      return;
    }

    if (can_autobaud_enabled[bus_number]) {
      can_autobaud_speed_increment(can_number);
    } else {
      puts("CAN init FAILED!!!!!\n");
      puth(can_number); puts(" ");
      puth(BUS_NUM_FROM_CAN_NUM(can_number)); puts("\n");
      return;
    }
  }
}

void can_init(uint8_t can_number) {
  if (can_number == 0xff) return;

  CAN_TypeDef *CAN = CANIF_FROM_CAN_NUM(can_number);
  set_can_enable(CAN, 1);
  can_set_speed(can_number);

  // accept all filter
  CAN->FMR |= CAN_FMR_FINIT;

  // no mask
  CAN->sFilterRegister[0].FR1 = 0;
  CAN->sFilterRegister[0].FR2 = 0;
  CAN->sFilterRegister[14].FR1 = 0;
  CAN->sFilterRegister[14].FR2 = 0;
  CAN->FA1R |= 1 | (1 << 14);

  CAN->FMR &= ~(CAN_FMR_FINIT);

  // enable certain CAN interrupts
  CAN->IER |= CAN_IER_TMEIE | CAN_IER_FMPIE0 |  CAN_IER_WKUIE;

  switch (can_number) {
    case 0:
      NVIC_EnableIRQ(CAN1_TX_IRQn);
      NVIC_EnableIRQ(CAN1_RX0_IRQn);
      NVIC_EnableIRQ(CAN1_SCE_IRQn);
      break;
    case 1:
      NVIC_EnableIRQ(CAN2_TX_IRQn);
      NVIC_EnableIRQ(CAN2_RX0_IRQn);
      NVIC_EnableIRQ(CAN2_SCE_IRQn);
      break;
#ifdef CAN3
    case 2:
      NVIC_EnableIRQ(CAN3_TX_IRQn);
      NVIC_EnableIRQ(CAN3_RX0_IRQn);
      NVIC_EnableIRQ(CAN3_SCE_IRQn);
      break;
#endif
  }

  // in case there are queued up messages
  process_can(can_number);
}

void can_init_all() {
  for (int i=0; i < CAN_MAX; i++) {
    can_init(i);
  }
}

void can_set_gmlan(int bus) {
  #ifdef PANDA
  if (bus == -1 || bus != can_num_lookup[3]) {
    // GMLAN OFF
    switch (can_num_lookup[3]) {
      case 1:
        puts("disable GMLAN on CAN2\n");
        set_can_mode(1, 0);
        bus_lookup[1] = 1;
        can_num_lookup[1] = 1;
        can_num_lookup[3] = -1;
        can_init(1);
        break;
      case 2:
        puts("disable GMLAN on CAN3\n");
        set_can_mode(2, 0);
        bus_lookup[2] = 2;
        can_num_lookup[2] = 2;
        can_num_lookup[3] = -1;
        can_init(2);
        break;
    }
  }

  if (bus == 1) {
    puts("GMLAN on CAN2\n");
    // GMLAN on CAN2
    set_can_mode(1, 1);
    bus_lookup[1] = 3;
    can_num_lookup[1] = -1;
    can_num_lookup[3] = 1;
    can_init(1);
  } else if (bus == 2 && revision == PANDA_REV_C) {
    puts("GMLAN on CAN3\n");
    // GMLAN on CAN3
    set_can_mode(2, 1);
    bus_lookup[2] = 3;
    can_num_lookup[2] = -1;
    can_num_lookup[3] = 2;
    can_init(2);
  }
  #endif
}

// CAN error
void can_sce(CAN_TypeDef *CAN) {
  enter_critical_section();

  #ifdef DEBUG
    if (CAN==CAN1) puts("CAN1:  ");
    if (CAN==CAN2) puts("CAN2:  ");
    #ifdef CAN3
      if (CAN==CAN3) puts("CAN3:  ");
    #endif
    puts("MSR:");
    puth(CAN->MSR);
    puts(" TSR:");
    puth(CAN->TSR);
    puts(" RF0R:");
    puth(CAN->RF0R);
    puts(" RF1R:");
    puth(CAN->RF1R);
    puts(" ESR:");
    puth(CAN->ESR);
    puts("\n");
  #endif

  uint8_t can_number = CAN_NUM_FROM_CANIF(CAN);
  uint8_t bus_number = BUS_NUM_FROM_CAN_NUM(can_number);

  if (CAN->MSR & CAN_MSR_WKUI) {
    //Waking from sleep
    #ifdef DEBUG
      puts("WAKE\n");
    #endif
    set_can_enable(CAN, 1);
    CAN->MSR &= ~(CAN_MSR_WKUI);
    CAN->MSR = CAN->MSR;
#ifdef PANDA
    power_save_reset_timer();
#endif
  } else {
    can_err_cnt += 1;


    if (can_autobaud_enabled[bus_number] && (CAN->ESR & CAN_ESR_LEC)) {
      can_autobaud_speed_increment(can_number);
      can_set_speed(can_number);
    }

    // clear current send
    CAN->TSR |= CAN_TSR_ABRQ0;
    CAN->MSR &= ~(CAN_MSR_ERRI);
    CAN->MSR = CAN->MSR;
  }
  exit_critical_section();
}

// ***************************** CAN *****************************

void process_can(uint8_t can_number) {
  if (can_number == 0xff) return;
#ifdef PANDA
  power_save_reset_timer();
#endif

  enter_critical_section();

  CAN_TypeDef *CAN = CANIF_FROM_CAN_NUM(can_number);
  uint8_t bus_number = BUS_NUM_FROM_CAN_NUM(can_number);
  #ifdef DEBUG
    puts("process CAN TX\n");
  #endif

  // check for empty mailbox
  CAN_FIFOMailBox_TypeDef to_send;
  if ((CAN->TSR & CAN_TSR_TME0) == CAN_TSR_TME0) {
    // add successfully transmitted message to my fifo
    if ((CAN->TSR & CAN_TSR_RQCP0) == CAN_TSR_RQCP0) {
      can_txd_cnt += 1;

      if ((CAN->TSR & CAN_TSR_TXOK0) == CAN_TSR_TXOK0) {
        CAN_FIFOMailBox_TypeDef to_push;
        to_push.RIR = CAN->sTxMailBox[0].TIR;
        to_push.RDTR = (CAN->sTxMailBox[0].TDTR & 0xFFFF000F) | ((CAN_BUS_RET_FLAG | bus_number) << 4);
        to_push.RDLR = CAN->sTxMailBox[0].TDLR;
        to_push.RDHR = CAN->sTxMailBox[0].TDHR;
        can_push(&can_rx_q, &to_push);
      }

      if ((CAN->TSR & CAN_TSR_TERR0) == CAN_TSR_TERR0) {
        #ifdef DEBUG
          puts("CAN TX ERROR!\n");
        #endif
      }

      if ((CAN->TSR & CAN_TSR_ALST0) == CAN_TSR_ALST0) {
        #ifdef DEBUG
          puts("CAN TX ARBITRATION LOST!\n");
        #endif
      }

      // clear interrupt
      // careful, this can also be cleared by requesting a transmission
      CAN->TSR |= CAN_TSR_RQCP0;
    }

    if (can_pop(can_queues[bus_number], &to_send)) {
      if (CAN->MCR & CAN_MCR_SLEEP) {
        set_can_enable(CAN, 1);
        CAN->MCR &= ~(CAN_MCR_SLEEP);
        CAN->MCR |= CAN_MCR_INRQ;
        while((CAN->MSR & CAN_MSR_INAK) != CAN_MSR_INAK);
        CAN->MCR &= ~(CAN_MCR_INRQ);
      }
      can_tx_cnt += 1;
      // only send if we have received a packet
      CAN->sTxMailBox[0].TDLR = to_send.RDLR;
      CAN->sTxMailBox[0].TDHR = to_send.RDHR;
      CAN->sTxMailBox[0].TDTR = to_send.RDTR;
      CAN->sTxMailBox[0].TIR = to_send.RIR;
    }
  }

  exit_critical_section();
}

int get_lline_status(); //Forward declare

// CAN receive handlers
// blink blue when we are receiving CAN messages
void can_rx(uint8_t can_number) {
<<<<<<< HEAD
#ifdef PANDA
  power_save_reset_timer();
#endif
=======
  #ifdef PANDA
    power_save_reset_timer();
  #endif
>>>>>>> 1d2f8f0a
  CAN_TypeDef *CAN = CANIF_FROM_CAN_NUM(can_number);
  uint8_t bus_number = BUS_NUM_FROM_CAN_NUM(can_number);
  while (CAN->RF0R & CAN_RF0R_FMP0) {
    if (can_autobaud_enabled[bus_number]) {
      can_autobaud_enabled[bus_number] = false;
      puts(CAN_NAME_FROM_CANIF(CAN));
    #ifdef DEBUG
      puts(" auto-baud ");
      putui(can_speed[bus_number]);
      puts(" cbps\n");
    #endif
    }

    can_rx_cnt += 1;

    // can is live
    pending_can_live = 1;

    // add to my fifo
    CAN_FIFOMailBox_TypeDef to_push;
    to_push.RIR = CAN->sFIFOMailBox[0].RIR;
    to_push.RDTR = CAN->sFIFOMailBox[0].RDTR;
    to_push.RDLR = CAN->sFIFOMailBox[0].RDLR;
    to_push.RDHR = CAN->sFIFOMailBox[0].RDHR;

    // modify RDTR for our API
    to_push.RDTR = (to_push.RDTR & 0xFFFF000F) | (bus_number << 4);

    // forwarding (panda only)
    #ifdef PANDA
      if (get_lline_status() != 0) { //Relay engaged, allow fwd
        int bus_fwd_num = can_forwarding[bus_number] != -1 ? can_forwarding[bus_number] : safety_fwd_hook(bus_number, &to_push);
        if (bus_fwd_num != -1) {
          CAN_FIFOMailBox_TypeDef to_send;
          to_send.RIR = to_push.RIR | 1; // TXRQ
          to_send.RDTR = to_push.RDTR;
          to_send.RDLR = to_push.RDLR;
          to_send.RDHR = to_push.RDHR;
          can_send(&to_send, bus_fwd_num);
        }
      }
    #endif

    safety_rx_hook(&to_push);

    #ifdef PANDA
      set_led(LED_BLUE, 1);
    #endif
    can_push(&can_rx_q, &to_push);

    // next
    CAN->RF0R |= CAN_RF0R_RFOM0;
  }
}

#ifndef CUSTOM_CAN_INTERRUPTS

void CAN1_TX_IRQHandler() { process_can(0); }
void CAN1_RX0_IRQHandler() { can_rx(0); }
void CAN1_SCE_IRQHandler() { can_sce(CAN1); }

void CAN2_TX_IRQHandler() { process_can(1); }
void CAN2_RX0_IRQHandler() { can_rx(1); }
void CAN2_SCE_IRQHandler() { can_sce(CAN2); }

#ifdef CAN3
void CAN3_TX_IRQHandler() { process_can(2); }
void CAN3_RX0_IRQHandler() { can_rx(2); }
void CAN3_SCE_IRQHandler() { can_sce(CAN3); }
#endif

#endif

void can_send(CAN_FIFOMailBox_TypeDef *to_push, uint8_t bus_number) {
  if (safety_tx_hook(to_push) && !can_autobaud_enabled[bus_number]) {
    if (bus_number < BUS_MAX) {
      // add CAN packet to send queue
      // bus number isn't passed through
      to_push->RDTR &= 0xF;
      if (bus_number == 3 && can_num_lookup[3] == 0xFF) {
        #ifdef PANDA
        // TODO: why uint8 bro? only int8?
        bitbang_gmlan(to_push);
        #endif
      } else {
        can_push(can_queues[bus_number], to_push);
        process_can(CAN_NUM_FROM_BUS_NUM(bus_number));
      }
    }
  }
}

void can_set_forwarding(int from, int to) {
  can_forwarding[from] = to;
}<|MERGE_RESOLUTION|>--- conflicted
+++ resolved
@@ -422,15 +422,9 @@
 // CAN receive handlers
 // blink blue when we are receiving CAN messages
 void can_rx(uint8_t can_number) {
-<<<<<<< HEAD
-#ifdef PANDA
-  power_save_reset_timer();
-#endif
-=======
   #ifdef PANDA
     power_save_reset_timer();
   #endif
->>>>>>> 1d2f8f0a
   CAN_TypeDef *CAN = CANIF_FROM_CAN_NUM(can_number);
   uint8_t bus_number = BUS_NUM_FROM_CAN_NUM(can_number);
   while (CAN->RF0R & CAN_RF0R_FMP0) {
