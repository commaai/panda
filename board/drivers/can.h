// IRQs: CAN1_TX, CAN1_RX0, CAN1_SCE
//       CAN2_TX, CAN2_RX0, CAN2_SCE
//       CAN3_TX, CAN3_RX0, CAN3_SCE

typedef struct {
  volatile uint32_t w_ptr;
  volatile uint32_t r_ptr;
  uint32_t fifo_size;
  CAN_FIFOMailBox_TypeDef *elems;
} can_ring;

#define CAN_BUS_RET_FLAG 0x80U
#define CAN_BUS_NUM_MASK 0x7FU

#define BUS_MAX 4U

<<<<<<< HEAD
uint32_t can_recv_errs = 0;
=======
uint32_t can_rx_errs = 0;
>>>>>>> 268ab9ac
uint32_t can_send_errs = 0;
uint32_t can_fwd_errs = 0;
uint32_t gmlan_send_errs = 0;
extern int can_live, pending_can_live;

// must reinit after changing these
extern int can_loopback, can_silent;
extern uint32_t can_speed[4];

void can_set_forwarding(int from, int to);

void can_init(uint8_t can_number);
void can_init_all(void);
void can_send(CAN_FIFOMailBox_TypeDef *to_push, uint8_t bus_number, bool skip_tx_hook);
bool can_pop(can_ring *q, CAN_FIFOMailBox_TypeDef *elem);

// Ignition detected from CAN meessages
bool ignition_can = false;
uint32_t ignition_can_cnt = 0U;

// end API

#define ALL_CAN_SILENT 0xFF
#define ALL_CAN_LIVE 0

int can_live = 0, pending_can_live = 0, can_loopback = 0, can_silent = ALL_CAN_SILENT;

// ********************* instantiate queues *********************

#define can_buffer(x, size) \
  CAN_FIFOMailBox_TypeDef elems_##x[size]; \
  can_ring can_##x = { .w_ptr = 0, .r_ptr = 0, .fifo_size = size, .elems = (CAN_FIFOMailBox_TypeDef *)&elems_##x };

can_buffer(rx_q, 0x1000)
can_buffer(tx1_q, 0x100)
can_buffer(tx2_q, 0x100)
can_buffer(tx3_q, 0x100)
can_buffer(txgmlan_q, 0x100)
can_ring *can_queues[] = {&can_tx1_q, &can_tx2_q, &can_tx3_q, &can_txgmlan_q};

// global CAN stats
int can_rx_cnt = 0;
int can_tx_cnt = 0;
int can_txd_cnt = 0;
int can_err_cnt = 0;
int can_overflow_cnt = 0;

// ********************* interrupt safe queue *********************

bool can_pop(can_ring *q, CAN_FIFOMailBox_TypeDef *elem) {
  bool ret = 0;

  ENTER_CRITICAL();
  if (q->w_ptr != q->r_ptr) {
    *elem = q->elems[q->r_ptr];
    if ((q->r_ptr + 1U) == q->fifo_size) {
      q->r_ptr = 0;
    } else {
      q->r_ptr += 1U;
    }
    ret = 1;
  }
  EXIT_CRITICAL();

  return ret;
}

bool can_push(can_ring *q, CAN_FIFOMailBox_TypeDef *elem) {
  bool ret = false;
  uint32_t next_w_ptr;

  ENTER_CRITICAL();
  if ((q->w_ptr + 1U) == q->fifo_size) {
    next_w_ptr = 0;
  } else {
    next_w_ptr = q->w_ptr + 1U;
  }
  if (next_w_ptr != q->r_ptr) {
    q->elems[q->w_ptr] = *elem;
    q->w_ptr = next_w_ptr;
    ret = true;
  }
  EXIT_CRITICAL();
  if (!ret) {
    can_overflow_cnt++;
    #ifdef DEBUG
      puts("can_push failed!\n");
    #endif
  }
  return ret;
}

void can_clear(can_ring *q) {
  ENTER_CRITICAL();
  q->w_ptr = 0;
  q->r_ptr = 0;
  EXIT_CRITICAL();
}

// assign CAN numbering
// bus num: Can bus number on ODB connector. Sent to/from USB
//    Min: 0; Max: 127; Bit 7 marks message as receipt (bus 129 is receipt for but 1)
// cans: Look up MCU can interface from bus number
// can number: numeric lookup for MCU CAN interfaces (0 = CAN1, 1 = CAN2, etc);
// bus_lookup: Translates from 'can number' to 'bus number'.
// can_num_lookup: Translates from 'bus number' to 'can number'.
// can_forwarding: Given a bus num, lookup bus num to forward to. -1 means no forward.

// Panda:       Bus 0=CAN1   Bus 1=CAN2   Bus 2=CAN3
CAN_TypeDef *cans[] = {CAN1, CAN2, CAN3};
uint8_t bus_lookup[] = {0,1,2};
uint8_t can_num_lookup[] = {0,1,2,-1};
int8_t can_forwarding[] = {-1,-1,-1,-1};
uint32_t can_speed[] = {5000, 5000, 5000, 333};
#define CAN_MAX 3U

#define CANIF_FROM_CAN_NUM(num) (cans[num])
#define CAN_NUM_FROM_CANIF(CAN) ((CAN)==CAN1 ? 0 : ((CAN) == CAN2 ? 1 : 2))
#define CAN_NAME_FROM_CANIF(CAN) ((CAN)==CAN1 ? "CAN1" : ((CAN) == CAN2 ? "CAN2" : "CAN3"))
#define BUS_NUM_FROM_CAN_NUM(num) (bus_lookup[num])
#define CAN_NUM_FROM_BUS_NUM(num) (can_num_lookup[num])

void process_can(uint8_t can_number);

void can_set_speed(uint8_t can_number) {
  CAN_TypeDef *CAN = CANIF_FROM_CAN_NUM(can_number);
  uint8_t bus_number = BUS_NUM_FROM_CAN_NUM(can_number);

  if (!llcan_set_speed(CAN, can_speed[bus_number], can_loopback, (unsigned int)(can_silent) & (1U << can_number))) {
    puts("CAN init FAILED!!!!!\n");
    puth(can_number); puts(" ");
    puth(BUS_NUM_FROM_CAN_NUM(can_number)); puts("\n");
  }
}

void can_init_all(void) {
  for (uint8_t i=0U; i < CAN_MAX; i++) {
    can_init(i);
  }
}

void can_flip_buses(uint8_t bus1, uint8_t bus2){
  bus_lookup[bus1] = bus2;
  bus_lookup[bus2] = bus1;
  can_num_lookup[bus1] = bus2;
  can_num_lookup[bus2] = bus1;
}

// TODO: Cleanup with new abstraction
void can_set_gmlan(uint8_t bus) {
  if(board_has_gmlan()){
    // first, disable GMLAN on prev bus
    uint8_t prev_bus = can_num_lookup[3];
    if (bus != prev_bus) {
      switch (prev_bus) {
        case 1:
        case 2:
          puts("Disable GMLAN on CAN");
          puth(prev_bus + 1U);
          puts("\n");
          current_board->set_can_mode(CAN_MODE_NORMAL);
          bus_lookup[prev_bus] = prev_bus;
          can_num_lookup[prev_bus] = prev_bus;
          can_num_lookup[3] = -1;
          can_init(prev_bus);
          break;
        default:
          // GMLAN was not set on either BUS 1 or 2
          break;
      }
    }

    // now enable GMLAN on the new bus
    switch (bus) {
      case 1:
      case 2:
        puts("Enable GMLAN on CAN");
        puth(bus + 1U);
        puts("\n");
        current_board->set_can_mode((bus == 1U) ? CAN_MODE_GMLAN_CAN2 : CAN_MODE_GMLAN_CAN3);
        bus_lookup[bus] = 3;
        can_num_lookup[bus] = -1;
        can_num_lookup[3] = bus;
        can_init(bus);
        break;
      case 0xFF:  //-1 unsigned
        break;
      default:
        puts("GMLAN can only be set on CAN2 or CAN3\n");
        break;
    }
  } else {
    puts("GMLAN not available on black panda\n");
  }
}

// TODO: remove
void can_set_obd(uint8_t harness_orientation, bool obd){
  if(obd){
    puts("setting CAN2 to be OBD\n");
  } else {
    puts("setting CAN2 to be normal\n");
  }
  if(board_has_obd()){
    if(obd != (bool)(harness_orientation == HARNESS_STATUS_NORMAL)){
        // B5,B6: disable normal mode
        set_gpio_mode(GPIOB, 5, MODE_INPUT);
        set_gpio_mode(GPIOB, 6, MODE_INPUT);
        // B12,B13: CAN2 mode
        set_gpio_alternate(GPIOB, 12, GPIO_AF9_CAN2);
        set_gpio_alternate(GPIOB, 13, GPIO_AF9_CAN2);
    } else {
        // B5,B6: CAN2 mode
        set_gpio_alternate(GPIOB, 5, GPIO_AF9_CAN2);
        set_gpio_alternate(GPIOB, 6, GPIO_AF9_CAN2);
        // B12,B13: disable normal mode
        set_gpio_mode(GPIOB, 12, MODE_INPUT);
        set_gpio_mode(GPIOB, 13, MODE_INPUT);
    }
  } else {
    puts("OBD CAN not available on this board\n");
  }
}

// CAN error
void can_sce(CAN_TypeDef *CAN) {
  ENTER_CRITICAL();

  #ifdef DEBUG
    if (CAN==CAN1) puts("CAN1:  ");
    if (CAN==CAN2) puts("CAN2:  ");
    #ifdef CAN3
      if (CAN==CAN3) puts("CAN3:  ");
    #endif
    puts("MSR:");
    puth(CAN->MSR);
    puts(" TSR:");
    puth(CAN->TSR);
    puts(" RF0R:");
    puth(CAN->RF0R);
    puts(" RF1R:");
    puth(CAN->RF1R);
    puts(" ESR:");
    puth(CAN->ESR);
    puts("\n");
  #endif

  can_err_cnt += 1;
  llcan_clear_send(CAN);
  EXIT_CRITICAL();
}

// ***************************** CAN *****************************

void process_can(uint8_t can_number) {
  if (can_number != 0xffU) {

    ENTER_CRITICAL();

    CAN_TypeDef *CAN = CANIF_FROM_CAN_NUM(can_number);
    uint8_t bus_number = BUS_NUM_FROM_CAN_NUM(can_number);

    // check for empty mailbox
    CAN_FIFOMailBox_TypeDef to_send;
    if ((CAN->TSR & CAN_TSR_TME0) == CAN_TSR_TME0) {
      // add successfully transmitted message to my fifo
      if ((CAN->TSR & CAN_TSR_RQCP0) == CAN_TSR_RQCP0) {
        can_txd_cnt += 1;

        if ((CAN->TSR & CAN_TSR_TXOK0) == CAN_TSR_TXOK0) {
          CAN_FIFOMailBox_TypeDef to_push;
          to_push.RIR = CAN->sTxMailBox[0].TIR;
          to_push.RDTR = (CAN->sTxMailBox[0].TDTR & 0xFFFF000FU) | ((CAN_BUS_RET_FLAG | bus_number) << 4);
          to_push.RDLR = CAN->sTxMailBox[0].TDLR;
          to_push.RDHR = CAN->sTxMailBox[0].TDHR;
          can_send_errs += can_push(&can_rx_q, &to_push) ? 0U : 1U;
        }

        if ((CAN->TSR & CAN_TSR_TERR0) == CAN_TSR_TERR0) {
          #ifdef DEBUG
            puts("CAN TX ERROR!\n");
          #endif
        }

        if ((CAN->TSR & CAN_TSR_ALST0) == CAN_TSR_ALST0) {
          #ifdef DEBUG
            puts("CAN TX ARBITRATION LOST!\n");
          #endif
        }

        // clear interrupt
        // careful, this can also be cleared by requesting a transmission
        CAN->TSR |= CAN_TSR_RQCP0;
      }

      if (can_pop(can_queues[bus_number], &to_send)) {
        can_tx_cnt += 1;
        // only send if we have received a packet
        CAN->sTxMailBox[0].TDLR = to_send.RDLR;
        CAN->sTxMailBox[0].TDHR = to_send.RDHR;
        CAN->sTxMailBox[0].TDTR = to_send.RDTR;
        CAN->sTxMailBox[0].TIR = to_send.RIR;
      }
    }

    EXIT_CRITICAL();
  }
}

void ignition_can_hook(CAN_FIFOMailBox_TypeDef *to_push) {
  int bus = GET_BUS(to_push);
  int addr = GET_ADDR(to_push);
  int len = GET_LEN(to_push);

  ignition_can_cnt = 0U;  // reset counter

  if (bus == 0) {
    // GM exception
    if ((addr == 0x1F1) && (len == 8)) {
      //Bit 5 is ignition "on"
      ignition_can = (GET_BYTE(to_push, 0) & 0x20) != 0;
    }
    // Tesla exception
    if ((addr == 0x348) && (len == 8)) {
      // GTW_status
      ignition_can = (GET_BYTE(to_push, 0) & 0x1) != 0;
    }
    // Cadillac exception
    if ((addr == 0x160) && (len == 5)) {
      // this message isn't all zeros when ignition is on
      ignition_can = GET_BYTES_04(to_push) != 0;
    }
  }
}

// CAN receive handlers
// blink blue when we are receiving CAN messages
void can_rx(uint8_t can_number) {
  CAN_TypeDef *CAN = CANIF_FROM_CAN_NUM(can_number);
  uint8_t bus_number = BUS_NUM_FROM_CAN_NUM(can_number);
  while ((CAN->RF0R & CAN_RF0R_FMP0) != 0) {
    can_rx_cnt += 1;

    // can is live
    pending_can_live = 1;

    // add to my fifo
    CAN_FIFOMailBox_TypeDef to_push;
    to_push.RIR = CAN->sFIFOMailBox[0].RIR;
    to_push.RDTR = CAN->sFIFOMailBox[0].RDTR;
    to_push.RDLR = CAN->sFIFOMailBox[0].RDLR;
    to_push.RDHR = CAN->sFIFOMailBox[0].RDHR;

    // modify RDTR for our API
    to_push.RDTR = (to_push.RDTR & 0xFFFF000F) | (bus_number << 4);

    // forwarding (panda only)
    int bus_fwd_num = (can_forwarding[bus_number] != -1) ? can_forwarding[bus_number] : safety_fwd_hook(bus_number, &to_push);
    if (bus_fwd_num != -1) {
      CAN_FIFOMailBox_TypeDef to_send;
      to_send.RIR = to_push.RIR | 1; // TXRQ
      to_send.RDTR = to_push.RDTR;
      to_send.RDLR = to_push.RDLR;
      to_send.RDHR = to_push.RDHR;
      can_send(&to_send, bus_fwd_num, true);
    }

    can_recv_errs += safety_rx_hook(&to_push) ? 0U : 1U;
    ignition_can_hook(&to_push);

    current_board->set_led(LED_BLUE, true);
    can_send_errs += can_push(&can_rx_q, &to_push) ? 0U : 1U;

    // next
    CAN->RF0R |= CAN_RF0R_RFOM0;
  }
}

void CAN1_TX_IRQ_Handler(void) { process_can(0); }
void CAN1_RX0_IRQ_Handler(void) { can_rx(0); }
void CAN1_SCE_IRQ_Handler(void) { can_sce(CAN1); }

void CAN2_TX_IRQ_Handler(void) { process_can(1); }
void CAN2_RX0_IRQ_Handler(void) { can_rx(1); }
void CAN2_SCE_IRQ_Handler(void) { can_sce(CAN2); }

void CAN3_TX_IRQ_Handler(void) { process_can(2); }
void CAN3_RX0_IRQ_Handler(void) { can_rx(2); }
void CAN3_SCE_IRQ_Handler(void) { can_sce(CAN3); }

void can_send(CAN_FIFOMailBox_TypeDef *to_push, uint8_t bus_number, bool skip_tx_hook) {
  if (skip_tx_hook || safety_tx_hook(to_push) != 0) {
    if (bus_number < BUS_MAX) {
      // add CAN packet to send queue
      // bus number isn't passed through
      to_push->RDTR &= 0xF;
      if ((bus_number == 3U) && (can_num_lookup[3] == 0xFFU)) {
        gmlan_send_errs += bitbang_gmlan(to_push) ? 0U : 1U;
      } else {
        can_fwd_errs += can_push(can_queues[bus_number], to_push) ? 0U : 1U;
        process_can(CAN_NUM_FROM_BUS_NUM(bus_number));
      }
    }
  }
}

void can_set_forwarding(int from, int to) {
  can_forwarding[from] = to;
}

void can_init(uint8_t can_number) {
  REGISTER_INTERRUPT(CAN1_TX_IRQn, CAN1_TX_IRQ_Handler, CAN_INTERRUPT_RATE, FAULT_INTERRUPT_RATE_CAN_1)
  REGISTER_INTERRUPT(CAN1_RX0_IRQn, CAN1_RX0_IRQ_Handler, CAN_INTERRUPT_RATE, FAULT_INTERRUPT_RATE_CAN_1)
  REGISTER_INTERRUPT(CAN1_SCE_IRQn, CAN1_SCE_IRQ_Handler, CAN_INTERRUPT_RATE, FAULT_INTERRUPT_RATE_CAN_1)
  REGISTER_INTERRUPT(CAN2_TX_IRQn, CAN2_TX_IRQ_Handler, CAN_INTERRUPT_RATE, FAULT_INTERRUPT_RATE_CAN_2)
  REGISTER_INTERRUPT(CAN2_RX0_IRQn, CAN2_RX0_IRQ_Handler, CAN_INTERRUPT_RATE, FAULT_INTERRUPT_RATE_CAN_2)
  REGISTER_INTERRUPT(CAN2_SCE_IRQn, CAN2_SCE_IRQ_Handler, CAN_INTERRUPT_RATE, FAULT_INTERRUPT_RATE_CAN_2)
  REGISTER_INTERRUPT(CAN3_TX_IRQn, CAN3_TX_IRQ_Handler, CAN_INTERRUPT_RATE, FAULT_INTERRUPT_RATE_CAN_3)
  REGISTER_INTERRUPT(CAN3_RX0_IRQn, CAN3_RX0_IRQ_Handler, CAN_INTERRUPT_RATE, FAULT_INTERRUPT_RATE_CAN_3)
  REGISTER_INTERRUPT(CAN3_SCE_IRQn, CAN3_SCE_IRQ_Handler, CAN_INTERRUPT_RATE, FAULT_INTERRUPT_RATE_CAN_3)

  if (can_number != 0xffU) {
    CAN_TypeDef *CAN = CANIF_FROM_CAN_NUM(can_number);
    can_set_speed(can_number);

    llcan_init(CAN);

    // in case there are queued up messages
    process_can(can_number);
  }
}
<|MERGE_RESOLUTION|>--- conflicted
+++ resolved
@@ -14,11 +14,7 @@
 
 #define BUS_MAX 4U
 
-<<<<<<< HEAD
-uint32_t can_recv_errs = 0;
-=======
 uint32_t can_rx_errs = 0;
->>>>>>> 268ab9ac
 uint32_t can_send_errs = 0;
 uint32_t can_fwd_errs = 0;
 uint32_t gmlan_send_errs = 0;
@@ -386,7 +382,7 @@
       can_send(&to_send, bus_fwd_num, true);
     }
 
-    can_recv_errs += safety_rx_hook(&to_push) ? 0U : 1U;
+    can_rx_errs += safety_rx_hook(&to_push) ? 0U : 1U;
     ignition_can_hook(&to_push);
 
     current_board->set_led(LED_BLUE, true);
