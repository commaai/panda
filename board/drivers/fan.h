struct fan_state_t {
  uint16_t tach_counter;
  uint16_t rpm;
  uint16_t target_rpm;
  uint8_t power;
  float error_integral;
  uint8_t stall_counter;
<<<<<<< HEAD
  uint8_t stall_threshold;  // in seconds
=======
  uint8_t total_stall_count;
>>>>>>> 3c75a8bc
  uint8_t cooldown_counter;
} fan_state_t;
struct fan_state_t fan_state;

const float FAN_I = 0.001f;

const uint8_t FAN_TICK_FREQ = 8U;
const uint8_t FAN_STALL_THRESHOLD_MIN = 3U;
const uint8_t FAN_STALL_THRESHOLD_MAX = 10U;

void fan_set_power(uint8_t percentage) {
  fan_state.target_rpm = ((current_board->fan_max_rpm * CLAMP((uint16_t)percentage, 0U, 100U)) / 100U);
}

void llfan_init(void);
void fan_init(void) {
  fan_state.stall_threshold = FAN_STALL_THRESHOLD_MIN;
  fan_state.cooldown_counter = current_board->fan_enable_cooldown_time * FAN_TICK_FREQ;
  llfan_init();
}

// Call this at FAN_TICK_FREQ
void fan_tick(void) {
  if (current_board->fan_max_rpm > 0U) {
    // Measure fan RPM
    uint16_t fan_rpm_fast = fan_state.tach_counter * (60U * FAN_TICK_FREQ / 4U);   // 4 interrupts per rotation
    fan_state.tach_counter = 0U;
    fan_state.rpm = (fan_rpm_fast + (3U * fan_state.rpm)) / 4U;

    // Stall detection
    bool fan_stalled = false;
    if (current_board->fan_stall_recovery) {
      if (fan_state.target_rpm > 0U) {
        // TODO: is there any noise here?
        if (fan_rpm_fast == 0U) {
          fan_state.stall_counter = MIN(fan_state.stall_counter + 1U, 255U);
        } else {
          fan_state.stall_counter = 0U;
        }

<<<<<<< HEAD
        if (fan_state.stall_counter > fan_state.stall_threshold*FAN_TICK_FREQ) {
          fan_stalled = true;
          fan_state.stall_counter = 0U;
          fan_state.stall_threshold = CLAMP(fan_state.stall_threshold + 2U, FAN_STALL_THRESHOLD_MIN, FAN_STALL_THRESHOLD_MAX);
=======
        if (fan_state.stall_counter > FAN_STALL_THRESHOLD) {
          // Stall detected, power cycling fan controller
          current_board->set_fan_enabled(false);
          fan_state.total_stall_count += 1U;
>>>>>>> 3c75a8bc

          // clip integral, can't fully reset otherwise we may always be stuck in stall detection
          fan_state.error_integral = MIN(0.0f, fan_state.error_integral);
        }
      } else {
        fan_state.stall_counter = 0U;
        fan_state.stall_threshold = 0U;
      }
    }

    #ifdef DEBUG_FAN
      puth(fan_state.target_rpm);
      print(" "); puth(fan_rpm_fast);
      print(" "); puth(fan_state.power);
      print(" "); puth(fan_state.stall_counter);
      print("\n");
    #endif

    // Cooldown counter
    if (fan_state.target_rpm > 0U) {
      fan_state.cooldown_counter = current_board->fan_enable_cooldown_time * FAN_TICK_FREQ;
    } else {
      if (fan_state.cooldown_counter > 0U) {
        fan_state.cooldown_counter--;
      }
    }

    // Update controller
    if (fan_state.target_rpm == 0U) {
      fan_state.error_integral = 0.0f;
    } else {
      float error = fan_state.target_rpm - fan_rpm_fast;
      fan_state.error_integral += FAN_I * error;
      fan_state.error_integral = CLAMP(fan_state.error_integral, 0.0f, 100.0f);
    }
    fan_state.power = CLAMP(fan_state.error_integral, 0U, 100U);

    // Set PWM and enable line
    pwm_set(TIM3, 3, fan_state.power);
    current_board->set_fan_enabled(!fan_stalled && ((fan_state.target_rpm > 0U) || (fan_state.cooldown_counter > 0U)));
  }
}<|MERGE_RESOLUTION|>--- conflicted
+++ resolved
@@ -5,11 +5,8 @@
   uint8_t power;
   float error_integral;
   uint8_t stall_counter;
-<<<<<<< HEAD
   uint8_t stall_threshold;  // in seconds
-=======
   uint8_t total_stall_count;
->>>>>>> 3c75a8bc
   uint8_t cooldown_counter;
 } fan_state_t;
 struct fan_state_t fan_state;
@@ -50,20 +47,14 @@
           fan_state.stall_counter = 0U;
         }
 
-<<<<<<< HEAD
         if (fan_state.stall_counter > fan_state.stall_threshold*FAN_TICK_FREQ) {
           fan_stalled = true;
           fan_state.stall_counter = 0U;
+          fan_state.total_stall_count += 1U;
           fan_state.stall_threshold = CLAMP(fan_state.stall_threshold + 2U, FAN_STALL_THRESHOLD_MIN, FAN_STALL_THRESHOLD_MAX);
-=======
-        if (fan_state.stall_counter > FAN_STALL_THRESHOLD) {
-          // Stall detected, power cycling fan controller
-          current_board->set_fan_enabled(false);
-          fan_state.total_stall_count += 1U;
->>>>>>> 3c75a8bc
 
           // clip integral, can't fully reset otherwise we may always be stuck in stall detection
-          fan_state.error_integral = MIN(0.0f, fan_state.error_integral);
+          fan_state.error_integral = CLAMP(fan_state.error_integral, 0.0f, 70.0f);
         }
       } else {
         fan_state.stall_counter = 0U;
