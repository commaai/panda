--- conflicted
+++ resolved
@@ -51,13 +51,8 @@
   }
   int in_len_copy = in_len;
   for (int i = 14; i >= 0; i--) {
-<<<<<<< HEAD
-    in[in_len] = (crc >> (unsigned int)(i)) & 1U;
-    in_len++;
-=======
     in[in_len_copy] = (crc >> (unsigned int)(i)) & 1U;
     in_len_copy++;
->>>>>>> f2a3a177
   }
   return in_len_copy;
 }
@@ -74,13 +69,8 @@
 int append_int(char *in, int in_len, int val, int val_len) {
   int in_len_copy = in_len;
   for (int i = val_len-1; i >= 0; i--) {
-<<<<<<< HEAD
-    in[in_len] = ((unsigned int)(val) & (1U << (unsigned int)(i))) != 0;
-    in_len++;
-=======
     in[in_len_copy] = ((unsigned int)(val) & (1U << (unsigned int)(i))) != 0;
     in_len_copy++;
->>>>>>> f2a3a177
   }
   return in_len_copy;
 }
