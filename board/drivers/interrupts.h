typedef struct interrupt {
  IRQn_Type irq_type;
  void (*handler)(void);
  uint32_t call_counter;
  uint32_t call_rate;
  uint32_t max_call_rate;   // Call rate is defined as the amount of calls each second
  uint32_t call_rate_fault;
} interrupt;

void interrupt_timer_init(void);
uint32_t microsecond_timer_get(void);

void unused_interrupt_handler(void) {
  // Something is wrong if this handler is called!
  print("Unused interrupt handler called!\n");
  fault_occurred(FAULT_UNUSED_INTERRUPT_HANDLED);
}

interrupt interrupts[NUM_INTERRUPTS];

#define REGISTER_INTERRUPT(irq_num, func_ptr, call_rate_max, rate_fault) \
  interrupts[irq_num].irq_type = (irq_num); \
  interrupts[irq_num].handler = (func_ptr);  \
  interrupts[irq_num].call_counter = 0U;   \
  interrupts[irq_num].call_rate = 0U;   \
  interrupts[irq_num].max_call_rate = (call_rate_max); \
  interrupts[irq_num].call_rate_fault = (rate_fault);

bool check_interrupt_rate = false;

uint8_t interrupt_depth = 0U;
uint32_t last_time = 0U;
uint32_t idle_time = 0U;
uint32_t busy_time = 0U;
float interrupt_load = 0.0f;

void handle_interrupt(IRQn_Type irq_type){
  ENTER_CRITICAL();
  if (interrupt_depth == 0U) {
    uint32_t time = microsecond_timer_get();
    idle_time += get_ts_elapsed(time, last_time);
    last_time = time;
  }
  interrupt_depth += 1U;
  EXIT_CRITICAL();

  interrupts[irq_type].call_counter++;
  interrupts[irq_type].handler();

  // Check that the interrupts don't fire too often
  if (check_interrupt_rate && (interrupts[irq_type].call_counter > interrupts[irq_type].max_call_rate)) {
    fault_occurred(interrupts[irq_type].call_rate_fault);
  }

  ENTER_CRITICAL();
  interrupt_depth -= 1U;
  if (interrupt_depth == 0U) {
    uint32_t time = microsecond_timer_get();
    busy_time += get_ts_elapsed(time, last_time);
    last_time = time;
  }
  EXIT_CRITICAL();
}

// Every second
void interrupt_timer_handler(void) {
  if (INTERRUPT_TIMER->SR != 0) {
    for (uint16_t i = 0U; i < NUM_INTERRUPTS; i++) {
      // Log IRQ call rate faults
      if (check_interrupt_rate && (interrupts[i].call_counter > interrupts[i].max_call_rate)) {
        print("Interrupt 0x"); puth(i); print(" fired too often (0x"); puth(interrupts[i].call_counter); print("/s)!\n");
      }

      // Reset interrupt counters
      interrupts[i].call_rate = interrupts[i].call_counter;
      interrupts[i].call_counter = 0U;
    }

    // Calculate interrupt load
    // The bootstub does not have the FPU enabled, so can't do float operations.
<<<<<<< HEAD
#if !defined(PEDAL) && !defined(BOOTSTUB)
    interrupt_load = ((busy_time + idle_time) > 0U) ? ((float) (((float) busy_time) / (busy_time + idle_time))) : 0.0f;
=======
#if !defined(BOOTSTUB)
    interrupt_load = ((busy_time + idle_time) > 0U) ? ((float) busy_time) / (busy_time + idle_time) : 0.0f;
>>>>>>> 00fab5e1
#endif
    idle_time = 0U;
    busy_time = 0U;
  }
  INTERRUPT_TIMER->SR = 0;
}

void init_interrupts(bool check_rate_limit){
  check_interrupt_rate = check_rate_limit;

  for(uint16_t i=0U; i<NUM_INTERRUPTS; i++){
    interrupts[i].handler = unused_interrupt_handler;
  }

  // Init interrupt timer for a 1s interval
  interrupt_timer_init();
}<|MERGE_RESOLUTION|>--- conflicted
+++ resolved
@@ -78,13 +78,8 @@
 
     // Calculate interrupt load
     // The bootstub does not have the FPU enabled, so can't do float operations.
-<<<<<<< HEAD
-#if !defined(PEDAL) && !defined(BOOTSTUB)
+#if !defined(BOOTSTUB)
     interrupt_load = ((busy_time + idle_time) > 0U) ? ((float) (((float) busy_time) / (busy_time + idle_time))) : 0.0f;
-=======
-#if !defined(BOOTSTUB)
-    interrupt_load = ((busy_time + idle_time) > 0U) ? ((float) busy_time) / (busy_time + idle_time) : 0.0f;
->>>>>>> 00fab5e1
 #endif
     idle_time = 0U;
     busy_time = 0U;
