// IRQs: OTG_FS

typedef union {
  uint16_t w;
  struct BW {
    uint8_t msb;
    uint8_t lsb;
  }
  bw;
}
uint16_t_uint8_t;

typedef union _USB_Setup {
  uint32_t d8[2];
  struct _SetupPkt_Struc
  {
    uint8_t           bmRequestType;
    uint8_t           bRequest;
    uint16_t_uint8_t  wValue;
    uint16_t_uint8_t  wIndex;
    uint16_t_uint8_t  wLength;
  } b;
}
USB_Setup_TypeDef;

void usb_init(void);
int usb_cb_control_msg(USB_Setup_TypeDef *setup, uint8_t *resp, bool hardwired);
int usb_cb_ep1_in(uint8_t *usbdata, int len, bool hardwired);
void usb_cb_ep2_out(uint8_t *usbdata, int len, bool hardwired);
void usb_cb_ep3_out(uint8_t *usbdata, int len, bool hardwired);
void usb_cb_enumeration_complete(void);

// **** supporting defines ****

typedef struct
{
  __IO uint32_t HPRT;
}
USB_OTG_HostPortTypeDef;

USB_OTG_GlobalTypeDef *USBx = USB_OTG_FS;

#define USBx_HOST       ((USB_OTG_HostTypeDef *)((uint32_t)USBx + USB_OTG_HOST_BASE))
#define USBx_HOST_PORT  ((USB_OTG_HostPortTypeDef *)((uint32_t)USBx + USB_OTG_HOST_PORT_BASE))
#define USBx_DEVICE     ((USB_OTG_DeviceTypeDef *)((uint32_t)USBx + USB_OTG_DEVICE_BASE))
#define USBx_INEP(i)    ((USB_OTG_INEndpointTypeDef *)((uint32_t)USBx + USB_OTG_IN_ENDPOINT_BASE + ((i) * USB_OTG_EP_REG_SIZE)))
#define USBx_OUTEP(i)   ((USB_OTG_OUTEndpointTypeDef *)((uint32_t)USBx + USB_OTG_OUT_ENDPOINT_BASE + ((i) * USB_OTG_EP_REG_SIZE)))
#define USBx_DFIFO(i)   *(__IO uint32_t *)((uint32_t)USBx + USB_OTG_FIFO_BASE + ((i) * USB_OTG_FIFO_SIZE))
#define USBx_PCGCCTL    *(__IO uint32_t *)((uint32_t)USBx + USB_OTG_PCGCCTL_BASE)

#define  USB_REQ_GET_STATUS                             0x00
#define  USB_REQ_CLEAR_FEATURE                          0x01
#define  USB_REQ_SET_FEATURE                            0x03
#define  USB_REQ_SET_ADDRESS                            0x05
#define  USB_REQ_GET_DESCRIPTOR                         0x06
#define  USB_REQ_SET_DESCRIPTOR                         0x07
#define  USB_REQ_GET_CONFIGURATION                      0x08
#define  USB_REQ_SET_CONFIGURATION                      0x09
#define  USB_REQ_GET_INTERFACE                          0x0A
#define  USB_REQ_SET_INTERFACE                          0x0B
#define  USB_REQ_SYNCH_FRAME                            0x0C

#define  USB_DESC_TYPE_DEVICE                           0x01
#define  USB_DESC_TYPE_CONFIGURATION                    0x02
#define  USB_DESC_TYPE_STRING                           0x03
#define  USB_DESC_TYPE_INTERFACE                        0x04
#define  USB_DESC_TYPE_ENDPOINT                         0x05
#define  USB_DESC_TYPE_DEVICE_QUALIFIER                 0x06
#define  USB_DESC_TYPE_OTHER_SPEED_CONFIGURATION        0x07
#define  USB_DESC_TYPE_BINARY_OBJECT_STORE              0x0f

// offsets for configuration strings
#define  STRING_OFFSET_LANGID                           0x00
#define  STRING_OFFSET_IMANUFACTURER                    0x01
#define  STRING_OFFSET_IPRODUCT                         0x02
#define  STRING_OFFSET_ISERIAL                          0x03
#define  STRING_OFFSET_ICONFIGURATION                   0x04
#define  STRING_OFFSET_IINTERFACE                       0x05

// WebUSB requests
#define  WEBUSB_REQ_GET_URL                             0x02

// WebUSB types
#define  WEBUSB_DESC_TYPE_URL                           0x03
#define  WEBUSB_URL_SCHEME_HTTPS                        0x01
#define  WEBUSB_URL_SCHEME_HTTP                         0x00

// WinUSB requests
#define  WINUSB_REQ_GET_COMPATID_DESCRIPTOR             0x04
#define  WINUSB_REQ_GET_EXT_PROPS_OS                    0x05
#define  WINUSB_REQ_GET_DESCRIPTOR                      0x07

#define STS_GOUT_NAK                           1
#define STS_DATA_UPDT                          2
#define STS_XFER_COMP                          3
#define STS_SETUP_COMP                         4
#define STS_SETUP_UPDT                         6

#define USBD_FS_TRDT_VALUE           5U

#define USB_OTG_SPEED_FULL 3

uint8_t resp[MAX_RESP_LEN];

// for the repeating interfaces
#define DSCR_INTERFACE_LEN 9
#define DSCR_ENDPOINT_LEN 7
#define DSCR_CONFIG_LEN 9
#define DSCR_DEVICE_LEN 18

// endpoint types
#define ENDPOINT_TYPE_CONTROL 0
#define ENDPOINT_TYPE_ISO 1
#define ENDPOINT_TYPE_BULK 2
#define ENDPOINT_TYPE_INT 3

// These are arbitrary values used in bRequest
#define  MS_VENDOR_CODE 0x20
#define  WEBUSB_VENDOR_CODE 0x30

// BOS constants
#define BINARY_OBJECT_STORE_DESCRIPTOR_LENGTH   0x05
#define BINARY_OBJECT_STORE_DESCRIPTOR          0x0F
#define WINUSB_PLATFORM_DESCRIPTOR_LENGTH       0x9E

// Convert machine byte order to USB byte order
#define TOUSBORDER(num)\
  ((num) & 0xFFU), (((num) >> 8) & 0xFFU)

// take in string length and return the first 2 bytes of a string descriptor
#define STRING_DESCRIPTOR_HEADER(size)\
  (((((size) * 2) + 2) & 0xFF) | 0x0300)

uint8_t device_desc[] = {
  DSCR_DEVICE_LEN, USB_DESC_TYPE_DEVICE, //Length, Type
  0x10, 0x02, // bcdUSB max version of USB supported (2.1)
  0xFF, 0xFF, 0xFF, 0x40, // Class, Subclass, Protocol, Max Packet Size
  TOUSBORDER(USB_VID), // idVendor
  TOUSBORDER(USB_PID), // idProduct
#ifdef STM32F4
  0x00, 0x23, // bcdDevice
#else
  0x00, 0x22, // bcdDevice
#endif
  0x01, 0x02, // Manufacturer, Product
  0x03, 0x01 // Serial Number, Num Configurations
};

uint8_t device_qualifier[] = {
  0x0a, USB_DESC_TYPE_DEVICE_QUALIFIER, //Length, Type
  0x10, 0x02, // bcdUSB max version of USB supported (2.1)
  0xFF, 0xFF, 0xFF, 0x40, // bDeviceClass, bDeviceSubClass, bDeviceProtocol, bMaxPacketSize0
  0x01, 0x00 // bNumConfigurations, bReserved
};

#define ENDPOINT_RCV 0x80
#define ENDPOINT_SND 0x00

uint8_t configuration_desc[] = {
  DSCR_CONFIG_LEN, USB_DESC_TYPE_CONFIGURATION, // Length, Type,
  TOUSBORDER(0x0045U), // Total Len (uint16)
  0x01, 0x01, STRING_OFFSET_ICONFIGURATION, // Num Interface, Config Value, Configuration
  0xc0, 0x32, // Attributes, Max Power
  // interface 0 ALT 0
  DSCR_INTERFACE_LEN, USB_DESC_TYPE_INTERFACE, // Length, Type
  0x00, 0x00, 0x03, // Index, Alt Index idx, Endpoint count
  0XFF, 0xFF, 0xFF, // Class, Subclass, Protocol
  0x00, // Interface
    // endpoint 1, read CAN
    DSCR_ENDPOINT_LEN, USB_DESC_TYPE_ENDPOINT, // Length, Type
    ENDPOINT_RCV | 1, ENDPOINT_TYPE_BULK, // Endpoint Num/Direction, Type
    TOUSBORDER(0x0040U), // Max Packet (0x0040)
    0x00, // Polling Interval (NA)
    // endpoint 2, send serial
    DSCR_ENDPOINT_LEN, USB_DESC_TYPE_ENDPOINT, // Length, Type
    ENDPOINT_SND | 2, ENDPOINT_TYPE_BULK, // Endpoint Num/Direction, Type
    TOUSBORDER(0x0040U), // Max Packet (0x0040)
    0x00, // Polling Interval
    // endpoint 3, send CAN
    DSCR_ENDPOINT_LEN, USB_DESC_TYPE_ENDPOINT, // Length, Type
    ENDPOINT_SND | 3, ENDPOINT_TYPE_BULK, // Endpoint Num/Direction, Type
    TOUSBORDER(0x0040U), // Max Packet (0x0040)
    0x00, // Polling Interval
  // interface 0 ALT 1
  DSCR_INTERFACE_LEN, USB_DESC_TYPE_INTERFACE, // Length, Type
  0x00, 0x01, 0x03, // Index, Alt Index idx, Endpoint count
  0XFF, 0xFF, 0xFF, // Class, Subclass, Protocol
  0x00, // Interface
    // endpoint 1, read CAN
    DSCR_ENDPOINT_LEN, USB_DESC_TYPE_ENDPOINT, // Length, Type
    ENDPOINT_RCV | 1, ENDPOINT_TYPE_INT, // Endpoint Num/Direction, Type
    TOUSBORDER(0x0040U), // Max Packet (0x0040)
    0x05, // Polling Interval (5 frames)
    // endpoint 2, send serial
    DSCR_ENDPOINT_LEN, USB_DESC_TYPE_ENDPOINT, // Length, Type
    ENDPOINT_SND | 2, ENDPOINT_TYPE_BULK, // Endpoint Num/Direction, Type
    TOUSBORDER(0x0040U), // Max Packet (0x0040)
    0x00, // Polling Interval
    // endpoint 3, send CAN
    DSCR_ENDPOINT_LEN, USB_DESC_TYPE_ENDPOINT, // Length, Type
    ENDPOINT_SND | 3, ENDPOINT_TYPE_BULK, // Endpoint Num/Direction, Type
    TOUSBORDER(0x0040U), // Max Packet (0x0040)
    0x00, // Polling Interval
};

// STRING_DESCRIPTOR_HEADER is for uint16 string descriptors
// it takes in a string length, which is bytes/2 because unicode
uint16_t string_language_desc[] = {
  STRING_DESCRIPTOR_HEADER(1),
  0x0409 // american english
};

// these strings are all uint16's so that we don't need to spam ,0 after every character
uint16_t string_manufacturer_desc[] = {
  STRING_DESCRIPTOR_HEADER(8),
  'c', 'o', 'm', 'm', 'a', '.', 'a', 'i'
};

uint16_t string_product_desc[] = {
  STRING_DESCRIPTOR_HEADER(5),
  'p', 'a', 'n', 'd', 'a'
};

// default serial number when we're not a panda
uint16_t string_serial_desc[] = {
  STRING_DESCRIPTOR_HEADER(4),
  'n', 'o', 'n', 'e'
};

// a string containing the default configuration index
uint16_t string_configuration_desc[] = {
  STRING_DESCRIPTOR_HEADER(2),
  '0', '1' // "01"
};

// WCID (auto install WinUSB driver)
// https://github.com/pbatard/libwdi/wiki/WCID-Devices
// https://docs.microsoft.com/en-us/windows-hardware/drivers/usbcon/winusb-installation#automatic-installation-of--winusb-without-an-inf-file
// WinUSB 1.0 descriptors, this is mostly used by Windows XP
uint8_t string_238_desc[] = {
  0x12, USB_DESC_TYPE_STRING, // bLength, bDescriptorType
  'M',0, 'S',0, 'F',0, 'T',0, '1',0, '0',0, '0',0, // qwSignature (MSFT100)
  MS_VENDOR_CODE, 0x00 // bMS_VendorCode, bPad
};
uint8_t winusb_ext_compatid_os_desc[] = {
  0x28, 0x00, 0x00, 0x00, // dwLength
  0x00, 0x01, // bcdVersion
  0x04, 0x00, // wIndex
  0x01, // bCount
  0x00, 0x00, 0x00, 0x00, 0x00, 0x00, 0x00, // Reserved
  0x00, // bFirstInterfaceNumber
  0x00, // Reserved
  'W', 'I', 'N', 'U', 'S', 'B', 0x00, 0x00, // compatible ID (WINUSB)
  0x00, 0x00, 0x00, 0x00, 0x00, 0x00, 0x00, 0x00, // subcompatible ID (none)
  0x00, 0x00, 0x00, 0x00, 0x00, 0x00 // Reserved
};
uint8_t winusb_ext_prop_os_desc[] = {
  0x8e, 0x00, 0x00, 0x00, // dwLength
  0x00, 0x01, // bcdVersion
  0x05, 0x00, // wIndex
  0x01, 0x00, // wCount
  // first property
  0x84, 0x00, 0x00, 0x00, // dwSize
  0x01, 0x00, 0x00, 0x00, // dwPropertyDataType
  0x28, 0x00, // wPropertyNameLength
  'D',0, 'e',0, 'v',0, 'i',0, 'c',0, 'e',0, 'I',0, 'n',0, 't',0, 'e',0, 'r',0, 'f',0, 'a',0, 'c',0, 'e',0, 'G',0, 'U',0, 'I',0, 'D',0, 0, 0, // bPropertyName (DeviceInterfaceGUID)
  0x4e, 0x00, 0x00, 0x00, // dwPropertyDataLength
  '{',0, 'c',0, 'c',0, 'e',0, '5',0, '2',0, '9',0, '1',0, 'c',0, '-',0, 'a',0, '6',0, '9',0, 'f',0, '-',0, '4',0 ,'9',0 ,'9',0 ,'5',0 ,'-',0, 'a',0, '4',0, 'c',0, '2',0, '-',0, '2',0, 'a',0, 'e',0, '5',0, '7',0, 'a',0, '5',0, '1',0, 'a',0, 'd',0, 'e',0, '9',0, '}',0, 0, 0, // bPropertyData ({CCE5291C-A69F-4995-A4C2-2AE57A51ADE9})
};

/*
Binary Object Store descriptor used to expose WebUSB (and more WinUSB) metadata
comments are from the wicg spec
References used:
  https://wicg.github.io/webusb/#webusb-platform-capability-descriptor
  https://github.com/sowbug/weblight/blob/192ad7a0e903542e2aa28c607d98254a12a6399d/firmware/webusb.c
  https://os.mbed.com/users/larsgk/code/USBDevice_WebUSB/file/1d8a6665d607/WebUSBDevice/

*/
uint8_t binary_object_store_desc[] = {
  // BOS header
  BINARY_OBJECT_STORE_DESCRIPTOR_LENGTH, // bLength, this is only the length of the header
  BINARY_OBJECT_STORE_DESCRIPTOR, // bDescriptorType
  0x40, 0x00, // wTotalLength (LSB, MSB)
  0x03, // bNumDeviceCaps (USB 2.0 + WebUSB + WinUSB)

  // -------------------------------------------------
  // USB 2.0 extension descriptor
  0x07, // bLength, Descriptor size
  0x10, // bDescriptorType, Device Capability Descriptor Type
  0x02, // bDevCapabilityType, USB 2.0 extension capability type
  0x00, 0x00, 0x00, 0x00, // bmAttributes, LIBUSB_BM_LPM_SUPPORT = 2 and its the only option

  // -------------------------------------------------
  // WebUSB descriptor
  // header
    0x18, // bLength, Size of this descriptor. Must be set to 24.
    0x10, // bDescriptorType, DEVICE CAPABILITY descriptor
    0x05, // bDevCapabilityType, PLATFORM capability
    0x00, // bReserved, This field is reserved and shall be set to zero.

  // PlatformCapabilityUUID, Must be set to {3408b638-09a9-47a0-8bfd-a0768815b665}.
    0x38, 0xB6, 0x08, 0x34,
    0xA9, 0x09, 0xA0, 0x47,
    0x8B, 0xFD, 0xA0, 0x76,
    0x88, 0x15, 0xB6, 0x65,
  // </PlatformCapabilityUUID>

  0x00, 0x01, // bcdVersion, Protocol version supported. Must be set to 0x0100.
  WEBUSB_VENDOR_CODE, // bVendorCode, bRequest value used for issuing WebUSB requests.
  // there used to be a concept of "allowed origins", but it was removed from the spec
  // it was intended to be a security feature, but then the entire security model relies on domain ownership
  // https://github.com/WICG/webusb/issues/49
  // other implementations use various other indexed to leverate this no-longer-valid feature. we wont.
  // the spec says we *must* reply to index 0x03 with the url, so we'll hint that that's the right index
  0x03, // iLandingPage, URL descriptor index of the device’s landing page.

  // -------------------------------------------------
  // WinUSB descriptor
  // header
    0x1C, // Descriptor size (28 bytes)
    0x10, // Descriptor type (Device Capability)
    0x05, // Capability type (Platform)
    0x00, // Reserved

  // MS OS 2.0 Platform Capability ID (D8DD60DF-4589-4CC7-9CD2-659D9E648A9F)
  // Indicates the device supports the Microsoft OS 2.0 descriptor
    0xDF, 0x60, 0xDD, 0xD8,
    0x89, 0x45, 0xC7, 0x4C,
    0x9C, 0xD2, 0x65, 0x9D,
    0x9E, 0x64, 0x8A, 0x9F,

  0x00, 0x00, 0x03, 0x06, // Windows version, currently set to 8.1 (0x06030000)

  WINUSB_PLATFORM_DESCRIPTOR_LENGTH, 0x00, // MS OS 2.0 descriptor size (word)
  MS_VENDOR_CODE, 0x00 // vendor code, no alternate enumeration
};

uint8_t webusb_url_descriptor[] = {
  0x14,                  /* bLength */
  WEBUSB_DESC_TYPE_URL, // bDescriptorType
  WEBUSB_URL_SCHEME_HTTPS, // bScheme
  'u', 's', 'b', 'p', 'a', 'n', 'd', 'a', '.', 'c', 'o', 'm', 'm', 'a', '.', 'a', 'i'
};

// WinUSB 2.0 descriptor. This is what modern systems use
// https://github.com/sowbug/weblight/blob/192ad7a0e903542e2aa28c607d98254a12a6399d/firmware/webusb.c
// http://janaxelson.com/files/ms_os_20_descriptors.c
// https://books.google.com/books?id=pkefBgAAQBAJ&pg=PA353&lpg=PA353
uint8_t winusb_20_desc[WINUSB_PLATFORM_DESCRIPTOR_LENGTH] = {
  // Microsoft OS 2.0 descriptor set header (table 10)
  0x0A, 0x00, // Descriptor size (10 bytes)
  0x00, 0x00, // MS OS 2.0 descriptor set header

  0x00, 0x00, 0x03, 0x06, // Windows version (8.1) (0x06030000)
  WINUSB_PLATFORM_DESCRIPTOR_LENGTH, 0x00, // Total size of MS OS 2.0 descriptor set

  // Microsoft OS 2.0 compatible ID descriptor
    0x14, 0x00, // Descriptor size (20 bytes)
    0x03, 0x00, // MS OS 2.0 compatible ID descriptor
    'W', 'I', 'N', 'U', 'S', 'B', 0x00, 0x00, // compatible ID (WINUSB)
    0x00, 0x00, 0x00, 0x00, 0x00, 0x00, 0x00, 0x00,     // Sub-compatible ID

  // Registry property descriptor
  0x80, 0x00, // Descriptor size (130 bytes)
  0x04, 0x00, // Registry Property descriptor
  0x01, 0x00, // Strings are null-terminated Unicode
  0x28, 0x00, // Size of Property Name (40 bytes) "DeviceInterfaceGUID"

  // bPropertyName (DeviceInterfaceGUID)
    'D', 0x00, 'e', 0x00, 'v', 0x00, 'i', 0x00, 'c', 0x00, 'e', 0x00, 'I', 0x00, 'n', 0x00,
    't', 0x00, 'e', 0x00, 'r', 0x00, 'f', 0x00, 'a', 0x00, 'c', 0x00, 'e', 0x00, 'G', 0x00,
    'U', 0x00, 'I', 0x00, 'D', 0x00, 0x00, 0x00,

  0x4E, 0x00, // Size of Property Data (78 bytes)

  // Vendor-defined property data: {CCE5291C-A69F-4995-A4C2-2AE57A51ADE9}
    '{', 0x00, 'c', 0x00, 'c', 0x00, 'e', 0x00, '5', 0x00, '2', 0x00, '9', 0x00, '1', 0x00, // 16
    'c', 0x00, '-', 0x00, 'a', 0x00, '6', 0x00, '9', 0x00, 'f', 0x00, '-', 0x00, '4', 0x00, // 32
    '9', 0x00, '9', 0x00, '5', 0x00, '-', 0x00, 'a', 0x00, '4', 0x00, 'c', 0x00, '2', 0x00, // 48
    '-', 0x00, '2', 0x00, 'a', 0x00, 'e', 0x00, '5', 0x00, '7', 0x00, 'a', 0x00, '5', 0x00, // 64
    '1', 0x00, 'a', 0x00, 'd', 0x00, 'e', 0x00, '9', 0x00, '}', 0x00, 0x00, 0x00 // 78 bytes
};

// current packet
USB_Setup_TypeDef setup;
uint8_t usbdata[0x100];
uint8_t* ep0_txdata = NULL;
uint16_t ep0_txlen = 0;

// Store the current interface alt setting.
int current_int0_alt_setting = 0;

// packet read and write

void *USB_ReadPacket(void *dest, uint16_t len) {
  uint32_t i=0;
  uint32_t count32b = (len + 3) / 4;

  for ( i = 0; i < count32b; i++) {
    // packed?
    *(__attribute__((__packed__)) uint32_t *)dest = USBx_DFIFO(0);
    dest += 4;
  }
  return ((void *)dest);
}

void USB_WritePacket(const uint8_t *src, uint16_t len, uint32_t ep) {
  #ifdef DEBUG_USB
  puts("writing ");
  hexdump(src, len);
  #endif

  uint8_t numpacket = (len+(MAX_RESP_LEN-1))/MAX_RESP_LEN;
  uint32_t count32b = 0, i = 0;
  count32b = (len + 3) / 4;

  // bullshit
  USBx_INEP(ep)->DIEPTSIZ = ((numpacket << 19) & USB_OTG_DIEPTSIZ_PKTCNT) |
                            (len               & USB_OTG_DIEPTSIZ_XFRSIZ);
  USBx_INEP(ep)->DIEPCTL |= (USB_OTG_DIEPCTL_CNAK | USB_OTG_DIEPCTL_EPENA);

  // load the FIFO
  for (i = 0; i < count32b; i++) {
    USBx_DFIFO(ep) = *((__attribute__((__packed__)) uint32_t *)src);
    src += 4;
  }
}

// IN EP 0 TX FIFO has a max size of 127 bytes (much smaller than the rest)
// so use TX FIFO empty interrupt to send larger amounts of data
void USB_WritePacket_EP0(uint8_t *src, uint16_t len) {
  #ifdef DEBUG_USB
  puts("writing ");
  hexdump(src, len);
  #endif

  uint16_t wplen = MIN(len, 0x40);
  USB_WritePacket(src, wplen, 0);

  if (wplen < len) {
    ep0_txdata = src + wplen;
    ep0_txlen = len - wplen;
    USBx_DEVICE->DIEPEMPMSK |= 1;
  } else {
    USBx_OUTEP(0)->DOEPCTL |= USB_OTG_DOEPCTL_CNAK;
  }
}

void usb_reset(void) {
  // unmask endpoint interrupts, so many sets
  USBx_DEVICE->DAINT = 0xFFFFFFFF;
  USBx_DEVICE->DAINTMSK = 0xFFFFFFFF;
  //USBx_DEVICE->DOEPMSK = (USB_OTG_DOEPMSK_STUPM | USB_OTG_DOEPMSK_XFRCM | USB_OTG_DOEPMSK_EPDM);
  //USBx_DEVICE->DIEPMSK = (USB_OTG_DIEPMSK_TOM | USB_OTG_DIEPMSK_XFRCM | USB_OTG_DIEPMSK_EPDM | USB_OTG_DIEPMSK_ITTXFEMSK);
  //USBx_DEVICE->DIEPMSK = (USB_OTG_DIEPMSK_TOM | USB_OTG_DIEPMSK_XFRCM | USB_OTG_DIEPMSK_EPDM);

  // all interrupts for debugging
  USBx_DEVICE->DIEPMSK = 0xFFFFFFFF;
  USBx_DEVICE->DOEPMSK = 0xFFFFFFFF;

  // clear interrupts
  USBx_INEP(0)->DIEPINT = 0xFF;
  USBx_OUTEP(0)->DOEPINT = 0xFF;

  // unset the address
  USBx_DEVICE->DCFG &= ~USB_OTG_DCFG_DAD;

  // set up USB FIFOs
  // RX start address is fixed to 0
  USBx->GRXFSIZ = 0x40;

  // 0x100 to offset past GRXFSIZ
  USBx->DIEPTXF0_HNPTXFSIZ = (0x40U << 16) | 0x40U;

  // EP1, massive
  USBx->DIEPTXF[0] = (0x40U << 16) | 0x80U;

  // flush TX fifo
  USBx->GRSTCTL = USB_OTG_GRSTCTL_TXFFLSH | USB_OTG_GRSTCTL_TXFNUM_4;
  while ((USBx->GRSTCTL & USB_OTG_GRSTCTL_TXFFLSH) == USB_OTG_GRSTCTL_TXFFLSH);
  // flush RX FIFO
  USBx->GRSTCTL = USB_OTG_GRSTCTL_RXFFLSH;
  while ((USBx->GRSTCTL & USB_OTG_GRSTCTL_RXFFLSH) == USB_OTG_GRSTCTL_RXFFLSH);

  // no global NAK
  USBx_DEVICE->DCTL |= USB_OTG_DCTL_CGINAK;

  // ready to receive setup packets
  USBx_OUTEP(0)->DOEPTSIZ = USB_OTG_DOEPTSIZ_STUPCNT | (USB_OTG_DOEPTSIZ_PKTCNT & (1U << 19)) | (3U << 3);
}

char to_hex_char(int a) {
  char ret;
  if (a < 10) {
    ret = '0' + a;
  } else {
    ret = 'a' + (a - 10);
  }
  return ret;
}

void usb_setup(void) {
  int resp_len;
  // setup packet is ready
  switch (setup.b.bRequest) {
    case USB_REQ_SET_CONFIGURATION:
      // enable other endpoints, has to be here?
      USBx_INEP(1)->DIEPCTL = (0x40U & USB_OTG_DIEPCTL_MPSIZ) | (2U << 18) | (1U << 22) |
                              USB_OTG_DIEPCTL_SD0PID_SEVNFRM | USB_OTG_DIEPCTL_USBAEP;
      USBx_INEP(1)->DIEPINT = 0xFF;

      USBx_OUTEP(2)->DOEPTSIZ = (1U << 19) | 0x40U;
      USBx_OUTEP(2)->DOEPCTL = (0x40U & USB_OTG_DOEPCTL_MPSIZ) | (2U << 18) |
                               USB_OTG_DOEPCTL_SD0PID_SEVNFRM | USB_OTG_DOEPCTL_USBAEP;
      USBx_OUTEP(2)->DOEPINT = 0xFF;

      USBx_OUTEP(3)->DOEPTSIZ = (1U << 19) | 0x40U;
      USBx_OUTEP(3)->DOEPCTL = (0x40U & USB_OTG_DOEPCTL_MPSIZ) | (2U << 18) |
                               USB_OTG_DOEPCTL_SD0PID_SEVNFRM | USB_OTG_DOEPCTL_USBAEP;
      USBx_OUTEP(3)->DOEPINT = 0xFF;

      // mark ready to receive
      USBx_OUTEP(2)->DOEPCTL |= USB_OTG_DOEPCTL_EPENA | USB_OTG_DOEPCTL_CNAK;
      USBx_OUTEP(3)->DOEPCTL |= USB_OTG_DOEPCTL_EPENA | USB_OTG_DOEPCTL_CNAK;

      USB_WritePacket(0, 0, 0);
      USBx_OUTEP(0)->DOEPCTL |= USB_OTG_DOEPCTL_CNAK;
      break;
    case USB_REQ_SET_ADDRESS:
      // set now?
      USBx_DEVICE->DCFG |= ((setup.b.wValue.w & 0x7fU) << 4);

      #ifdef DEBUG_USB
        puts(" set address\n");
      #endif

      // TODO: this isn't enumeration complete
      // moved here to work better on OS X
      usb_cb_enumeration_complete();

      USB_WritePacket(0, 0, 0);
      USBx_OUTEP(0)->DOEPCTL |= USB_OTG_DOEPCTL_CNAK;

      break;
    case USB_REQ_GET_DESCRIPTOR:
      switch (setup.b.wValue.bw.lsb) {
        case USB_DESC_TYPE_DEVICE:
          //puts("    writing device descriptor\n");

          // setup transfer
          USB_WritePacket(device_desc, MIN(sizeof(device_desc), setup.b.wLength.w), 0);
          USBx_OUTEP(0)->DOEPCTL |= USB_OTG_DOEPCTL_CNAK;

          //puts("D");
          break;
        case USB_DESC_TYPE_CONFIGURATION:
          USB_WritePacket(configuration_desc, MIN(sizeof(configuration_desc), setup.b.wLength.w), 0);
          USBx_OUTEP(0)->DOEPCTL |= USB_OTG_DOEPCTL_CNAK;
          break;
        case USB_DESC_TYPE_DEVICE_QUALIFIER:
          USB_WritePacket(device_qualifier, MIN(sizeof(device_qualifier), setup.b.wLength.w), 0);
          USBx_OUTEP(0)->DOEPCTL |= USB_OTG_DOEPCTL_CNAK;
          break;
        case USB_DESC_TYPE_STRING:
          switch (setup.b.wValue.bw.msb) {
            case STRING_OFFSET_LANGID:
              USB_WritePacket((uint8_t*)string_language_desc, MIN(sizeof(string_language_desc), setup.b.wLength.w), 0);
              break;
            case STRING_OFFSET_IMANUFACTURER:
              USB_WritePacket((uint8_t*)string_manufacturer_desc, MIN(sizeof(string_manufacturer_desc), setup.b.wLength.w), 0);
              break;
            case STRING_OFFSET_IPRODUCT:
              USB_WritePacket((uint8_t*)string_product_desc, MIN(sizeof(string_product_desc), setup.b.wLength.w), 0);
              break;
            case STRING_OFFSET_ISERIAL:
              #ifdef UID_BASE
                resp[0] = 0x02 + 12*4;
                resp[1] = 0x03;

                // 96 bits = 12 bytes
                for (int i = 0; i < 12; i++){
                  uint8_t cc = ((uint8_t *)UID_BASE)[i];
                  resp[2 + i*4 + 0] = to_hex_char((cc>>4)&0xF);
                  resp[2 + i*4 + 1] = '\0';
                  resp[2 + i*4 + 2] = to_hex_char((cc>>0)&0xF);
                  resp[2 + i*4 + 3] = '\0';
                }

                USB_WritePacket(resp, MIN(resp[0], setup.b.wLength.w), 0);
              #else
                USB_WritePacket((const uint8_t *)string_serial_desc, MIN(sizeof(string_serial_desc), setup.b.wLength.w), 0);
              #endif
              break;
            case STRING_OFFSET_ICONFIGURATION:
              USB_WritePacket((uint8_t*)string_configuration_desc, MIN(sizeof(string_configuration_desc), setup.b.wLength.w), 0);
              break;
            case 238:
              USB_WritePacket((uint8_t*)string_238_desc, MIN(sizeof(string_238_desc), setup.b.wLength.w), 0);
              break;
            default:
              // nothing
              USB_WritePacket(0, 0, 0);
              break;
          }
          USBx_OUTEP(0)->DOEPCTL |= USB_OTG_DOEPCTL_CNAK;
          break;
        case USB_DESC_TYPE_BINARY_OBJECT_STORE:
          USB_WritePacket(binary_object_store_desc, MIN(sizeof(binary_object_store_desc), setup.b.wLength.w), 0);
          USBx_OUTEP(0)->DOEPCTL |= USB_OTG_DOEPCTL_CNAK;
          break;
        default:
          // nothing here?
          USB_WritePacket(0, 0, 0);
          USBx_OUTEP(0)->DOEPCTL |= USB_OTG_DOEPCTL_CNAK;
          break;
      }
      break;
    case USB_REQ_GET_STATUS:
      // empty resp?
      resp[0] = 0;
      resp[1] = 0;
      USB_WritePacket((void*)&resp, 2, 0);
      USBx_OUTEP(0)->DOEPCTL |= USB_OTG_DOEPCTL_CNAK;
      break;
    case USB_REQ_SET_INTERFACE:
      // Store the alt setting number for IN EP behavior.
      current_int0_alt_setting = setup.b.wValue.w;
      USB_WritePacket(0, 0, 0);
      USBx_OUTEP(0)->DOEPCTL |= USB_OTG_DOEPCTL_CNAK;
      break;
    case WEBUSB_VENDOR_CODE:
      switch (setup.b.wIndex.w) {
        case WEBUSB_REQ_GET_URL:
          USB_WritePacket(webusb_url_descriptor, MIN(sizeof(webusb_url_descriptor), setup.b.wLength.w), 0);
          USBx_OUTEP(0)->DOEPCTL |= USB_OTG_DOEPCTL_CNAK;
          break;
        default:
          // probably asking for allowed origins, which was removed from the spec
          USB_WritePacket(0, 0, 0);
          USBx_OUTEP(0)->DOEPCTL |= USB_OTG_DOEPCTL_CNAK;
          break;
      }
      break;
    case MS_VENDOR_CODE:
      switch (setup.b.wIndex.w) {
        // winusb 2.0 descriptor from BOS
        case WINUSB_REQ_GET_DESCRIPTOR:
          USB_WritePacket_EP0((uint8_t*)winusb_20_desc, MIN(sizeof(winusb_20_desc), setup.b.wLength.w));
          break;
        // Extended Compat ID OS Descriptor
        case WINUSB_REQ_GET_COMPATID_DESCRIPTOR:
          USB_WritePacket_EP0((uint8_t*)winusb_ext_compatid_os_desc, MIN(sizeof(winusb_ext_compatid_os_desc), setup.b.wLength.w));
          break;
        // Extended Properties OS Descriptor
        case WINUSB_REQ_GET_EXT_PROPS_OS:
          USB_WritePacket_EP0((uint8_t*)winusb_ext_prop_os_desc, MIN(sizeof(winusb_ext_prop_os_desc), setup.b.wLength.w));
          break;
        default:
          USB_WritePacket_EP0(0, 0);
      }
      break;
    default:
      resp_len = usb_cb_control_msg(&setup, resp, 1);
      USB_WritePacket(resp, MIN(resp_len, setup.b.wLength.w), 0);
      USBx_OUTEP(0)->DOEPCTL |= USB_OTG_DOEPCTL_CNAK;
  }
}

void usb_init(void) {
  // full speed PHY, do reset and remove power down
  /*puth(USBx->GRSTCTL);
  puts(" resetting PHY\n");*/
  while ((USBx->GRSTCTL & USB_OTG_GRSTCTL_AHBIDL) == 0);
  //puts("AHB idle\n");

  // reset PHY here
  USBx->GRSTCTL |= USB_OTG_GRSTCTL_CSRST;
  while ((USBx->GRSTCTL & USB_OTG_GRSTCTL_CSRST) == USB_OTG_GRSTCTL_CSRST);
  //puts("reset done\n");

  // internal PHY, force device mode
  USBx->GUSBCFG = USB_OTG_GUSBCFG_PHYSEL | USB_OTG_GUSBCFG_FDMOD;

  // slowest timings
  USBx->GUSBCFG |= ((USBD_FS_TRDT_VALUE << 10) & USB_OTG_GUSBCFG_TRDT);

  // power up the PHY
#ifdef STM32F4
  USBx->GCCFG = USB_OTG_GCCFG_PWRDWN;

  //USBx->GCCFG |= USB_OTG_GCCFG_VBDEN | USB_OTG_GCCFG_SDEN |USB_OTG_GCCFG_PDEN | USB_OTG_GCCFG_DCDEN;

  /* B-peripheral session valid override enable*/
  USBx->GOTGCTL |= USB_OTG_GOTGCTL_BVALOVAL;
  USBx->GOTGCTL |= USB_OTG_GOTGCTL_BVALOEN;
#else
  USBx->GCCFG = USB_OTG_GCCFG_PWRDWN | USB_OTG_GCCFG_NOVBUSSENS;
#endif

  // be a device, slowest timings
  //USBx->GUSBCFG = USB_OTG_GUSBCFG_FDMOD | USB_OTG_GUSBCFG_PHYSEL | USB_OTG_GUSBCFG_TRDT | USB_OTG_GUSBCFG_TOCAL;
  //USBx->GUSBCFG |= (uint32_t)((USBD_FS_TRDT_VALUE << 10) & USB_OTG_GUSBCFG_TRDT);
  //USBx->GUSBCFG = USB_OTG_GUSBCFG_PHYSEL | USB_OTG_GUSBCFG_TRDT | USB_OTG_GUSBCFG_TOCAL;

  // **** for debugging, doesn't seem to work ****
  //USBx->GUSBCFG |= USB_OTG_GUSBCFG_CTXPKT;

  // reset PHY clock
  USBx_PCGCCTL = 0;

  // enable the fancy OTG things
  // DCFG_FRAME_INTERVAL_80 is 0
  //USBx->GUSBCFG |= USB_OTG_GUSBCFG_HNPCAP | USB_OTG_GUSBCFG_SRPCAP;
  USBx_DEVICE->DCFG |= USB_OTG_SPEED_FULL | USB_OTG_DCFG_NZLSOHSK;

  //USBx_DEVICE->DCFG = USB_OTG_DCFG_NZLSOHSK | USB_OTG_DCFG_DSPD;
  //USBx_DEVICE->DCFG = USB_OTG_DCFG_DSPD;

  // clear pending interrupts
  USBx->GINTSTS = 0xBFFFFFFFU;

  // setup USB interrupts
  // all interrupts except TXFIFO EMPTY
  //USBx->GINTMSK = 0xFFFFFFFF & ~(USB_OTG_GINTMSK_NPTXFEM | USB_OTG_GINTMSK_PTXFEM | USB_OTG_GINTSTS_SOF | USB_OTG_GINTSTS_EOPF);
  //USBx->GINTMSK = 0xFFFFFFFF & ~(USB_OTG_GINTMSK_NPTXFEM | USB_OTG_GINTMSK_PTXFEM);
  USBx->GINTMSK = USB_OTG_GINTMSK_USBRST | USB_OTG_GINTMSK_ENUMDNEM | USB_OTG_GINTMSK_OTGINT |
                  USB_OTG_GINTMSK_RXFLVLM | USB_OTG_GINTMSK_GONAKEFFM | USB_OTG_GINTMSK_GINAKEFFM |
                  USB_OTG_GINTMSK_OEPINT | USB_OTG_GINTMSK_IEPINT | USB_OTG_GINTMSK_USBSUSPM |
                  USB_OTG_GINTMSK_CIDSCHGM | USB_OTG_GINTMSK_SRQIM | USB_OTG_GINTMSK_MMISM;

  USBx->GAHBCFG = USB_OTG_GAHBCFG_GINT;

  // DCTL startup value is 2 on new chip, 0 on old chip
  // THIS IS FUCKING BULLSHIT
  USBx_DEVICE->DCTL = 0;

  // enable the IRQ
  NVIC_EnableIRQ(OTG_FS_IRQn);
}

// ***************************** USB port *****************************

void usb_irqhandler(void) {
  //USBx->GINTMSK = 0;

  unsigned int gintsts = USBx->GINTSTS;
  unsigned int gotgint = USBx->GOTGINT;
  unsigned int daint = USBx_DEVICE->DAINT;

  // gintsts SUSPEND? 04008428
  #ifdef DEBUG_USB
    puth(gintsts);
    puts(" ");
    /*puth(USBx->GCCFG);
    puts(" ");*/
    puth(gotgint);
    puts(" ep ");
    puth(daint);
    puts(" USB interrupt!\n");
  #endif

  if ((gintsts & USB_OTG_GINTSTS_CIDSCHG) != 0) {
    puts("connector ID status change\n");
  }

  if ((gintsts & USB_OTG_GINTSTS_ESUSP) != 0) {
    puts("ESUSP detected\n");
  }

  if ((gintsts & USB_OTG_GINTSTS_USBRST) != 0) {
    puts("USB reset\n");
    usb_reset();
  }

  if ((gintsts & USB_OTG_GINTSTS_ENUMDNE) != 0) {
    puts("enumeration done");
    // Full speed, ENUMSPD
    //puth(USBx_DEVICE->DSTS);
    puts("\n");
  }

  if ((gintsts & USB_OTG_GINTSTS_OTGINT) != 0) {
    puts("OTG int:");
    puth(USBx->GOTGINT);
    puts("\n");

    // getting ADTOCHG
    //USBx->GOTGINT = USBx->GOTGINT;
  }

  // RX FIFO first
  if ((gintsts & USB_OTG_GINTSTS_RXFLVL) != 0) {
    // 1. Read the Receive status pop register
    volatile unsigned int rxst = USBx->GRXSTSP;
    int status = (rxst & USB_OTG_GRXSTSP_PKTSTS) >> 17;

    #ifdef DEBUG_USB
      puts(" RX FIFO:");
      puth(rxst);
      puts(" status: ");
      puth(status);
      puts(" len: ");
      puth((rxst & USB_OTG_GRXSTSP_BCNT) >> 4);
      puts("\n");
    #endif

    if (status == STS_DATA_UPDT) {
      int endpoint = (rxst & USB_OTG_GRXSTSP_EPNUM);
      int len = (rxst & USB_OTG_GRXSTSP_BCNT) >> 4;
      (void)USB_ReadPacket(&usbdata, len);
      #ifdef DEBUG_USB
        puts("  data ");
        puth(len);
        puts("\n");
        hexdump(&usbdata, len);
      #endif

      if (endpoint == 2) {
        usb_cb_ep2_out(usbdata, len, 1);
      }

      if (endpoint == 3) {
        usb_cb_ep3_out(usbdata, len, 1);
      }
<<<<<<< HEAD
    } else if (status == STS_SETUP_UPDT) {
      USB_ReadPacket(&setup, 8);
=======
    } else if (((rxst & USB_OTG_GRXSTSP_PKTSTS) >> 17) == STS_SETUP_UPDT) {
      (void)USB_ReadPacket(&setup, 8);
>>>>>>> 1bd92843
      #ifdef DEBUG_USB
        puts("  setup ");
        hexdump(&setup, 8);
        puts("\n");
      #endif
    } else {
      // status is neither STS_DATA_UPDT or STS_SETUP_UPDT, skip
    }
  }

  /*if (gintsts & USB_OTG_GINTSTS_HPRTINT) {
    // host
    puts("HPRT:");
    puth(USBx_HOST_PORT->HPRT);
    puts("\n");
    if (USBx_HOST_PORT->HPRT & USB_OTG_HPRT_PCDET) {
      USBx_HOST_PORT->HPRT |= USB_OTG_HPRT_PRST;
      USBx_HOST_PORT->HPRT |= USB_OTG_HPRT_PCDET;
    }

  }*/

  if ((gintsts & USB_OTG_GINTSTS_BOUTNAKEFF) || (gintsts & USB_OTG_GINTSTS_GINAKEFF)) {
    // no global NAK, why is this getting set?
    #ifdef DEBUG_USB
      puts("GLOBAL NAK\n");
    #endif
    USBx_DEVICE->DCTL |= USB_OTG_DCTL_CGONAK | USB_OTG_DCTL_CGINAK;
  }

  if ((gintsts & USB_OTG_GINTSTS_SRQINT) != 0) {
    // we want to do "A-device host negotiation protocol" since we are the A-device
    /*puts("start request\n");
    puth(USBx->GOTGCTL);
    puts("\n");*/
    //USBx->GUSBCFG |= USB_OTG_GUSBCFG_FDMOD;
    //USBx_HOST_PORT->HPRT = USB_OTG_HPRT_PPWR | USB_OTG_HPRT_PENA;
    //USBx->GOTGCTL |= USB_OTG_GOTGCTL_SRQ;
  }

  // out endpoint hit
  if ((gintsts & USB_OTG_GINTSTS_OEPINT) != 0) {
    #ifdef DEBUG_USB
      puts("  0:");
      puth(USBx_OUTEP(0)->DOEPINT);
      puts(" 2:");
      puth(USBx_OUTEP(2)->DOEPINT);
      puts(" 3:");
      puth(USBx_OUTEP(3)->DOEPINT);
      puts(" ");
      puth(USBx_OUTEP(3)->DOEPCTL);
      puts(" 4:");
      puth(USBx_OUTEP(4)->DOEPINT);
      puts(" OUT ENDPOINT\n");
    #endif

    if ((USBx_OUTEP(2)->DOEPINT & USB_OTG_DOEPINT_XFRC) != 0) {
      #ifdef DEBUG_USB
        puts("  OUT2 PACKET XFRC\n");
      #endif
      USBx_OUTEP(2)->DOEPTSIZ = (1U << 19) | 0x40U;
      USBx_OUTEP(2)->DOEPCTL |= USB_OTG_DOEPCTL_EPENA | USB_OTG_DOEPCTL_CNAK;
    }

    if ((USBx_OUTEP(3)->DOEPINT & USB_OTG_DOEPINT_XFRC) != 0) {
      #ifdef DEBUG_USB
        puts("  OUT3 PACKET XFRC\n");
      #endif
      USBx_OUTEP(3)->DOEPTSIZ = (1U << 19) | 0x40U;
      USBx_OUTEP(3)->DOEPCTL |= USB_OTG_DOEPCTL_EPENA | USB_OTG_DOEPCTL_CNAK;
    } else if ((USBx_OUTEP(3)->DOEPINT & 0x2000) != 0) {
      #ifdef DEBUG_USB
        puts("  OUT3 PACKET WTF\n");
      #endif
      // if NAK was set trigger this, unknown interrupt
      USBx_OUTEP(3)->DOEPTSIZ = (1U << 19) | 0x40U;
      USBx_OUTEP(3)->DOEPCTL |= USB_OTG_DOEPCTL_CNAK;
    } else if ((USBx_OUTEP(3)->DOEPINT) != 0) {
      puts("OUTEP3 error ");
      puth(USBx_OUTEP(3)->DOEPINT);
      puts("\n");
    } else {
      // USBx_OUTEP(3)->DOEPINT is 0, ok to skip
    }

    if ((USBx_OUTEP(0)->DOEPINT & USB_OTG_DIEPINT_XFRC) != 0) {
      // ready for next packet
      USBx_OUTEP(0)->DOEPTSIZ = USB_OTG_DOEPTSIZ_STUPCNT | (USB_OTG_DOEPTSIZ_PKTCNT & (1U << 19)) | (1U << 3);
    }

    // respond to setup packets
    if ((USBx_OUTEP(0)->DOEPINT & USB_OTG_DOEPINT_STUP) != 0) {
      usb_setup();
    }

    USBx_OUTEP(0)->DOEPINT = USBx_OUTEP(0)->DOEPINT;
    USBx_OUTEP(2)->DOEPINT = USBx_OUTEP(2)->DOEPINT;
    USBx_OUTEP(3)->DOEPINT = USBx_OUTEP(3)->DOEPINT;
  }

  // interrupt endpoint hit (Page 1221)
  if ((gintsts & USB_OTG_GINTSTS_IEPINT) != 0) {
    #ifdef DEBUG_USB
      puts("  ");
      puth(USBx_INEP(0)->DIEPINT);
      puts(" ");
      puth(USBx_INEP(1)->DIEPINT);
      puts(" IN ENDPOINT\n");
    #endif

    // Should likely check the EP of the IN request even if there is
    // only one IN endpoint.

    // No need to set NAK in OTG_DIEPCTL0 when nothing to send,
    // Appears USB core automatically sets NAK. WritePacket clears it.

    // Handle the two interface alternate settings. Setting 0 has EP1
    // as bulk. Setting 1 has EP1 as interrupt. The code to handle
    // these two EP variations are very similar and can be
    // restructured for smaller code footprint. Keeping split out for
    // now for clarity.

    //TODO add default case. Should it NAK?
    switch (current_int0_alt_setting) {
      case 0: ////// Bulk config
        // *** IN token received when TxFIFO is empty
        if ((USBx_INEP(1)->DIEPINT & USB_OTG_DIEPMSK_ITTXFEMSK) != 0) {
          #ifdef DEBUG_USB
          puts("  IN PACKET QUEUE\n");
          #endif
          // TODO: always assuming max len, can we get the length?
          USB_WritePacket((void *)resp, usb_cb_ep1_in(resp, 0x40, 1), 1);
        }
        break;

      case 1: ////// Interrupt config
        // *** IN token received when TxFIFO is empty
        if ((USBx_INEP(1)->DIEPINT & USB_OTG_DIEPMSK_ITTXFEMSK) != 0) {
          #ifdef DEBUG_USB
          puts("  IN PACKET QUEUE\n");
          #endif
          // TODO: always assuming max len, can we get the length?
          int len = usb_cb_ep1_in(resp, 0x40, 1);
          if (len > 0) {
            USB_WritePacket((void *)resp, len, 1);
          }
        }
        break;
      default:
        puts("current_int0_alt_setting value invalid\n");
        break;
    }

    if ((USBx_INEP(0)->DIEPINT & USB_OTG_DIEPMSK_ITTXFEMSK) != 0) {
      #ifdef DEBUG_USB
      puts("  IN PACKET QUEUE\n");
      #endif

      if ((ep0_txlen != 0) && ((USBx_INEP(0)->DTXFSTS & USB_OTG_DTXFSTS_INEPTFSAV) >= 0x40)) {
        uint16_t len = MIN(ep0_txlen, 0x40);
        USB_WritePacket(ep0_txdata, len, 0);
        ep0_txdata += len;
        ep0_txlen -= len;
        if (ep0_txlen == 0) {
          ep0_txdata = NULL;
          USBx_DEVICE->DIEPEMPMSK &= ~1;
          USBx_OUTEP(0)->DOEPCTL |= USB_OTG_DOEPCTL_CNAK;
        }
      }
    }

    // clear interrupts
    USBx_INEP(0)->DIEPINT = USBx_INEP(0)->DIEPINT; // Why ep0?
    USBx_INEP(1)->DIEPINT = USBx_INEP(1)->DIEPINT;
  }

  // clear all interrupts we handled
  USBx_DEVICE->DAINT = daint;
  USBx->GOTGINT = gotgint;
  USBx->GINTSTS = gintsts;

  //USBx->GINTMSK = 0xFFFFFFFF & ~(USB_OTG_GINTMSK_NPTXFEM | USB_OTG_GINTMSK_PTXFEM | USB_OTG_GINTSTS_SOF | USB_OTG_GINTSTS_EOPF);
}

void OTG_FS_IRQHandler(void) {
  NVIC_DisableIRQ(OTG_FS_IRQn);
  //__disable_irq();
  usb_irqhandler();
  //__enable_irq();
  NVIC_EnableIRQ(OTG_FS_IRQn);
}
<|MERGE_RESOLUTION|>--- conflicted
+++ resolved
@@ -823,13 +823,8 @@
       if (endpoint == 3) {
         usb_cb_ep3_out(usbdata, len, 1);
       }
-<<<<<<< HEAD
     } else if (status == STS_SETUP_UPDT) {
-      USB_ReadPacket(&setup, 8);
-=======
-    } else if (((rxst & USB_OTG_GRXSTSP_PKTSTS) >> 17) == STS_SETUP_UPDT) {
       (void)USB_ReadPacket(&setup, 8);
->>>>>>> 1bd92843
       #ifdef DEBUG_USB
         puts("  setup ");
         hexdump(&setup, 8);
