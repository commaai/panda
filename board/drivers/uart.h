// IRQs: USART1, USART2, USART3, UART5

#define FIFO_SIZE 0x400U
typedef struct uart_ring {
  volatile uint16_t w_ptr_tx;
  volatile uint16_t r_ptr_tx;
  uint8_t elems_tx[FIFO_SIZE];
  volatile uint16_t w_ptr_rx;
  volatile uint16_t r_ptr_rx;
  uint8_t elems_rx[FIFO_SIZE];
  USART_TypeDef *uart;
  void (*callback)(struct uart_ring*);
} uart_ring;

void uart_init(USART_TypeDef *u, int baud);

bool getc(uart_ring *q, char *elem);
bool putc(uart_ring *q, char elem);

void puts(const char *a);
void puth(unsigned int i);
void hexdump(const void *a, int l);


// ***************************** serial port queues *****************************

// esp = USART1
uart_ring esp_ring = { .w_ptr_tx = 0, .r_ptr_tx = 0,
                       .w_ptr_rx = 0, .r_ptr_rx = 0,
                       .uart = USART1,
                       .callback = NULL};

// lin1, K-LINE = UART5
// lin2, L-LINE = USART3
uart_ring lin1_ring = { .w_ptr_tx = 0, .r_ptr_tx = 0,
                        .w_ptr_rx = 0, .r_ptr_rx = 0,
                        .uart = UART5,
                        .callback = NULL};
uart_ring lin2_ring = { .w_ptr_tx = 0, .r_ptr_tx = 0,
                        .w_ptr_rx = 0, .r_ptr_rx = 0,
                        .uart = USART3,
                        .callback = NULL};

// debug = USART2
void debug_ring_callback(uart_ring *ring);
uart_ring debug_ring = { .w_ptr_tx = 0, .r_ptr_tx = 0,
                         .w_ptr_rx = 0, .r_ptr_rx = 0,
                         .uart = USART2,
                         .callback = debug_ring_callback};


uart_ring *get_ring_by_number(int a) {
  uart_ring *ring = NULL;
  switch(a) {
    case 0:
      ring = &debug_ring;
      break;
    case 1:
      ring = &esp_ring;
      break;
    case 2:
      ring = &lin1_ring;
      break;
    case 3:
      ring = &lin2_ring;
      break;
    default:
      ring = NULL;
      break;
  }
  return ring;
}

// ***************************** serial port *****************************

void uart_ring_process(uart_ring *q) {
  enter_critical_section();
  // TODO: check if external serial is connected
  int sr = q->uart->SR;

  if (q->w_ptr_tx != q->r_ptr_tx) {
    if ((sr & USART_SR_TXE) != 0) {
      q->uart->DR = q->elems_tx[q->r_ptr_tx];
      q->r_ptr_tx = (q->r_ptr_tx + 1U) % FIFO_SIZE;
    }
    // there could be more to send
    q->uart->CR1 |= USART_CR1_TXEIE;
  } else {
    // nothing to send
    q->uart->CR1 &= ~USART_CR1_TXEIE;
  }

  if ((sr & USART_SR_RXNE) || (sr & USART_SR_ORE)) {
    uint8_t c = q->uart->DR;  // TODO: can drop packets
    if (q != &esp_ring) {
      uint16_t next_w_ptr = (q->w_ptr_rx + 1U) % FIFO_SIZE;
      if (next_w_ptr != q->r_ptr_rx) {
        q->elems_rx[q->w_ptr_rx] = c;
        q->w_ptr_rx = next_w_ptr;
        if (q->callback != NULL) {
          q->callback(q);
        }
      }
    }
  }

  if ((sr & USART_SR_ORE) != 0) {
    // set dropped packet flag?
  }

  exit_critical_section();
}

// interrupt boilerplate

void USART1_IRQHandler(void) { uart_ring_process(&esp_ring); }
void USART2_IRQHandler(void) { uart_ring_process(&debug_ring); }
void USART3_IRQHandler(void) { uart_ring_process(&lin2_ring); }
void UART5_IRQHandler(void) { uart_ring_process(&lin1_ring); }

bool getc(uart_ring *q, char *elem) {
  bool ret = false;

  enter_critical_section();
  if (q->w_ptr_rx != q->r_ptr_rx) {
    if (elem != NULL) *elem = q->elems_rx[q->r_ptr_rx];
    q->r_ptr_rx = (q->r_ptr_rx + 1U) % FIFO_SIZE;
    ret = true;
  }
  exit_critical_section();

  return ret;
}

bool injectc(uart_ring *q, char elem) {
  int ret = false;
  uint16_t next_w_ptr;

  enter_critical_section();
  next_w_ptr = (q->w_ptr_rx + 1U) % FIFO_SIZE;
  if (next_w_ptr != q->r_ptr_rx) {
    q->elems_rx[q->w_ptr_rx] = elem;
    q->w_ptr_rx = next_w_ptr;
    ret = true;
  }
  exit_critical_section();

  return ret;
}

bool putc(uart_ring *q, char elem) {
  bool ret = false;
  uint16_t next_w_ptr;

  enter_critical_section();
  next_w_ptr = (q->w_ptr_tx + 1U) % FIFO_SIZE;
  if (next_w_ptr != q->r_ptr_tx) {
    q->elems_tx[q->w_ptr_tx] = elem;
    q->w_ptr_tx = next_w_ptr;
    ret = true;
  }
  exit_critical_section();

  uart_ring_process(q);

  return ret;
}

void uart_flush(uart_ring *q) {
  while (q->w_ptr_tx != q->r_ptr_tx) {
    __WFI();
  }
}

void uart_flush_sync(uart_ring *q) {
  // empty the TX buffer
  while (q->w_ptr_tx != q->r_ptr_tx) {
    uart_ring_process(q);
  }
}

void uart_send_break(uart_ring *u) {
  while ((u->uart->CR1 & USART_CR1_SBK) != 0);
  u->uart->CR1 |= USART_CR1_SBK;
}

void clear_uart_buff(uart_ring *q) {
  enter_critical_section();
  q->w_ptr_tx = 0;
  q->r_ptr_tx = 0;
  q->w_ptr_rx = 0;
  q->r_ptr_rx = 0;
  exit_critical_section();
}

// ***************************** start UART code *****************************

#define __DIV(_PCLK_, _BAUD_)                        (((_PCLK_) * 25U) / (4U * (_BAUD_)))
#define __DIVMANT(_PCLK_, _BAUD_)                    (__DIV((_PCLK_), (_BAUD_)) / 100U)
#define __DIVFRAQ(_PCLK_, _BAUD_)                    ((((__DIV((_PCLK_), (_BAUD_)) - (__DIVMANT((_PCLK_), (_BAUD_)) * 100U)) * 16U) + 50U) / 100U)
#define __USART_BRR(_PCLK_, _BAUD_)              ((__DIVMANT((_PCLK_), (_BAUD_)) << 4) | (__DIVFRAQ((_PCLK_), (_BAUD_)) & 0x0FU))

void uart_set_baud(USART_TypeDef *u, unsigned int baud) {
  if (u == USART1) {
    // USART1 is on APB2
    u->BRR = __USART_BRR(48000000U, baud);
  } else {
    u->BRR = __USART_BRR(24000000U, baud);
  }
}

#define USART1_DMA_LEN 0x20
char usart1_dma[USART1_DMA_LEN];

void uart_dma_drain(void) {
  uart_ring *q = &esp_ring;

  enter_critical_section();

  if ((DMA2->HISR & DMA_HISR_TCIF5) || (DMA2->HISR & DMA_HISR_HTIF5) || (DMA2_Stream5->NDTR != USART1_DMA_LEN)) {
    // disable DMA
    q->uart->CR3 &= ~USART_CR3_DMAR;
    DMA2_Stream5->CR &= ~DMA_SxCR_EN;
    while ((DMA2_Stream5->CR & DMA_SxCR_EN) != 0);

    unsigned int i;
    for (i = 0; i < (USART1_DMA_LEN - DMA2_Stream5->NDTR); i++) {
      char c = usart1_dma[i];
      uint16_t next_w_ptr = (q->w_ptr_rx + 1U) % FIFO_SIZE;
      if (next_w_ptr != q->r_ptr_rx) {
        q->elems_rx[q->w_ptr_rx] = c;
        q->w_ptr_rx = next_w_ptr;
      }
    }

    // reset DMA len
    DMA2_Stream5->NDTR = USART1_DMA_LEN;

    // clear interrupts
    DMA2->HIFCR = DMA_HIFCR_CTCIF5 | DMA_HIFCR_CHTIF5;
    //DMA2->HIFCR = DMA_HIFCR_CTEIF5 | DMA_HIFCR_CDMEIF5 | DMA_HIFCR_CFEIF5;

    // enable DMA
    DMA2_Stream5->CR |= DMA_SxCR_EN;
    q->uart->CR3 |= USART_CR3_DMAR;
  }

  exit_critical_section();
}

void DMA2_Stream5_IRQHandler(void) {
  //set_led(LED_BLUE, 1);
  uart_dma_drain();
  //set_led(LED_BLUE, 0);
}

void uart_init(USART_TypeDef *u, int baud) {
  // enable uart and tx+rx mode
  u->CR1 = USART_CR1_UE;
  uart_set_baud(u, baud);

  u->CR1 |= USART_CR1_TE | USART_CR1_RE;
  //u->CR2 = USART_CR2_STOP_0 | USART_CR2_STOP_1;
  //u->CR2 = USART_CR2_STOP_0;
  // ** UART is ready to work **

  // enable interrupts
  if (u != USART1) {
    u->CR1 |= USART_CR1_RXNEIE;
  }

  if (u == USART1) {
    // DMA2, stream 2, channel 3
    DMA2_Stream5->M0AR = (uint32_t)usart1_dma;
    DMA2_Stream5->NDTR = USART1_DMA_LEN;
    DMA2_Stream5->PAR = (uint32_t)&(USART1->DR);

    // channel4, increment memory, periph -> memory, enable
    DMA2_Stream5->CR = DMA_SxCR_CHSEL_2 | DMA_SxCR_MINC | DMA_SxCR_HTIE | DMA_SxCR_TCIE | DMA_SxCR_EN;

    // this one uses DMA receiver
    u->CR3 = USART_CR3_DMAR;

    NVIC_EnableIRQ(DMA2_Stream5_IRQn);
    NVIC_EnableIRQ(USART1_IRQn);
  } else if (u == USART2) {
    NVIC_EnableIRQ(USART2_IRQn);
  } else if (u == USART3) {
    NVIC_EnableIRQ(USART3_IRQn);
  } else if (u == UART5) {
    NVIC_EnableIRQ(UART5_IRQn);
  } else {
    // USART type undefined, skip
  }
}

void putch(const char a) {
  if (has_external_debug_serial) {
    /*while ((debug_ring.uart->SR & USART_SR_TXE) == 0);
    debug_ring.uart->DR = a;*/

    // assuming debugging is important if there's external serial connected
    while (!putc(&debug_ring, a));

    //putc(&debug_ring, a);
  } else {
    injectc(&debug_ring, a);
  }
}

void puts(const char *a) {
  for (const char *in = a; *in; in++) {
    if (*in == '\n') putch('\r');
    putch(*in);
  }
}

void putui(uint32_t i) {
  uint32_t i_copy = i;
  char str[11];
  uint8_t idx = 10;
  str[idx] = '\0';
  idx--;
  do {
<<<<<<< HEAD
    str[idx] = (i % 10U) + 0x30U;
    idx--;
    i /= 10;
  } while (i != 0U);
  puts(str + idx + 1U);
=======
    str[idx] = (i_copy % 10) + 0x30;
    idx--;
    i_copy /= 10;
  } while (i_copy != 0);
  puts(str + idx + 1);
>>>>>>> f2a3a177
}

void puth(unsigned int i) {
  char c[] = "0123456789abcdef";
<<<<<<< HEAD
  for (pos = 28; pos != -4; pos -= 4) {
=======
  for (int pos = 28; pos != -4; pos -= 4) {
>>>>>>> f2a3a177
    putch(c[(i >> (unsigned int)(pos)) & 0xFU]);
  }
}

void puth2(unsigned int i) {
  char c[] = "0123456789abcdef";
<<<<<<< HEAD
  for (pos = 4; pos != -4; pos -= 4) {
=======
  for (int pos = 4; pos != -4; pos -= 4) {
>>>>>>> f2a3a177
    putch(c[(i >> (unsigned int)(pos)) & 0xFU]);
  }
}

void hexdump(const void *a, int l) {
  for (int i=0; i < l; i++) {
    if ((i != 0) && ((i & 0xf) == 0)) puts("\n");
    puth2(((const unsigned char*)a)[i]);
    puts(" ");
  }
  puts("\n");
}<|MERGE_RESOLUTION|>--- conflicted
+++ resolved
@@ -322,39 +322,23 @@
   str[idx] = '\0';
   idx--;
   do {
-<<<<<<< HEAD
-    str[idx] = (i % 10U) + 0x30U;
-    idx--;
-    i /= 10;
-  } while (i != 0U);
-  puts(str + idx + 1U);
-=======
     str[idx] = (i_copy % 10) + 0x30;
     idx--;
     i_copy /= 10;
   } while (i_copy != 0);
   puts(str + idx + 1);
->>>>>>> f2a3a177
 }
 
 void puth(unsigned int i) {
   char c[] = "0123456789abcdef";
-<<<<<<< HEAD
-  for (pos = 28; pos != -4; pos -= 4) {
-=======
   for (int pos = 28; pos != -4; pos -= 4) {
->>>>>>> f2a3a177
     putch(c[(i >> (unsigned int)(pos)) & 0xFU]);
   }
 }
 
 void puth2(unsigned int i) {
   char c[] = "0123456789abcdef";
-<<<<<<< HEAD
-  for (pos = 4; pos != -4; pos -= 4) {
-=======
   for (int pos = 4; pos != -4; pos -= 4) {
->>>>>>> f2a3a177
     putch(c[(i >> (unsigned int)(pos)) & 0xFU]);
   }
 }
