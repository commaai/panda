--- conflicted
+++ resolved
@@ -402,15 +402,14 @@
       can_loopback = (req->param1 > 0U);
       can_init_all();
       break;
-<<<<<<< HEAD
+// rick - this for c3x (?)
+//    // **** 0xe6: set custom clock source period
+//    case 0xe6:
+//      clock_source_set_period(req->param1);
+//      break;
     // **** 0xe6: set USB power
     case 0xe6:
       current_board->set_usb_power_mode(req->param1);
-=======
-    // **** 0xe6: set custom clock source period
-    case 0xe6:
-      clock_source_set_period(req->param1);
->>>>>>> feef2e6c
       break;
     // **** 0xe7: set power save state
     case 0xe7:
