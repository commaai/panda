#include "safety_declarations.h"
#include "can_definitions.h"

// include the safety policies.
#include "safety/safety_defaults.h"
#include "safety/safety_honda.h"
#include "safety/safety_toyota.h"
#include "safety/safety_tesla.h"
#include "safety/safety_gm.h"
#include "safety/safety_ford.h"
#include "safety/safety_hyundai.h"
#include "safety/safety_chrysler.h"
#include "safety/safety_subaru.h"
#include "safety/safety_subaru_legacy.h"
#include "safety/safety_mazda.h"
#include "safety/safety_nissan.h"
#include "safety/safety_volkswagen_mqb.h"
#include "safety/safety_volkswagen_pq.h"
#include "safety/safety_elm327.h"
#include "safety/safety_body.h"

// CAN-FD only safety modes
#ifdef CANFD
#include "safety/safety_hyundai_canfd.h"
#endif

// from cereal.car.CarParams.SafetyModel
#define SAFETY_SILENT 0U
#define SAFETY_HONDA_NIDEC 1U
#define SAFETY_TOYOTA 2U
#define SAFETY_ELM327 3U
#define SAFETY_GM 4U
#define SAFETY_HONDA_BOSCH_GIRAFFE 5U
#define SAFETY_FORD 6U
#define SAFETY_HYUNDAI 8U
#define SAFETY_CHRYSLER 9U
#define SAFETY_TESLA 10U
#define SAFETY_SUBARU 11U
#define SAFETY_MAZDA 13U
#define SAFETY_NISSAN 14U
#define SAFETY_VOLKSWAGEN_MQB 15U
#define SAFETY_ALLOUTPUT 17U
#define SAFETY_GM_ASCM 18U
#define SAFETY_NOOUTPUT 19U
#define SAFETY_HONDA_BOSCH 20U
#define SAFETY_VOLKSWAGEN_PQ 21U
#define SAFETY_SUBARU_LEGACY 22U
#define SAFETY_HYUNDAI_LEGACY 23U
#define SAFETY_HYUNDAI_COMMUNITY 24U
#define SAFETY_STELLANTIS 25U
#define SAFETY_FAW 26U
#define SAFETY_BODY 27U
#define SAFETY_HYUNDAI_CANFD 28U

uint16_t current_safety_mode = SAFETY_SILENT;
uint16_t current_safety_param = 0;
const safety_hooks *current_hooks = &nooutput_hooks;
const addr_checks *current_rx_checks = &default_rx_checks;

int safety_rx_hook(CANPacket_t *to_push) {
  bool controls_allowed_prev = controls_allowed;
  int ret = current_hooks->rx(to_push);

  // reset mismatches on rising edge of controls_allowed to avoid rare race condition
  if (controls_allowed && !controls_allowed_prev) {
    heartbeat_engaged_mismatches = 0;
  }

  return ret;
}

int safety_tx_hook(CANPacket_t *to_send) {
  return (relay_malfunction ? -1 : current_hooks->tx(to_send));
}

int safety_tx_lin_hook(int lin_num, uint8_t *data, int len) {
  return current_hooks->tx_lin(lin_num, data, len);
}

int safety_fwd_hook(int bus_num, int addr) {
  return (relay_malfunction ? -1 : current_hooks->fwd(bus_num, addr));
}

bool get_longitudinal_allowed(void) {
  return controls_allowed && !gas_pressed_prev;
}

// Given a CRC-8 poly, generate a static lookup table to use with a fast CRC-8
// algorithm. Called at init time for safety modes using CRC-8.
void gen_crc_lookup_table_8(uint8_t poly, uint8_t crc_lut[]) {
  for (int i = 0; i < 256; i++) {
    uint8_t crc = i;
    for (int j = 0; j < 8; j++) {
      if ((crc & 0x80U) != 0U) {
        crc = (uint8_t)((crc << 1) ^ poly);
      } else {
        crc <<= 1;
      }
    }
    crc_lut[i] = crc;
  }
}

void gen_crc_lookup_table_16(uint16_t poly, uint16_t crc_lut[]) {
  for (uint16_t i = 0; i < 256U; i++) {
    uint16_t crc = i << 8U;
    for (uint16_t j = 0; j < 8U; j++) {
      if ((crc & 0x8000U) != 0U) {
        crc = (uint16_t)((crc << 1) ^ poly);
      } else {
        crc <<= 1;
      }
    }
    crc_lut[i] = crc;
  }
}

bool msg_allowed(CANPacket_t *to_send, const CanMsg msg_list[], int len) {
  int addr = GET_ADDR(to_send);
  int bus = GET_BUS(to_send);
  int length = GET_LEN(to_send);

  bool allowed = false;
  for (int i = 0; i < len; i++) {
    if ((addr == msg_list[i].addr) && (bus == msg_list[i].bus) && (length == msg_list[i].len)) {
      allowed = true;
      break;
    }
  }
  return allowed;
}

int get_addr_check_index(CANPacket_t *to_push, AddrCheckStruct addr_list[], const int len) {
  int bus = GET_BUS(to_push);
  int addr = GET_ADDR(to_push);
  int length = GET_LEN(to_push);

  int index = -1;
  for (int i = 0; i < len; i++) {
    // if multiple msgs are allowed, determine which one is present on the bus
    if (!addr_list[i].msg_seen) {
      for (uint8_t j = 0U; (j < MAX_ADDR_CHECK_MSGS) && (addr_list[i].msg[j].addr != 0); j++) {
        if ((addr == addr_list[i].msg[j].addr) && (bus == addr_list[i].msg[j].bus) &&
              (length == addr_list[i].msg[j].len)) {
          addr_list[i].index = j;
          addr_list[i].msg_seen = true;
          break;
        }
      }
    }

    if (addr_list[i].msg_seen) {
      int idx = addr_list[i].index;
      if ((addr == addr_list[i].msg[idx].addr) && (bus == addr_list[i].msg[idx].bus) &&
          (length == addr_list[i].msg[idx].len)) {
        index = i;
        break;
      }
    }
  }
  return index;
}

// 1Hz safety function called by main. Now just a check for lagging safety messages
void safety_tick(const addr_checks *rx_checks) {
  bool rx_checks_invalid = false;
  uint32_t ts = microsecond_timer_get();
  if (rx_checks != NULL) {
    for (int i=0; i < rx_checks->len; i++) {
      uint32_t elapsed_time = get_ts_elapsed(ts, rx_checks->check[i].last_timestamp);
      // lag threshold is max of: 1s and MAX_MISSED_MSGS * expected timestep.
      // Quite conservative to not risk false triggers.
      // 2s of lag is worse case, since the function is called at 1Hz
      bool lagging = elapsed_time > MAX(rx_checks->check[i].msg[rx_checks->check[i].index].expected_timestep * MAX_MISSED_MSGS, 1e6);
      rx_checks->check[i].lagging = lagging;
      if (lagging) {
        controls_allowed = 0;
      }

      if (lagging || !is_msg_valid(rx_checks->check, i)) {
        rx_checks_invalid = true;
      }
    }
  }

  safety_rx_checks_invalid = rx_checks_invalid;
}

void update_counter(AddrCheckStruct addr_list[], int index, uint8_t counter) {
  if (index != -1) {
    uint8_t expected_counter = (addr_list[index].last_counter + 1U) % (addr_list[index].msg[addr_list[index].index].max_counter + 1U);
    addr_list[index].wrong_counters += (expected_counter == counter) ? -1 : 1;
    addr_list[index].wrong_counters = MAX(MIN(addr_list[index].wrong_counters, MAX_WRONG_COUNTERS), 0);
    addr_list[index].last_counter = counter;
  }
}

bool is_msg_valid(AddrCheckStruct addr_list[], int index) {
  bool valid = true;
  if (index != -1) {
    if (!addr_list[index].valid_checksum || !addr_list[index].valid_quality_flag || (addr_list[index].wrong_counters >= MAX_WRONG_COUNTERS)) {
      valid = false;
      controls_allowed = 0;
    }
  }
  return valid;
}

void update_addr_timestamp(AddrCheckStruct addr_list[], int index) {
  if (index != -1) {
    uint32_t ts = microsecond_timer_get();
    addr_list[index].last_timestamp = ts;
  }
}

bool addr_safety_check(CANPacket_t *to_push,
                       const addr_checks *rx_checks,
                       uint32_t (*get_checksum)(CANPacket_t *to_push),
                       uint32_t (*compute_checksum)(CANPacket_t *to_push),
                       uint8_t (*get_counter)(CANPacket_t *to_push),
                       bool (*get_quality_flag_valid)(CANPacket_t *to_push)) {

  int index = get_addr_check_index(to_push, rx_checks->check, rx_checks->len);
  update_addr_timestamp(rx_checks->check, index);

  if (index != -1) {
    // checksum check
    if ((get_checksum != NULL) && (compute_checksum != NULL) && rx_checks->check[index].msg[rx_checks->check[index].index].check_checksum) {
      uint32_t checksum = get_checksum(to_push);
      uint32_t checksum_comp = compute_checksum(to_push);
      rx_checks->check[index].valid_checksum = checksum_comp == checksum;
    } else {
      rx_checks->check[index].valid_checksum = true;
    }

    // counter check (max_counter == 0 means skip check)
    if ((get_counter != NULL) && (rx_checks->check[index].msg[rx_checks->check[index].index].max_counter > 0U)) {
      uint8_t counter = get_counter(to_push);
      update_counter(rx_checks->check, index, counter);
    } else {
      rx_checks->check[index].wrong_counters = 0U;
    }

    // quality flag check
    if ((get_quality_flag_valid != NULL) && rx_checks->check[index].msg[rx_checks->check[index].index].quality_flag) {
      rx_checks->check[index].valid_quality_flag = get_quality_flag_valid(to_push);
    } else {
      rx_checks->check[index].valid_quality_flag = true;
    }
  }
  return is_msg_valid(rx_checks->check, index);
}

void generic_rx_checks(bool stock_ecu_detected) {
  // exit controls on rising edge of gas press
  if (gas_pressed && !gas_pressed_prev && !(alternative_experience & ALT_EXP_DISABLE_DISENGAGE_ON_GAS)) {
    controls_allowed = 0;
  }
  gas_pressed_prev = gas_pressed;

  // exit controls on rising edge of brake press
  if (brake_pressed && (!brake_pressed_prev || vehicle_moving)) {
    controls_allowed = 0;
  }
  brake_pressed_prev = brake_pressed;

  // exit controls on rising edge of regen paddle
  if (regen_braking && (!regen_braking_prev || vehicle_moving)) {
    controls_allowed = 0;
  }
  regen_braking_prev = regen_braking;

  // check if stock ECU is on bus broken by car harness
  if ((safety_mode_cnt > RELAY_TRNS_TIMEOUT) && stock_ecu_detected) {
    relay_malfunction_set();
  }
}

void relay_malfunction_set(void) {
  relay_malfunction = true;
  fault_occurred(FAULT_RELAY_MALFUNCTION);
}

void relay_malfunction_reset(void) {
  relay_malfunction = false;
  fault_recovered(FAULT_RELAY_MALFUNCTION);
}

typedef struct {
  uint16_t id;
  const safety_hooks *hooks;
} safety_hook_config;

const safety_hook_config safety_hook_registry[] = {
  {SAFETY_SILENT, &nooutput_hooks},
  {SAFETY_HONDA_NIDEC, &honda_nidec_hooks},
  {SAFETY_TOYOTA, &toyota_hooks},
  {SAFETY_ELM327, &elm327_hooks},
  {SAFETY_GM, &gm_hooks},
  {SAFETY_HONDA_BOSCH, &honda_bosch_hooks},
  {SAFETY_HYUNDAI, &hyundai_hooks},
  {SAFETY_CHRYSLER, &chrysler_hooks},
  {SAFETY_SUBARU, &subaru_hooks},
  {SAFETY_VOLKSWAGEN_MQB, &volkswagen_mqb_hooks},
  {SAFETY_NISSAN, &nissan_hooks},
  {SAFETY_NOOUTPUT, &nooutput_hooks},
  {SAFETY_HYUNDAI_LEGACY, &hyundai_legacy_hooks},
  {SAFETY_MAZDA, &mazda_hooks},
  {SAFETY_BODY, &body_hooks},
#ifdef CANFD
  {SAFETY_HYUNDAI_CANFD, &hyundai_canfd_hooks},
#endif
#ifdef ALLOW_DEBUG
  {SAFETY_TESLA, &tesla_hooks},
  {SAFETY_SUBARU_LEGACY, &subaru_legacy_hooks},
  {SAFETY_VOLKSWAGEN_PQ, &volkswagen_pq_hooks},
  {SAFETY_ALLOUTPUT, &alloutput_hooks},
  {SAFETY_FORD, &ford_hooks},
#endif
};

int set_safety_hooks(uint16_t mode, uint16_t param) {
  // reset state set by safety mode
  safety_mode_cnt = 0U;
  relay_malfunction = false;
  gas_interceptor_detected = false;
  gas_interceptor_prev = 0;
  gas_pressed = false;
  gas_pressed_prev = false;
  brake_pressed = false;
  brake_pressed_prev = false;
  regen_braking = false;
  regen_braking_prev = false;
  cruise_engaged_prev = false;
  vehicle_speed = 0;
  vehicle_moving = false;
  acc_main_on = false;
  cruise_button_prev = 0;
  desired_torque_last = 0;
  rt_torque_last = 0;
  ts_angle_last = 0;
  desired_angle_last = 0;
  ts_torque_check_last = 0;
  ts_steer_req_mismatch_last = 0;
  valid_steer_req_count = 0;
  invalid_steer_req_count = 0;

  torque_meas.min = 0;
  torque_meas.max = 0;
  torque_driver.min = 0;
  torque_driver.max = 0;
  angle_meas.min = 0;
  angle_meas.max = 0;

  controls_allowed = false;
  relay_malfunction_reset();
  safety_rx_checks_invalid = false;

  int set_status = -1;  // not set
  int hook_config_count = sizeof(safety_hook_registry) / sizeof(safety_hook_config);
  for (int i = 0; i < hook_config_count; i++) {
    if (safety_hook_registry[i].id == mode) {
      current_hooks = safety_hook_registry[i].hooks;
      current_safety_mode = mode;
      current_safety_param = param;
      set_status = 0;  // set
    }
  }
  if ((set_status == 0) && (current_hooks->init != NULL)) {
    current_rx_checks = current_hooks->init(param);
    // reset message index and seen flags in addr struct
    for (int j = 0; j < current_rx_checks->len; j++) {
      current_rx_checks->check[j].index = 0;
      current_rx_checks->check[j].msg_seen = false;
    }
  }
  return set_status;
}

// convert a trimmed integer to signed 32 bit int
int to_signed(int d, int bits) {
  int d_signed = d;
  if (d >= (1 << MAX((bits - 1), 0))) {
    d_signed = d - (1 << MAX(bits, 0));
  }
  return d_signed;
}

// given a new sample, update the sample_t struct
void update_sample(struct sample_t *sample, int sample_new) {
  int sample_size = sizeof(sample->values) / sizeof(sample->values[0]);
  for (int i = sample_size - 1; i > 0; i--) {
    sample->values[i] = sample->values[i-1];
  }
  sample->values[0] = sample_new;

  // get the minimum and maximum measured samples
  sample->min = sample->values[0];
  sample->max = sample->values[0];
  for (int i = 1; i < sample_size; i++) {
    if (sample->values[i] < sample->min) {
      sample->min = sample->values[i];
    }
    if (sample->values[i] > sample->max) {
      sample->max = sample->values[i];
    }
  }
}

bool max_limit_check(int val, const int MAX_VAL, const int MIN_VAL) {
  return (val > MAX_VAL) || (val < MIN_VAL);
}

// check that commanded torque value isn't too far from measured
bool dist_to_meas_check(int val, int val_last, struct sample_t *val_meas,
                        const int MAX_RATE_UP, const int MAX_RATE_DOWN, const int MAX_ERROR) {

  // *** val rate limit check ***
  int highest_allowed_rl = MAX(val_last, 0) + MAX_RATE_UP;
  int lowest_allowed_rl = MIN(val_last, 0) - MAX_RATE_UP;

  // if we've exceeded the meas val, we must start moving toward 0
  int highest_allowed = MIN(highest_allowed_rl, MAX(val_last - MAX_RATE_DOWN, MAX(val_meas->max, 0) + MAX_ERROR));
  int lowest_allowed = MAX(lowest_allowed_rl, MIN(val_last + MAX_RATE_DOWN, MIN(val_meas->min, 0) - MAX_ERROR));

  // check for violation
  return max_limit_check(val, highest_allowed, lowest_allowed);
}

// check that commanded value isn't fighting against driver
bool driver_limit_check(int val, int val_last, struct sample_t *val_driver,
                        const int MAX_VAL, const int MAX_RATE_UP, const int MAX_RATE_DOWN,
                        const int MAX_ALLOWANCE, const int DRIVER_FACTOR) {

  // torque delta/rate limits
  int highest_allowed_rl = MAX(val_last, 0) + MAX_RATE_UP;
  int lowest_allowed_rl = MIN(val_last, 0) - MAX_RATE_UP;

  // driver
  int driver_max_limit = MAX_VAL + (MAX_ALLOWANCE + val_driver->max) * DRIVER_FACTOR;
  int driver_min_limit = -MAX_VAL + (-MAX_ALLOWANCE + val_driver->min) * DRIVER_FACTOR;

  // if we've exceeded the applied torque, we must start moving toward 0
  int highest_allowed = MIN(highest_allowed_rl, MAX(val_last - MAX_RATE_DOWN,
                                             MAX(driver_max_limit, 0)));
  int lowest_allowed = MAX(lowest_allowed_rl, MIN(val_last + MAX_RATE_DOWN,
                                           MIN(driver_min_limit, 0)));

  // check for violation
  return max_limit_check(val, highest_allowed, lowest_allowed);
}


// real time check, mainly used for steer torque rate limiter
bool rt_rate_limit_check(int val, int val_last, const int MAX_RT_DELTA) {

  // *** torque real time rate limit check ***
  int highest_val = MAX(val_last, 0) + MAX_RT_DELTA;
  int lowest_val = MIN(val_last, 0) - MAX_RT_DELTA;

  // check for violation
  return max_limit_check(val, highest_val, lowest_val);
}


// interp function that holds extreme values
float interpolate(struct lookup_t xy, float x) {

  int size = sizeof(xy.x) / sizeof(xy.x[0]);
  float ret = xy.y[size - 1];  // default output is last point

  // x is lower than the first point in the x array. Return the first point
  if (x <= xy.x[0]) {
    ret = xy.y[0];

  } else {
    // find the index such that (xy.x[i] <= x < xy.x[i+1]) and linearly interp
    for (int i=0; i < (size - 1); i++) {
      if (x < xy.x[i+1]) {
        float x0 = xy.x[i];
        float y0 = xy.y[i];
        float dx = xy.x[i+1] - x0;
        float dy = xy.y[i+1] - y0;
        // dx should not be zero as xy.x is supposed to be monotonic
        if (dx <= 0.) {
          dx = 0.0001;
        }
        ret = (dy * (x - x0) / dx) + y0;
        break;
      }
    }
  }
  return ret;
}

// Safety checks for longitudinal actuation
bool longitudinal_accel_checks(int desired_accel, const LongitudinalLimits limits) {
  bool accel_valid = get_longitudinal_allowed() && !max_limit_check(desired_accel, limits.max_accel, limits.min_accel);
  bool accel_inactive = desired_accel == limits.inactive_accel;
  return !(accel_valid || accel_inactive);
}

bool longitudinal_speed_checks(int desired_speed, const LongitudinalLimits limits) {
  return !get_longitudinal_allowed() && (desired_speed != limits.inactive_speed);
}

bool longitudinal_gas_checks(int desired_gas, const LongitudinalLimits limits) {
  bool violation = false;
  if (!get_longitudinal_allowed()) {
    violation |= desired_gas != limits.inactive_gas;
  } else {
    violation |= max_limit_check(desired_gas, limits.max_gas, limits.min_gas);
  }
  return violation;
}

bool longitudinal_brake_checks(int desired_brake, const LongitudinalLimits limits) {
  bool violation = false;
  violation |= !get_longitudinal_allowed() && (desired_brake != 0);
  violation |= desired_brake > limits.max_brake;
  return violation;
}

bool longitudinal_interceptor_checks(CANPacket_t *to_send) {
  return !get_longitudinal_allowed() && (GET_BYTE(to_send, 0) || GET_BYTE(to_send, 1));
}

// Safety checks for torque-based steering commands
bool steer_torque_cmd_checks(int desired_torque, int steer_req, const SteeringLimits limits) {
  bool violation = false;
  uint32_t ts = microsecond_timer_get();

  if (controls_allowed) {
    // *** global torque limit check ***
    violation |= max_limit_check(desired_torque, limits.max_steer, -limits.max_steer);

    // *** torque rate limit check ***
    if (limits.type == TorqueDriverLimited) {
      violation |= driver_limit_check(desired_torque, desired_torque_last, &torque_driver,
                                      limits.max_steer, limits.max_rate_up, limits.max_rate_down,
                                      limits.driver_torque_allowance, limits.driver_torque_factor);
    } else {
      violation |= dist_to_meas_check(desired_torque, desired_torque_last, &torque_meas,
                                      limits.max_rate_up, limits.max_rate_down, limits.max_torque_error);
    }
    desired_torque_last = desired_torque;

    // *** torque real time rate limit check ***
    violation |= rt_rate_limit_check(desired_torque, rt_torque_last, limits.max_rt_delta);

    // every RT_INTERVAL set the new limits
    uint32_t ts_elapsed = get_ts_elapsed(ts, ts_torque_check_last);
    if (ts_elapsed > limits.max_rt_interval) {
      rt_torque_last = desired_torque;
      ts_torque_check_last = ts;
    }
  }

  // no torque if controls is not allowed
  if (!controls_allowed && (desired_torque != 0)) {
    violation = true;
  }

  // certain safety modes set their steer request bit low for one or more frame at a
  // predefined max frequency to avoid steering faults in certain situations
  bool steer_req_mismatch = (steer_req == 0) && (desired_torque != 0);
  if (!limits.has_steer_req_tolerance) {
    if (steer_req_mismatch) {
      violation = true;
    }

  } else {
    if (steer_req_mismatch) {
      if (invalid_steer_req_count == 0) {
        // disallow torque cut if not enough recent matching steer_req messages
        if (valid_steer_req_count < limits.min_valid_request_frames) {
          violation = true;
        }

        // or we've cut torque too recently in time
        uint32_t ts_elapsed = get_ts_elapsed(ts, ts_steer_req_mismatch_last);
        if (ts_elapsed < limits.min_valid_request_rt_interval) {
          violation = true;
        }
      } else {
        // or we're cutting more frames consecutively than allowed
        if (invalid_steer_req_count >= limits.max_invalid_request_frames) {
          violation = true;
        }
      }

      valid_steer_req_count = 0;
      ts_steer_req_mismatch_last = ts;
      invalid_steer_req_count = MIN(invalid_steer_req_count + 1, limits.max_invalid_request_frames);
    } else {
      valid_steer_req_count = MIN(valid_steer_req_count + 1, limits.min_valid_request_frames);
      invalid_steer_req_count = 0;
    }
  }

  // reset to 0 if either controls is not allowed or there's a violation
  if (violation || !controls_allowed) {
    valid_steer_req_count = 0;
    invalid_steer_req_count = 0;
    desired_torque_last = 0;
    rt_torque_last = 0;
    ts_torque_check_last = ts;
    ts_steer_req_mismatch_last = ts;
  }

  return violation;
}

// Safety checks for angle-based steering commands
bool steer_angle_cmd_checks(int desired_angle, bool steer_control_enabled, const SteeringLimits limits) {
  bool violation = false;

  if (controls_allowed && steer_control_enabled) {
    // convert floating point angle rate limits to integers in the scale of the desired angle on CAN,
    // add 1 to not false trigger the violation. also fudge the speed by 1 m/s so rate limits are
    // always slightly above openpilot's in case we read an updated speed in between angle commands
    // TODO: this speed fudge can be much lower, look at data to determine the lowest reasonable offset
    int delta_angle_up = (interpolate(limits.angle_rate_up_lookup, vehicle_speed - 1.) * limits.angle_deg_to_can) + 1.;
    int delta_angle_down = (interpolate(limits.angle_rate_down_lookup, vehicle_speed - 1.) * limits.angle_deg_to_can) + 1.;

    // allow down limits at zero since small floats will be rounded to 0
    int highest_desired_angle = desired_angle_last + ((desired_angle_last > 0) ? delta_angle_up : delta_angle_down);
    int lowest_desired_angle = desired_angle_last - ((desired_angle_last >= 0) ? delta_angle_down : delta_angle_up);

    // check that commanded angle value isn't too far from measured, used to limit torque for some safety modes
    // ensure we start moving in direction of meas while respecting rate limits if error is exceeded
    if (limits.enforce_angle_error && (vehicle_speed > limits.min_angle_error_speed)) {
      // the rate limits above are liberally above openpilot's to avoid false positives.
      // likewise, allow a lower rate for moving towards meas when error is exceeded
      int delta_angle_up_lower = (interpolate(limits.angle_rate_up_lookup, vehicle_speed + 1.) * limits.angle_deg_to_can);
      int delta_angle_down_lower = (interpolate(limits.angle_rate_down_lookup, vehicle_speed + 1.) * limits.angle_deg_to_can);

      int highest_desired_angle_lower = desired_angle_last + ((desired_angle_last > 0) ? delta_angle_up_lower : delta_angle_down_lower);
      int lowest_desired_angle_lower = desired_angle_last - ((desired_angle_last >= 0) ? delta_angle_down_lower : delta_angle_up_lower);

<<<<<<< HEAD
      lowest_desired_angle = MIN(MAX(lowest_desired_angle, angle_meas.min - limits.max_angle_error - 1), highest_desired_angle_lower);
      highest_desired_angle = MAX(MIN(highest_desired_angle, angle_meas.max + limits.max_angle_error + 1), lowest_desired_angle_lower);
=======
  // check that commanded angle value isn't too far from measured, used to limit torque for some safety modes
  if (limits.enforce_angle_error && controls_allowed && steer_control_enabled) {
    if (vehicle_speed > limits.angle_error_min_speed) {
      // val must always be near angle_meas, limited to the maximum value
      // add 1 to not false trigger the violation
      int highest_allowed = CLAMP(angle_meas.max + limits.max_angle_error + 1, -limits.max_steer, limits.max_steer);
      int lowest_allowed = CLAMP(angle_meas.min - limits.max_angle_error - 1, -limits.max_steer, limits.max_steer);
>>>>>>> aa30b15d

      // don't enforce above the max steer
      lowest_desired_angle = CLAMP(lowest_desired_angle, -limits.max_steer, limits.max_steer);
      highest_desired_angle = CLAMP(highest_desired_angle, -limits.max_steer, limits.max_steer);
    }

    // check for violation;
    violation |= max_limit_check(desired_angle, highest_desired_angle, lowest_desired_angle);
  }
  desired_angle_last = desired_angle;

  // Angle should either be 0 or same as current angle while not steering
  if (!steer_control_enabled) {
    violation |= (limits.inactive_angle_is_zero ? (desired_angle != 0) :
                  max_limit_check(desired_angle, angle_meas.max + 1, angle_meas.min - 1));
  }

  // No angle control allowed when controls are not allowed
  violation |= !controls_allowed && steer_control_enabled;

  return violation;
}

void pcm_cruise_check(bool cruise_engaged) {
  // Enter controls on rising edge of stock ACC, exit controls if stock ACC disengages
  if (!cruise_engaged) {
    controls_allowed = false;
  }
  if (cruise_engaged && !cruise_engaged_prev) {
    controls_allowed = true;
  }
  cruise_engaged_prev = cruise_engaged;
}<|MERGE_RESOLUTION|>--- conflicted
+++ resolved
@@ -629,7 +629,7 @@
 
     // check that commanded angle value isn't too far from measured, used to limit torque for some safety modes
     // ensure we start moving in direction of meas while respecting rate limits if error is exceeded
-    if (limits.enforce_angle_error && (vehicle_speed > limits.min_angle_error_speed)) {
+    if (limits.enforce_angle_error && (vehicle_speed > limits.angle_error_min_speed)) {
       // the rate limits above are liberally above openpilot's to avoid false positives.
       // likewise, allow a lower rate for moving towards meas when error is exceeded
       int delta_angle_up_lower = (interpolate(limits.angle_rate_up_lookup, vehicle_speed + 1.) * limits.angle_deg_to_can);
@@ -638,18 +638,8 @@
       int highest_desired_angle_lower = desired_angle_last + ((desired_angle_last > 0) ? delta_angle_up_lower : delta_angle_down_lower);
       int lowest_desired_angle_lower = desired_angle_last - ((desired_angle_last >= 0) ? delta_angle_down_lower : delta_angle_up_lower);
 
-<<<<<<< HEAD
       lowest_desired_angle = MIN(MAX(lowest_desired_angle, angle_meas.min - limits.max_angle_error - 1), highest_desired_angle_lower);
       highest_desired_angle = MAX(MIN(highest_desired_angle, angle_meas.max + limits.max_angle_error + 1), lowest_desired_angle_lower);
-=======
-  // check that commanded angle value isn't too far from measured, used to limit torque for some safety modes
-  if (limits.enforce_angle_error && controls_allowed && steer_control_enabled) {
-    if (vehicle_speed > limits.angle_error_min_speed) {
-      // val must always be near angle_meas, limited to the maximum value
-      // add 1 to not false trigger the violation
-      int highest_allowed = CLAMP(angle_meas.max + limits.max_angle_error + 1, -limits.max_steer, limits.max_steer);
-      int lowest_allowed = CLAMP(angle_meas.min - limits.max_angle_error - 1, -limits.max_steer, limits.max_steer);
->>>>>>> aa30b15d
 
       // don't enforce above the max steer
       lowest_desired_angle = CLAMP(lowest_desired_angle, -limits.max_steer, limits.max_steer);
