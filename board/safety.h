#include "safety_declarations.h"

// include the safety policies.
#include "safety/safety_defaults.h"
#include "safety/safety_honda.h"
#include "safety/safety_toyota.h"
#include "safety/safety_tesla.h"
#include "safety/safety_gm.h"
#include "safety/safety_ford.h"
#include "safety/safety_hyundai.h"
#include "safety/safety_chrysler.h"
#include "safety/safety_subaru.h"
#include "safety/safety_mazda.h"
#include "safety/safety_nissan.h"
#include "safety/safety_volkswagen_mqb.h"
#include "safety/safety_volkswagen_pq.h"
#include "safety/safety_elm327.h"
#include "safety/safety_body.h"

// from cereal.car.CarParams.SafetyModel
#define SAFETY_SILENT 0U
#define SAFETY_HONDA_NIDEC 1U
#define SAFETY_TOYOTA 2U
#define SAFETY_ELM327 3U
#define SAFETY_GM 4U
#define SAFETY_HONDA_BOSCH_GIRAFFE 5U
#define SAFETY_FORD 6U
#define SAFETY_HYUNDAI 8U
#define SAFETY_CHRYSLER 9U
#define SAFETY_TESLA 10U
#define SAFETY_SUBARU 11U
#define SAFETY_MAZDA 13U
#define SAFETY_NISSAN 14U
#define SAFETY_VOLKSWAGEN_MQB 15U
#define SAFETY_ALLOUTPUT 17U
#define SAFETY_GM_ASCM 18U
#define SAFETY_NOOUTPUT 19U
#define SAFETY_HONDA_BOSCH 20U
#define SAFETY_VOLKSWAGEN_PQ 21U
#define SAFETY_SUBARU_LEGACY 22U
#define SAFETY_HYUNDAI_LEGACY 23U
#define SAFETY_HYUNDAI_COMMUNITY 24U
#define SAFETY_STELLANTIS 25U
<<<<<<< HEAD
#define SAFETY_HONDA_RADARLESS 26U
=======
#define SAFETY_FAW 26U
#define SAFETY_BODY 27U
>>>>>>> d5bd81e5

uint16_t current_safety_mode = SAFETY_SILENT;
uint16_t current_safety_param = 0;
const safety_hooks *current_hooks = &nooutput_hooks;
const addr_checks *current_rx_checks = &default_rx_checks;

int safety_rx_hook(CANPacket_t *to_push) {
  return current_hooks->rx(to_push);
}

int safety_tx_hook(CANPacket_t *to_send) {
  return (relay_malfunction ? -1 : current_hooks->tx(to_send, get_longitudinal_allowed()));
}

int safety_tx_lin_hook(int lin_num, uint8_t *data, int len) {
  return current_hooks->tx_lin(lin_num, data, len);
}

int safety_fwd_hook(int bus_num, CANPacket_t *to_fwd) {
  return (relay_malfunction ? -1 : current_hooks->fwd(bus_num, to_fwd));
}

bool get_longitudinal_allowed(void) {
  return controls_allowed && !gas_pressed_prev;
}

// Given a CRC-8 poly, generate a static lookup table to use with a fast CRC-8
// algorithm. Called at init time for safety modes using CRC-8.
void gen_crc_lookup_table(uint8_t poly, uint8_t crc_lut[]) {
  for (int i = 0; i < 256; i++) {
    uint8_t crc = i;
    for (int j = 0; j < 8; j++) {
      if ((crc & 0x80U) != 0U)
        crc = (uint8_t)((crc << 1) ^ poly);
      else
        crc <<= 1;
    }
    crc_lut[i] = crc;
  }
}

bool msg_allowed(CANPacket_t *to_send, const CanMsg msg_list[], int len) {
  int addr = GET_ADDR(to_send);
  int bus = GET_BUS(to_send);
  int length = GET_LEN(to_send);

  bool allowed = false;
  for (int i = 0; i < len; i++) {
    if ((addr == msg_list[i].addr) && (bus == msg_list[i].bus) && (length == msg_list[i].len)) {
      allowed = true;
      break;
    }
  }
  return allowed;
}

int get_addr_check_index(CANPacket_t *to_push, AddrCheckStruct addr_list[], const int len) {
  int bus = GET_BUS(to_push);
  int addr = GET_ADDR(to_push);
  int length = GET_LEN(to_push);

  int index = -1;
  for (int i = 0; i < len; i++) {
    // if multiple msgs are allowed, determine which one is present on the bus
    if (!addr_list[i].msg_seen) {
      for (uint8_t j = 0U; addr_list[i].msg[j].addr != 0; j++) {
        if ((addr == addr_list[i].msg[j].addr) && (bus == addr_list[i].msg[j].bus) &&
              (length == addr_list[i].msg[j].len)) {
          addr_list[i].index = j;
          addr_list[i].msg_seen = true;
          break;
        }
      }
    }

    int idx = addr_list[i].index;
    if ((addr == addr_list[i].msg[idx].addr) && (bus == addr_list[i].msg[idx].bus) &&
        (length == addr_list[i].msg[idx].len)) {
      index = i;
      break;
    }
  }
  return index;
}

// 1Hz safety function called by main. Now just a check for lagging safety messages
void safety_tick(const addr_checks *rx_checks) {
  uint32_t ts = microsecond_timer_get();
  if (rx_checks != NULL) {
    for (int i=0; i < rx_checks->len; i++) {
      uint32_t elapsed_time = get_ts_elapsed(ts, rx_checks->check[i].last_timestamp);
      // lag threshold is max of: 1s and MAX_MISSED_MSGS * expected timestep.
      // Quite conservative to not risk false triggers.
      // 2s of lag is worse case, since the function is called at 1Hz
      bool lagging = elapsed_time > MAX(rx_checks->check[i].msg[rx_checks->check[i].index].expected_timestep * MAX_MISSED_MSGS, 1e6);
      rx_checks->check[i].lagging = lagging;
      if (lagging) {
        controls_allowed = 0;
      }
    }
  }
}

void update_counter(AddrCheckStruct addr_list[], int index, uint8_t counter) {
  if (index != -1) {
    uint8_t expected_counter = (addr_list[index].last_counter + 1U) % (addr_list[index].msg[addr_list[index].index].max_counter + 1U);
    addr_list[index].wrong_counters += (expected_counter == counter) ? -1 : 1;
    addr_list[index].wrong_counters = MAX(MIN(addr_list[index].wrong_counters, MAX_WRONG_COUNTERS), 0);
    addr_list[index].last_counter = counter;
  }
}

bool is_msg_valid(AddrCheckStruct addr_list[], int index) {
  bool valid = true;
  if (index != -1) {
    if ((!addr_list[index].valid_checksum) || (addr_list[index].wrong_counters >= MAX_WRONG_COUNTERS)) {
      valid = false;
      controls_allowed = 0;
    }
  }
  return valid;
}

void update_addr_timestamp(AddrCheckStruct addr_list[], int index) {
  if (index != -1) {
    uint32_t ts = microsecond_timer_get();
    addr_list[index].last_timestamp = ts;
  }
}

bool addr_safety_check(CANPacket_t *to_push,
                       const addr_checks *rx_checks,
                       uint8_t (*get_checksum)(CANPacket_t *to_push),
                       uint8_t (*compute_checksum)(CANPacket_t *to_push),
                       uint8_t (*get_counter)(CANPacket_t *to_push)) {

  int index = get_addr_check_index(to_push, rx_checks->check, rx_checks->len);
  update_addr_timestamp(rx_checks->check, index);

  if (index != -1) {
    // checksum check
    if ((get_checksum != NULL) && (compute_checksum != NULL) && rx_checks->check[index].msg[rx_checks->check[index].index].check_checksum) {
      uint8_t checksum = get_checksum(to_push);
      uint8_t checksum_comp = compute_checksum(to_push);
      rx_checks->check[index].valid_checksum = checksum_comp == checksum;
    } else {
      rx_checks->check[index].valid_checksum = true;
    }

    // counter check (max_counter == 0 means skip check)
    if ((get_counter != NULL) && (rx_checks->check[index].msg[rx_checks->check[index].index].max_counter > 0U)) {
      uint8_t counter = get_counter(to_push);
      update_counter(rx_checks->check, index, counter);
    } else {
      rx_checks->check[index].wrong_counters = 0U;
    }
  }
  return is_msg_valid(rx_checks->check, index);
}

void generic_rx_checks(bool stock_ecu_detected) {
  // exit controls on rising edge of gas press
  if (gas_pressed && !gas_pressed_prev && !(alternative_experience & ALT_EXP_DISABLE_DISENGAGE_ON_GAS)) {
    controls_allowed = 0;
  }
  gas_pressed_prev = gas_pressed;

  // exit controls on rising edge of brake press
  if (brake_pressed && (!brake_pressed_prev || vehicle_moving)) {
    controls_allowed = 0;
  }
  brake_pressed_prev = brake_pressed;

  // check if stock ECU is on bus broken by car harness
  if ((safety_mode_cnt > RELAY_TRNS_TIMEOUT) && stock_ecu_detected) {
    relay_malfunction_set();
  }
}

void relay_malfunction_set(void) {
  relay_malfunction = true;
  fault_occurred(FAULT_RELAY_MALFUNCTION);
}

void relay_malfunction_reset(void) {
  relay_malfunction = false;
  fault_recovered(FAULT_RELAY_MALFUNCTION);
}

typedef struct {
  uint16_t id;
  const safety_hooks *hooks;
} safety_hook_config;

const safety_hook_config safety_hook_registry[] = {
  {SAFETY_SILENT, &nooutput_hooks},
  {SAFETY_HONDA_NIDEC, &honda_nidec_hooks},
  {SAFETY_TOYOTA, &toyota_hooks},
  {SAFETY_ELM327, &elm327_hooks},
  {SAFETY_GM, &gm_hooks},
  {SAFETY_HONDA_BOSCH, &honda_bosch_hooks},
  {SAFETY_HYUNDAI, &hyundai_hooks},
  {SAFETY_CHRYSLER, &chrysler_hooks},
  {SAFETY_SUBARU, &subaru_hooks},
  {SAFETY_VOLKSWAGEN_MQB, &volkswagen_mqb_hooks},
  {SAFETY_NISSAN, &nissan_hooks},
  {SAFETY_NOOUTPUT, &nooutput_hooks},
  {SAFETY_HYUNDAI_LEGACY, &hyundai_legacy_hooks},
  {SAFETY_MAZDA, &mazda_hooks},
<<<<<<< HEAD
  {SAFETY_HONDA_RADARLESS, &honda_radarless_hooks},
=======
  {SAFETY_BODY, &body_hooks},
>>>>>>> d5bd81e5
#ifdef ALLOW_DEBUG
  {SAFETY_TESLA, &tesla_hooks},
  {SAFETY_SUBARU_LEGACY, &subaru_legacy_hooks},
  {SAFETY_VOLKSWAGEN_PQ, &volkswagen_pq_hooks},
  {SAFETY_ALLOUTPUT, &alloutput_hooks},
  {SAFETY_FORD, &ford_hooks},
#endif
};

int set_safety_hooks(uint16_t mode, uint16_t param) {
  // reset state set by safety mode
  safety_mode_cnt = 0U;
  relay_malfunction = false;
  gas_interceptor_detected = false;
  gas_interceptor_prev = 0;
  gas_pressed = false;
  gas_pressed_prev = false;
  brake_pressed = false;
  brake_pressed_prev = false;
  cruise_engaged_prev = false;
  vehicle_speed = 0;
  vehicle_moving = false;
  acc_main_on = false;
  cruise_button_prev = 0;
  desired_torque_last = 0;
  rt_torque_last = 0;
  ts_angle_last = 0;
  desired_angle_last = 0;
  ts_last = 0;

  torque_meas.max = 0;
  torque_meas.max = 0;
  torque_driver.min = 0;
  torque_driver.max = 0;
  angle_meas.min = 0;
  angle_meas.max = 0;

  int set_status = -1;  // not set
  int hook_config_count = sizeof(safety_hook_registry) / sizeof(safety_hook_config);
  for (int i = 0; i < hook_config_count; i++) {
    if (safety_hook_registry[i].id == mode) {
      current_hooks = safety_hook_registry[i].hooks;
      current_safety_mode = mode;
      current_safety_param = param;
      set_status = 0;  // set
    }
  }
  if ((set_status == 0) && (current_hooks->init != NULL)) {
    current_rx_checks = current_hooks->init(param);
    // reset message index and seen flags in addr struct
    for (int j = 0; j < current_rx_checks->len; j++) {
      current_rx_checks->check[j].index = 0;
      current_rx_checks->check[j].msg_seen = false;
    }
  }
  return set_status;
}

// convert a trimmed integer to signed 32 bit int
int to_signed(int d, int bits) {
  int d_signed = d;
  if (d >= (1 << MAX((bits - 1), 0))) {
    d_signed = d - (1 << MAX(bits, 0));
  }
  return d_signed;
}

// given a new sample, update the sample_t struct
void update_sample(struct sample_t *sample, int sample_new) {
  int sample_size = sizeof(sample->values) / sizeof(sample->values[0]);
  for (int i = sample_size - 1; i > 0; i--) {
    sample->values[i] = sample->values[i-1];
  }
  sample->values[0] = sample_new;

  // get the minimum and maximum measured samples
  sample->min = sample->values[0];
  sample->max = sample->values[0];
  for (int i = 1; i < sample_size; i++) {
    if (sample->values[i] < sample->min) {
      sample->min = sample->values[i];
    }
    if (sample->values[i] > sample->max) {
      sample->max = sample->values[i];
    }
  }
}

bool max_limit_check(int val, const int MAX_VAL, const int MIN_VAL) {
  return (val > MAX_VAL) || (val < MIN_VAL);
}

// check that commanded value isn't too far from measured
bool dist_to_meas_check(int val, int val_last, struct sample_t *val_meas,
  const int MAX_RATE_UP, const int MAX_RATE_DOWN, const int MAX_ERROR) {

  // *** val rate limit check ***
  int highest_allowed_rl = MAX(val_last, 0) + MAX_RATE_UP;
  int lowest_allowed_rl = MIN(val_last, 0) - MAX_RATE_UP;

  // if we've exceeded the meas val, we must start moving toward 0
  int highest_allowed = MIN(highest_allowed_rl, MAX(val_last - MAX_RATE_DOWN, MAX(val_meas->max, 0) + MAX_ERROR));
  int lowest_allowed = MAX(lowest_allowed_rl, MIN(val_last + MAX_RATE_DOWN, MIN(val_meas->min, 0) - MAX_ERROR));

  // check for violation
  return (val < lowest_allowed) || (val > highest_allowed);
}

// check that commanded value isn't fighting against driver
bool driver_limit_check(int val, int val_last, struct sample_t *val_driver,
  const int MAX_VAL, const int MAX_RATE_UP, const int MAX_RATE_DOWN,
  const int MAX_ALLOWANCE, const int DRIVER_FACTOR) {

  int highest_allowed_rl = MAX(val_last, 0) + MAX_RATE_UP;
  int lowest_allowed_rl = MIN(val_last, 0) - MAX_RATE_UP;

  int driver_max_limit = MAX_VAL + (MAX_ALLOWANCE + val_driver->max) * DRIVER_FACTOR;
  int driver_min_limit = -MAX_VAL + (-MAX_ALLOWANCE + val_driver->min) * DRIVER_FACTOR;

  // if we've exceeded the applied torque, we must start moving toward 0
  int highest_allowed = MIN(highest_allowed_rl, MAX(val_last - MAX_RATE_DOWN,
                                             MAX(driver_max_limit, 0)));
  int lowest_allowed = MAX(lowest_allowed_rl, MIN(val_last + MAX_RATE_DOWN,
                                           MIN(driver_min_limit, 0)));

  // check for violation
  return (val < lowest_allowed) || (val > highest_allowed);
}


// real time check, mainly used for steer torque rate limiter
bool rt_rate_limit_check(int val, int val_last, const int MAX_RT_DELTA) {

  // *** torque real time rate limit check ***
  int highest_val = MAX(val_last, 0) + MAX_RT_DELTA;
  int lowest_val = MIN(val_last, 0) - MAX_RT_DELTA;

  // check for violation
  return (val < lowest_val) || (val > highest_val);
}


// interp function that holds extreme values
float interpolate(struct lookup_t xy, float x) {

  int size = sizeof(xy.x) / sizeof(xy.x[0]);
  float ret = xy.y[size - 1];  // default output is last point

  // x is lower than the first point in the x array. Return the first point
  if (x <= xy.x[0]) {
    ret = xy.y[0];

  } else {
    // find the index such that (xy.x[i] <= x < xy.x[i+1]) and linearly interp
    for (int i=0; i < (size - 1); i++) {
      if (x < xy.x[i+1]) {
        float x0 = xy.x[i];
        float y0 = xy.y[i];
        float dx = xy.x[i+1] - x0;
        float dy = xy.y[i+1] - y0;
        // dx should not be zero as xy.x is supposed to be monotonic
        if (dx <= 0.) {
          dx = 0.0001;
        }
        ret = (dy * (x - x0) / dx) + y0;
        break;
      }
    }
  }
  return ret;
}<|MERGE_RESOLUTION|>--- conflicted
+++ resolved
@@ -41,12 +41,9 @@
 #define SAFETY_HYUNDAI_LEGACY 23U
 #define SAFETY_HYUNDAI_COMMUNITY 24U
 #define SAFETY_STELLANTIS 25U
-<<<<<<< HEAD
-#define SAFETY_HONDA_RADARLESS 26U
-=======
 #define SAFETY_FAW 26U
 #define SAFETY_BODY 27U
->>>>>>> d5bd81e5
+#define SAFETY_HONDA_RADARLESS 28U
 
 uint16_t current_safety_mode = SAFETY_SILENT;
 uint16_t current_safety_param = 0;
@@ -256,11 +253,8 @@
   {SAFETY_NOOUTPUT, &nooutput_hooks},
   {SAFETY_HYUNDAI_LEGACY, &hyundai_legacy_hooks},
   {SAFETY_MAZDA, &mazda_hooks},
-<<<<<<< HEAD
+  {SAFETY_BODY, &body_hooks},
   {SAFETY_HONDA_RADARLESS, &honda_radarless_hooks},
-=======
-  {SAFETY_BODY, &body_hooks},
->>>>>>> d5bd81e5
 #ifdef ALLOW_DEBUG
   {SAFETY_TESLA, &tesla_hooks},
   {SAFETY_SUBARU_LEGACY, &subaru_legacy_hooks},
