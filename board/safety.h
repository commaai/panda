// sample struct that keeps 3 samples in memory
struct sample_t {
  int values[6];
  int min;
  int max;
} sample_t_default = {{0}, 0, 0};

// no float support in STM32F2 micros (cortex-m3)
#ifdef PANDA
struct lookup_t {
  float x[3];
  float y[3];
};
#endif

void safety_rx_hook(CAN_FIFOMailBox_TypeDef *to_push);
int safety_tx_hook(CAN_FIFOMailBox_TypeDef *to_send);
int safety_tx_lin_hook(int lin_num, uint8_t *data, int len);
int safety_ignition_hook();
uint32_t get_ts_elapsed(uint32_t ts, uint32_t ts_last);
int to_signed(int d, int bits);
void update_sample(struct sample_t *sample, int sample_new);
int max_limit_check(int val, const int MAX, const int MIN);
int dist_to_meas_check(int val, int val_last, struct sample_t *val_meas,
  const int MAX_RATE_UP, const int MAX_RATE_DOWN, const int MAX_ERROR);
int driver_limit_check(int val, int val_last, struct sample_t *val_driver,
  const int MAX, const int MAX_RATE_UP, const int MAX_RATE_DOWN,
  const int MAX_ALLOWANCE, const int DRIVER_FACTOR);
int rt_rate_limit_check(int val, int val_last, const int MAX_RT_DELTA);
#ifdef PANDA
float interpolate(struct lookup_t xy, float x);
#endif

typedef void (*safety_hook_init)(int16_t param);
typedef void (*rx_hook)(CAN_FIFOMailBox_TypeDef *to_push);
typedef int (*tx_hook)(CAN_FIFOMailBox_TypeDef *to_send);
typedef int (*tx_lin_hook)(int lin_num, uint8_t *data, int len);
typedef int (*ign_hook)();
typedef int (*fwd_hook)(int bus_num, CAN_FIFOMailBox_TypeDef *to_fwd);

typedef struct {
  safety_hook_init init;
  ign_hook ignition;
  rx_hook rx;
  tx_hook tx;
  tx_lin_hook tx_lin;
  fwd_hook fwd;
} safety_hooks;

// This can be set by the safety hooks.
int controls_allowed = 0;

// Include the actual safety policies.
#include "safety/safety_defaults.h"
#include "safety/safety_honda.h"
#include "safety/safety_toyota.h"
#ifdef PANDA
#include "safety/safety_toyota_ipas.h"
#include "safety/safety_tesla.h"
#endif
#include "safety/safety_gm.h"
#include "safety/safety_ford.h"
#include "safety/safety_cadillac.h"
#include "safety/safety_hyundai.h"
#include "safety/safety_elm327.h"

const safety_hooks *current_hooks = &nooutput_hooks;

void safety_rx_hook(CAN_FIFOMailBox_TypeDef *to_push){
  current_hooks->rx(to_push);
}

int safety_tx_hook(CAN_FIFOMailBox_TypeDef *to_send) {
  return current_hooks->tx(to_send);
}

int safety_tx_lin_hook(int lin_num, uint8_t *data, int len){
  return current_hooks->tx_lin(lin_num, data, len);
}

// -1 = Disabled (Use GPIO to determine ignition)
// 0 = Off (not started)
// 1 = On (started)
int safety_ignition_hook() {
  return current_hooks->ignition();
}
int safety_fwd_hook(int bus_num, CAN_FIFOMailBox_TypeDef *to_fwd) {
  return current_hooks->fwd(bus_num, to_fwd);
}

typedef struct {
  uint16_t id;
  const safety_hooks *hooks;
} safety_hook_config;

#define SAFETY_NOOUTPUT 0
#define SAFETY_HONDA 1
#define SAFETY_TOYOTA 2
#define SAFETY_GM 3
#define SAFETY_HONDA_BOSCH 4
#define SAFETY_FORD 5
#define SAFETY_CADILLAC 6
#define SAFETY_HYUNDAI 7
<<<<<<< HEAD
#define SAFETY_TESLA 8
=======
>>>>>>> 5253ab0e
#define SAFETY_TOYOTA_IPAS 0x1335
#define SAFETY_TOYOTA_NOLIMITS 0x1336
#define SAFETY_ALLOUTPUT 0x1337
#define SAFETY_ELM327 0xE327

const safety_hook_config safety_hook_registry[] = {
  {SAFETY_NOOUTPUT, &nooutput_hooks},
  {SAFETY_HONDA, &honda_hooks},
  {SAFETY_HONDA_BOSCH, &honda_bosch_hooks},
  {SAFETY_TOYOTA, &toyota_hooks},
  {SAFETY_GM, &gm_hooks},
  {SAFETY_FORD, &ford_hooks},
  {SAFETY_CADILLAC, &cadillac_hooks},
  {SAFETY_HYUNDAI, &hyundai_hooks},
  {SAFETY_TOYOTA_NOLIMITS, &toyota_nolimits_hooks},
#ifdef PANDA
  {SAFETY_TOYOTA_IPAS, &toyota_ipas_hooks},
  {SAFETY_TESLA, &tesla_hooks},
#endif
  {SAFETY_ALLOUTPUT, &alloutput_hooks},
  {SAFETY_ELM327, &elm327_hooks},
};

#define HOOK_CONFIG_COUNT (sizeof(safety_hook_registry)/sizeof(safety_hook_config))

int safety_set_mode(uint16_t mode, int16_t param) {
  for (int i = 0; i < HOOK_CONFIG_COUNT; i++) {
    if (safety_hook_registry[i].id == mode) {
      current_hooks = safety_hook_registry[i].hooks;
      if (current_hooks->init) current_hooks->init(param);
      return 0;
    }
  }
  return -1;
}

// compute the time elapsed (in microseconds) from 2 counter samples
uint32_t get_ts_elapsed(uint32_t ts, uint32_t ts_last) {
  return ts > ts_last ? ts - ts_last : (0xFFFFFFFF - ts_last) + 1 + ts;
}

// convert a trimmed integer to signed 32 bit int
int to_signed(int d, int bits) {
  if (d >= (1 << (bits - 1))) {
    d -= (1 << bits);
  }
  return d;
}

// given a new sample, update the smaple_t struct
void update_sample(struct sample_t *sample, int sample_new) {
  for (int i = sizeof(sample->values)/sizeof(sample->values[0]) - 1; i > 0; i--) {
    sample->values[i] = sample->values[i-1];
  }
  sample->values[0] = sample_new;

  // get the minimum and maximum measured samples
  sample->min = sample->max = sample->values[0];
  for (int i = 1; i < sizeof(sample->values)/sizeof(sample->values[0]); i++) {
    if (sample->values[i] < sample->min) sample->min = sample->values[i];
    if (sample->values[i] > sample->max) sample->max = sample->values[i];
  }
}

int max_limit_check(int val, const int MAX, const int MIN) {
  return (val > MAX) || (val < MIN);
}

// check that commanded value isn't too far from measured
int dist_to_meas_check(int val, int val_last, struct sample_t *val_meas,
  const int MAX_RATE_UP, const int MAX_RATE_DOWN, const int MAX_ERROR) {

  // *** val rate limit check ***
  int highest_allowed_val = max(val_last, 0) + MAX_RATE_UP;
  int lowest_allowed_val = min(val_last, 0) - MAX_RATE_UP;

  // if we've exceeded the meas val, we must start moving toward 0
  highest_allowed_val = min(highest_allowed_val, max(val_last - MAX_RATE_DOWN, max(val_meas->max, 0) + MAX_ERROR));
  lowest_allowed_val = max(lowest_allowed_val, min(val_last + MAX_RATE_DOWN, min(val_meas->min, 0) - MAX_ERROR));

  // check for violation
  return (val < lowest_allowed_val) || (val > highest_allowed_val);
}

// check that commanded value isn't fighting against driver
int driver_limit_check(int val, int val_last, struct sample_t *val_driver,
  const int MAX, const int MAX_RATE_UP, const int MAX_RATE_DOWN,
  const int MAX_ALLOWANCE, const int DRIVER_FACTOR) {

  int highest_allowed = max(val_last, 0) + MAX_RATE_UP;
  int lowest_allowed = min(val_last, 0) - MAX_RATE_UP;

  int driver_max_limit = MAX + (MAX_ALLOWANCE + val_driver->max) * DRIVER_FACTOR;
  int driver_min_limit = -MAX + (-MAX_ALLOWANCE + val_driver->min) * DRIVER_FACTOR;

  // if we've exceeded the applied torque, we must start moving toward 0
  highest_allowed = min(highest_allowed, max(val_last - MAX_RATE_DOWN,
                                             max(driver_max_limit, 0)));
  lowest_allowed = max(lowest_allowed, min(val_last + MAX_RATE_DOWN,
                                           min(driver_min_limit, 0)));

  // check for violation
  return (val < lowest_allowed) || (val > highest_allowed);
}


// real time check, mainly used for steer torque rate limiter
int rt_rate_limit_check(int val, int val_last, const int MAX_RT_DELTA) {

  // *** torque real time rate limit check ***
  int highest_val = max(val_last, 0) + MAX_RT_DELTA;
  int lowest_val = min(val_last, 0) - MAX_RT_DELTA;

  // check for violation
  return (val < lowest_val) || (val > highest_val);
}


#ifdef PANDA
// interp function that holds extreme values
float interpolate(struct lookup_t xy, float x) {
  int size = sizeof(xy.x) / sizeof(xy.x[0]);
  // x is lower than the first point in the x array. Return the first point
  if (x <= xy.x[0]) {
    return xy.y[0];

  } else {
    // find the index such that (xy.x[i] <= x < xy.x[i+1]) and linearly interp
    for (int i=0; i < size-1; i++) {
      if (x < xy.x[i+1]) {
        float x0 = xy.x[i];
        float y0 = xy.y[i];
        float dx = xy.x[i+1] - x0;
        float dy = xy.y[i+1] - y0;
        // dx should not be zero as xy.x is supposed ot be monotonic
        if (dx <= 0.) dx = 0.0001;
        return dy * (x - x0) / dx + y0;
      }
    }
    // if no such point is found, then x > xy.x[size-1]. Return last point
    return xy.y[size - 1];
  }
}
#endif<|MERGE_RESOLUTION|>--- conflicted
+++ resolved
@@ -101,10 +101,7 @@
 #define SAFETY_FORD 5
 #define SAFETY_CADILLAC 6
 #define SAFETY_HYUNDAI 7
-<<<<<<< HEAD
 #define SAFETY_TESLA 8
-=======
->>>>>>> 5253ab0e
 #define SAFETY_TOYOTA_IPAS 0x1335
 #define SAFETY_TOYOTA_NOLIMITS 0x1336
 #define SAFETY_ALLOUTPUT 0x1337
