--- conflicted
+++ resolved
@@ -620,17 +620,11 @@
 
   if (controls_allowed && steer_control_enabled) {
     // convert floating point angle rate limits to integers in the scale of the desired angle on CAN,
-<<<<<<< HEAD
-    // add 1 to counteract integer rounding to not false trigger the violation
-    int delta_angle_up = (interpolate(limits.angle_rate_up_lookup, vehicle_speed) * limits.angle_deg_to_can) + 1.;
-    int delta_angle_down = (interpolate(limits.angle_rate_down_lookup, vehicle_speed) * limits.angle_deg_to_can) + 1.;
-=======
     // add 1 to not false trigger the violation. also fudge the speed by 1 m/s so rate limits are
     // always slightly above openpilot's in case we read an updated speed in between angle commands
     // TODO: this speed fudge can be much lower, look at data to determine the lowest reasonable offset
     int delta_angle_up = (interpolate(limits.angle_rate_up_lookup, vehicle_speed - 1.) * limits.angle_deg_to_can) + 1.;
     int delta_angle_down = (interpolate(limits.angle_rate_down_lookup, vehicle_speed - 1.) * limits.angle_deg_to_can) + 1.;
->>>>>>> cb0cbf10
 
     int highest_desired_angle = desired_angle_last + ((desired_angle_last > 0) ? delta_angle_up : delta_angle_down);
     int lowest_desired_angle = desired_angle_last - ((desired_angle_last >= 0) ? delta_angle_down : delta_angle_up);
