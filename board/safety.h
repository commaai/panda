--- conflicted
+++ resolved
@@ -645,20 +645,14 @@
   }
 
   // Angle should be the same as current angle while not steering
-<<<<<<< HEAD
   if (!limits.disable_near_angle_check) {
-    violation |= (!controls_allowed &&
+    violation |= (!steer_control_enabled &&
                     ((desired_angle < (angle_meas.min - 1)) ||
                     (desired_angle > (angle_meas.max + 1))));
   } else {
     // If steer control is not enabled, curvature must be 0
     violation |= (!steer_control_enabled && (desired_angle != 0));
   }
-=======
-  violation |= (!steer_control_enabled &&
-                  ((desired_angle < (angle_meas.min - 1)) ||
-                  (desired_angle > (angle_meas.max + 1))));
->>>>>>> aac46a2e
 
   // No angle control allowed when controls are not allowed
   violation |= !controls_allowed && steer_control_enabled;
