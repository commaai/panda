--- conflicted
+++ resolved
@@ -250,15 +250,10 @@
         float dx = xy.x[i+1] - x0;
         float dy = xy.y[i+1] - y0;
         // dx should not be zero as xy.x is supposed ot be monotonic
-<<<<<<< HEAD
-        if (dx <= 0.) dx = 0.0001;
-        return (dy * (x - x0) / dx) + y0;
-=======
         if (dx <= 0.) {
           dx = 0.0001;
         }
-        return dy * (x - x0) / dx + y0;
->>>>>>> fa1c9289
+        return (dy * (x - x0) / dx) + y0;
       }
     }
     // if no such point is found, then x > xy.x[size-1]. Return last point
