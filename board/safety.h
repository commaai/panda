void safety_rx_hook(CAN_FIFOMailBox_TypeDef *to_push);
int safety_tx_hook(CAN_FIFOMailBox_TypeDef *to_send);
int safety_tx_lin_hook(int lin_num, uint8_t *data, int len);
int safety_ignition_hook();

typedef void (*safety_hook_init)(int16_t param);
typedef void (*rx_hook)(CAN_FIFOMailBox_TypeDef *to_push);
typedef int (*tx_hook)(CAN_FIFOMailBox_TypeDef *to_send);
typedef int (*tx_lin_hook)(int lin_num, uint8_t *data, int len);
typedef int (*ign_hook)();
typedef int (*fwd_hook)(int bus_num, CAN_FIFOMailBox_TypeDef *to_fwd);

typedef struct {
  safety_hook_init init;
  ign_hook ignition;
  rx_hook rx;
  tx_hook tx;
  tx_lin_hook tx_lin;
  fwd_hook fwd;
} safety_hooks;

// This can be set by the safety hooks.
int controls_allowed = 0;

// Include the actual safety policies.
#include "safety/safety_defaults.h"
#include "safety/safety_honda.h"
#include "safety/safety_toyota.h"
#ifdef PANDA
#include "safety/safety_toyota_ipas.h"
#endif
#include "safety/safety_gm.h"
#include "safety/safety_ford.h"
#include "safety/safety_elm327.h"

const safety_hooks *current_hooks = &nooutput_hooks;

void safety_rx_hook(CAN_FIFOMailBox_TypeDef *to_push){
  current_hooks->rx(to_push);
}

int safety_tx_hook(CAN_FIFOMailBox_TypeDef *to_send) {
  return current_hooks->tx(to_send);
}

int safety_tx_lin_hook(int lin_num, uint8_t *data, int len){
  return current_hooks->tx_lin(lin_num, data, len);
}

// -1 = Disabled (Use GPIO to determine ignition)
// 0 = Off (not started)
// 1 = On (started)
int safety_ignition_hook() {
  return current_hooks->ignition();
}
int safety_fwd_hook(int bus_num, CAN_FIFOMailBox_TypeDef *to_fwd) {
  return current_hooks->fwd(bus_num, to_fwd);
}

typedef struct {
  uint16_t id;
  const safety_hooks *hooks;
} safety_hook_config;

#define SAFETY_NOOUTPUT 0
#define SAFETY_HONDA 1
#define SAFETY_TOYOTA 2
<<<<<<< HEAD
#define SAFETY_TOYOTA_IPAS 0x1335
#define SAFETY_TOYOTA_NOLIMITS 0x1336
=======
>>>>>>> ef880b76
#define SAFETY_GM 3
#define SAFETY_HONDA_BOSCH 4
#define SAFETY_FORD 5
#define SAFETY_TOYOTA_IPAS 0x1335
#define SAFETY_TOYOTA_NOLIMITS 0x1336
#define SAFETY_ALLOUTPUT 0x1337
#define SAFETY_ELM327 0xE327

const safety_hook_config safety_hook_registry[] = {
  {SAFETY_NOOUTPUT, &nooutput_hooks},
  {SAFETY_HONDA, &honda_hooks},
  {SAFETY_HONDA_BOSCH, &honda_bosch_hooks},
  {SAFETY_TOYOTA, &toyota_hooks},
<<<<<<< HEAD
  {SAFETY_TOYOTA_NOLIMITS, &toyota_nolimits_hooks},
#ifdef PANDA
  {SAFETY_TOYOTA_IPAS, &toyota_ipas_hooks},
#endif
=======
>>>>>>> ef880b76
  {SAFETY_GM, &gm_hooks},
  {SAFETY_FORD, &ford_hooks},
  {SAFETY_TOYOTA_NOLIMITS, &toyota_nolimits_hooks},
#ifdef PANDA
  {SAFETY_TOYOTA_IPAS, &toyota_ipas_hooks},
#endif
  {SAFETY_ALLOUTPUT, &alloutput_hooks},
  {SAFETY_ELM327, &elm327_hooks},
};

#define HOOK_CONFIG_COUNT (sizeof(safety_hook_registry)/sizeof(safety_hook_config))

int safety_set_mode(uint16_t mode, int16_t param) {
  for (int i = 0; i < HOOK_CONFIG_COUNT; i++) {
    if (safety_hook_registry[i].id == mode) {
      current_hooks = safety_hook_registry[i].hooks;
      if (current_hooks->init) current_hooks->init(param);
      return 0;
    }
  }
  return -1;
}
<|MERGE_RESOLUTION|>--- conflicted
+++ resolved
@@ -65,11 +65,6 @@
 #define SAFETY_NOOUTPUT 0
 #define SAFETY_HONDA 1
 #define SAFETY_TOYOTA 2
-<<<<<<< HEAD
-#define SAFETY_TOYOTA_IPAS 0x1335
-#define SAFETY_TOYOTA_NOLIMITS 0x1336
-=======
->>>>>>> ef880b76
 #define SAFETY_GM 3
 #define SAFETY_HONDA_BOSCH 4
 #define SAFETY_FORD 5
@@ -83,13 +78,6 @@
   {SAFETY_HONDA, &honda_hooks},
   {SAFETY_HONDA_BOSCH, &honda_bosch_hooks},
   {SAFETY_TOYOTA, &toyota_hooks},
-<<<<<<< HEAD
-  {SAFETY_TOYOTA_NOLIMITS, &toyota_nolimits_hooks},
-#ifdef PANDA
-  {SAFETY_TOYOTA_IPAS, &toyota_ipas_hooks},
-#endif
-=======
->>>>>>> ef880b76
   {SAFETY_GM, &gm_hooks},
   {SAFETY_FORD, &ford_hooks},
   {SAFETY_TOYOTA_NOLIMITS, &toyota_nolimits_hooks},
