--- conflicted
+++ resolved
@@ -147,11 +147,6 @@
 // compute the time elapsed (in microseconds) from 2 counter samples
 // case where ts < ts_last is ok: overflow is properly re-casted into uint32_t
 uint32_t get_ts_elapsed(uint32_t ts, uint32_t ts_last) {
-<<<<<<< HEAD
-  // if ts < ts_last, then it means the timer looped around,
-  // therefore casting the difference back to uint32_t is what we want
-=======
->>>>>>> f4419b08
   return ts - ts_last;
 }
 
