--- conflicted
+++ resolved
@@ -53,11 +53,8 @@
 #define SAFETY_HYUNDAI_COMMUNITY 24U
 #define SAFETY_STELLANTIS 25U
 #define SAFETY_FAW 26U
-<<<<<<< HEAD
-=======
 #define SAFETY_BODY 27U
 #define SAFETY_HYUNDAI_HDA2 28U
->>>>>>> b27e1476
 
 uint16_t current_safety_mode = SAFETY_SILENT;
 uint16_t current_safety_param = 0;
