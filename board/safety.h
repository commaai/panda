#include "safety_declarations.h"
#include "can_definitions.h"

// include the safety policies.
#include "safety/safety_defaults.h"
#include "safety/safety_honda.h"
#include "safety/safety_toyota.h"
#include "safety/safety_tesla.h"
#include "safety/safety_gm.h"
#include "safety/safety_ford.h"
#include "safety/safety_hyundai.h"
#include "safety/safety_chrysler.h"
#include "safety/safety_subaru.h"
#include "safety/safety_subaru_legacy.h"
#include "safety/safety_mazda.h"
#include "safety/safety_nissan.h"
#include "safety/safety_volkswagen_mqb.h"
#include "safety/safety_volkswagen_pq.h"
#include "safety/safety_elm327.h"
#include "safety/safety_body.h"

// CAN-FD only safety modes
#ifdef CANFD
#include "safety/safety_hyundai_canfd.h"
#endif

// from cereal.car.CarParams.SafetyModel
#define SAFETY_SILENT 0U
#define SAFETY_HONDA_NIDEC 1U
#define SAFETY_TOYOTA 2U
#define SAFETY_ELM327 3U
#define SAFETY_GM 4U
#define SAFETY_HONDA_BOSCH_GIRAFFE 5U
#define SAFETY_FORD 6U
#define SAFETY_HYUNDAI 8U
#define SAFETY_CHRYSLER 9U
#define SAFETY_TESLA 10U
#define SAFETY_SUBARU 11U
#define SAFETY_MAZDA 13U
#define SAFETY_NISSAN 14U
#define SAFETY_VOLKSWAGEN_MQB 15U
#define SAFETY_ALLOUTPUT 17U
#define SAFETY_GM_ASCM 18U
#define SAFETY_NOOUTPUT 19U
#define SAFETY_HONDA_BOSCH 20U
#define SAFETY_VOLKSWAGEN_PQ 21U
#define SAFETY_SUBARU_LEGACY 22U
#define SAFETY_HYUNDAI_LEGACY 23U
#define SAFETY_HYUNDAI_COMMUNITY 24U
#define SAFETY_STELLANTIS 25U
#define SAFETY_FAW 26U
#define SAFETY_BODY 27U
#define SAFETY_HYUNDAI_CANFD 28U

uint16_t current_safety_mode = SAFETY_SILENT;
uint16_t current_safety_param = 0;
const safety_hooks *current_hooks = &nooutput_hooks;
const addr_checks *current_rx_checks = &default_rx_checks;

int safety_rx_hook(CANPacket_t *to_push) {
  bool controls_allowed_prev = controls_allowed;
  int ret = current_hooks->rx(to_push);

  // reset mismatches on rising edge of controls_allowed to avoid rare race condition
  if (controls_allowed && !controls_allowed_prev) {
    heartbeat_engaged_mismatches = 0;
  }

  return ret;
}

int safety_tx_hook(CANPacket_t *to_send) {
  return (relay_malfunction ? -1 : current_hooks->tx(to_send));
}

int safety_tx_lin_hook(int lin_num, uint8_t *data, int len) {
  return current_hooks->tx_lin(lin_num, data, len);
}

int safety_fwd_hook(int bus_num, int addr) {
  return (relay_malfunction ? -1 : current_hooks->fwd(bus_num, addr));
}

bool get_longitudinal_allowed(void) {
  return controls_allowed && !gas_pressed_prev;
}

// Given a CRC-8 poly, generate a static lookup table to use with a fast CRC-8
// algorithm. Called at init time for safety modes using CRC-8.
void gen_crc_lookup_table_8(uint8_t poly, uint8_t crc_lut[]) {
  for (int i = 0; i < 256; i++) {
    uint8_t crc = i;
    for (int j = 0; j < 8; j++) {
      if ((crc & 0x80U) != 0U) {
        crc = (uint8_t)((crc << 1) ^ poly);
      } else {
        crc <<= 1;
      }
    }
    crc_lut[i] = crc;
  }
}

void gen_crc_lookup_table_16(uint16_t poly, uint16_t crc_lut[]) {
  for (uint16_t i = 0; i < 256U; i++) {
    uint16_t crc = i << 8U;
    for (uint16_t j = 0; j < 8U; j++) {
      if ((crc & 0x8000U) != 0U) {
        crc = (uint16_t)((crc << 1) ^ poly);
      } else {
        crc <<= 1;
      }
    }
    crc_lut[i] = crc;
  }
}

bool msg_allowed(CANPacket_t *to_send, const CanMsg msg_list[], int len) {
  int addr = GET_ADDR(to_send);
  int bus = GET_BUS(to_send);
  int length = GET_LEN(to_send);

  bool allowed = false;
  for (int i = 0; i < len; i++) {
    if ((addr == msg_list[i].addr) && (bus == msg_list[i].bus) && (length == msg_list[i].len)) {
      allowed = true;
      break;
    }
  }
  return allowed;
}

int get_addr_check_index(CANPacket_t *to_push, AddrCheckStruct addr_list[], const int len) {
  int bus = GET_BUS(to_push);
  int addr = GET_ADDR(to_push);
  int length = GET_LEN(to_push);

  int index = -1;
  for (int i = 0; i < len; i++) {
    // if multiple msgs are allowed, determine which one is present on the bus
    if (!addr_list[i].msg_seen) {
      for (uint8_t j = 0U; (j < MAX_ADDR_CHECK_MSGS) && (addr_list[i].msg[j].addr != 0); j++) {
        if ((addr == addr_list[i].msg[j].addr) && (bus == addr_list[i].msg[j].bus) &&
              (length == addr_list[i].msg[j].len)) {
          addr_list[i].index = j;
          addr_list[i].msg_seen = true;
          break;
        }
      }
    }

    if (addr_list[i].msg_seen) {
      int idx = addr_list[i].index;
      if ((addr == addr_list[i].msg[idx].addr) && (bus == addr_list[i].msg[idx].bus) &&
          (length == addr_list[i].msg[idx].len)) {
        index = i;
        break;
      }
    }
  }
  return index;
}

// 1Hz safety function called by main. Now just a check for lagging safety messages
void safety_tick(const addr_checks *rx_checks) {
  bool rx_checks_invalid = false;
  uint32_t ts = microsecond_timer_get();
  if (rx_checks != NULL) {
    for (int i=0; i < rx_checks->len; i++) {
      uint32_t elapsed_time = get_ts_elapsed(ts, rx_checks->check[i].last_timestamp);
      // lag threshold is max of: 1s and MAX_MISSED_MSGS * expected timestep.
      // Quite conservative to not risk false triggers.
      // 2s of lag is worse case, since the function is called at 1Hz
      bool lagging = elapsed_time > MAX(rx_checks->check[i].msg[rx_checks->check[i].index].expected_timestep * MAX_MISSED_MSGS, 1e6);
      rx_checks->check[i].lagging = lagging;
      if (lagging) {
        controls_allowed = 0;
      }

      if (lagging || !is_msg_valid(rx_checks->check, i)) {
        rx_checks_invalid = true;
      }
    }
  }

  safety_rx_checks_invalid = rx_checks_invalid;
}

void update_counter(AddrCheckStruct addr_list[], int index, uint8_t counter) {
  if (index != -1) {
    uint8_t expected_counter = (addr_list[index].last_counter + 1U) % (addr_list[index].msg[addr_list[index].index].max_counter + 1U);
    addr_list[index].wrong_counters += (expected_counter == counter) ? -1 : 1;
    addr_list[index].wrong_counters = MAX(MIN(addr_list[index].wrong_counters, MAX_WRONG_COUNTERS), 0);
    addr_list[index].last_counter = counter;
  }
}

bool is_msg_valid(AddrCheckStruct addr_list[], int index) {
  bool valid = true;
  if (index != -1) {
    if (!addr_list[index].valid_checksum || !addr_list[index].valid_quality_flag || (addr_list[index].wrong_counters >= MAX_WRONG_COUNTERS)) {
      valid = false;
      controls_allowed = 0;
    }
  }
  return valid;
}

void update_addr_timestamp(AddrCheckStruct addr_list[], int index) {
  if (index != -1) {
    uint32_t ts = microsecond_timer_get();
    addr_list[index].last_timestamp = ts;
  }
}

bool addr_safety_check(CANPacket_t *to_push,
                       const addr_checks *rx_checks,
                       uint32_t (*get_checksum)(CANPacket_t *to_push),
                       uint32_t (*compute_checksum)(CANPacket_t *to_push),
                       uint8_t (*get_counter)(CANPacket_t *to_push),
                       bool (*get_quality_flag_valid)(CANPacket_t *to_push)) {

  int index = get_addr_check_index(to_push, rx_checks->check, rx_checks->len);
  update_addr_timestamp(rx_checks->check, index);

  if (index != -1) {
    // checksum check
    if ((get_checksum != NULL) && (compute_checksum != NULL) && rx_checks->check[index].msg[rx_checks->check[index].index].check_checksum) {
      uint32_t checksum = get_checksum(to_push);
      uint32_t checksum_comp = compute_checksum(to_push);
      rx_checks->check[index].valid_checksum = checksum_comp == checksum;
    } else {
      rx_checks->check[index].valid_checksum = true;
    }

    // counter check (max_counter == 0 means skip check)
    if ((get_counter != NULL) && (rx_checks->check[index].msg[rx_checks->check[index].index].max_counter > 0U)) {
      uint8_t counter = get_counter(to_push);
      update_counter(rx_checks->check, index, counter);
    } else {
      rx_checks->check[index].wrong_counters = 0U;
    }

    // quality flag check
    if ((get_quality_flag_valid != NULL) && rx_checks->check[index].msg[rx_checks->check[index].index].quality_flag) {
      rx_checks->check[index].valid_quality_flag = get_quality_flag_valid(to_push);
    } else {
      rx_checks->check[index].valid_quality_flag = true;
    }
  }
  return is_msg_valid(rx_checks->check, index);
}

void generic_rx_checks(bool stock_ecu_detected) {
  // exit controls on rising edge of gas press
  if (gas_pressed && !gas_pressed_prev && !(alternative_experience & ALT_EXP_DISABLE_DISENGAGE_ON_GAS)) {
    controls_allowed = 0;
  }
  gas_pressed_prev = gas_pressed;

  // exit controls on rising edge of brake press
  if (brake_pressed && (!brake_pressed_prev || vehicle_moving)) {
    controls_allowed = 0;
  }
  brake_pressed_prev = brake_pressed;

  // exit controls on rising edge of regen paddle
  if (regen_braking && (!regen_braking_prev || vehicle_moving)) {
    controls_allowed = 0;
  }
  regen_braking_prev = regen_braking;

  // check if stock ECU is on bus broken by car harness
  if ((safety_mode_cnt > RELAY_TRNS_TIMEOUT) && stock_ecu_detected) {
    relay_malfunction_set();
  }
}

void relay_malfunction_set(void) {
  relay_malfunction = true;
  fault_occurred(FAULT_RELAY_MALFUNCTION);
}

void relay_malfunction_reset(void) {
  relay_malfunction = false;
  fault_recovered(FAULT_RELAY_MALFUNCTION);
}

typedef struct {
  uint16_t id;
  const safety_hooks *hooks;
} safety_hook_config;

const safety_hook_config safety_hook_registry[] = {
  {SAFETY_SILENT, &nooutput_hooks},
  {SAFETY_HONDA_NIDEC, &honda_nidec_hooks},
  {SAFETY_TOYOTA, &toyota_hooks},
  {SAFETY_ELM327, &elm327_hooks},
  {SAFETY_GM, &gm_hooks},
  {SAFETY_HONDA_BOSCH, &honda_bosch_hooks},
  {SAFETY_HYUNDAI, &hyundai_hooks},
  {SAFETY_CHRYSLER, &chrysler_hooks},
  {SAFETY_SUBARU, &subaru_hooks},
  {SAFETY_VOLKSWAGEN_MQB, &volkswagen_mqb_hooks},
  {SAFETY_NISSAN, &nissan_hooks},
  {SAFETY_NOOUTPUT, &nooutput_hooks},
  {SAFETY_HYUNDAI_LEGACY, &hyundai_legacy_hooks},
  {SAFETY_MAZDA, &mazda_hooks},
  {SAFETY_BODY, &body_hooks},
  {SAFETY_FORD, &ford_hooks},
#ifdef CANFD
  {SAFETY_HYUNDAI_CANFD, &hyundai_canfd_hooks},
#endif
#ifdef ALLOW_DEBUG
  {SAFETY_TESLA, &tesla_hooks},
  {SAFETY_SUBARU_LEGACY, &subaru_legacy_hooks},
  {SAFETY_VOLKSWAGEN_PQ, &volkswagen_pq_hooks},
  {SAFETY_ALLOUTPUT, &alloutput_hooks},
#endif
};

int set_safety_hooks(uint16_t mode, uint16_t param) {
  // reset state set by safety mode
  safety_mode_cnt = 0U;
  relay_malfunction = false;
  gas_interceptor_detected = false;
  gas_interceptor_prev = 0;
  gas_pressed = false;
  gas_pressed_prev = false;
  brake_pressed = false;
  brake_pressed_prev = false;
  regen_braking = false;
  regen_braking_prev = false;
  cruise_engaged_prev = false;
  vehicle_moving = false;
  acc_main_on = false;
  cruise_button_prev = 0;
  desired_torque_last = 0;
  rt_torque_last = 0;
  ts_angle_last = 0;
  desired_angle_last = 0;
  ts_torque_check_last = 0;
  ts_steer_req_mismatch_last = 0;
  valid_steer_req_count = 0;
  invalid_steer_req_count = 0;
  torque_interceptor_detected = false;

  vehicle_speed.min = 0;
  vehicle_speed.max = 0;
  torque_meas.min = 0;
  torque_meas.max = 0;
  torque_driver.min = 0;
  torque_driver.max = 0;
  angle_meas.min = 0;
  angle_meas.max = 0;

  controls_allowed = false;
  relay_malfunction_reset();
  safety_rx_checks_invalid = false;

  int set_status = -1;  // not set
  int hook_config_count = sizeof(safety_hook_registry) / sizeof(safety_hook_config);
  for (int i = 0; i < hook_config_count; i++) {
    if (safety_hook_registry[i].id == mode) {
      current_hooks = safety_hook_registry[i].hooks;
      current_safety_mode = mode;
      current_safety_param = param;
      set_status = 0;  // set
    }
  }
  if ((set_status == 0) && (current_hooks->init != NULL)) {
    current_rx_checks = current_hooks->init(param);
    // reset message index and seen flags in addr struct
    for (int j = 0; j < current_rx_checks->len; j++) {
      current_rx_checks->check[j].index = 0;
      current_rx_checks->check[j].msg_seen = false;
    }
  }
  return set_status;
}

// convert a trimmed integer to signed 32 bit int
int to_signed(int d, int bits) {
  int d_signed = d;
  if (d >= (1 << MAX((bits - 1), 0))) {
    d_signed = d - (1 << MAX(bits, 0));
  }
  return d_signed;
}

// given a new sample, update the sample_t struct
void update_sample(struct sample_t *sample, int sample_new) {
  int sample_size = sizeof(sample->values) / sizeof(sample->values[0]);
  for (int i = sample_size - 1; i > 0; i--) {
    sample->values[i] = sample->values[i-1];
  }
  sample->values[0] = sample_new;

  // get the minimum and maximum measured samples
  sample->min = sample->values[0];
  sample->max = sample->values[0];
  for (int i = 1; i < sample_size; i++) {
    if (sample->values[i] < sample->min) {
      sample->min = sample->values[i];
    }
    if (sample->values[i] > sample->max) {
      sample->max = sample->values[i];
    }
  }
}

bool max_limit_check(int val, const int MAX_VAL, const int MIN_VAL) {
  return (val > MAX_VAL) || (val < MIN_VAL);
}

// check that commanded torque value isn't too far from measured
bool dist_to_meas_check(int val, int val_last, struct sample_t *val_meas,
                        const int MAX_RATE_UP, const int MAX_RATE_DOWN, const int MAX_ERROR) {

  // *** val rate limit check ***
  int highest_allowed_rl = MAX(val_last, 0) + MAX_RATE_UP;
  int lowest_allowed_rl = MIN(val_last, 0) - MAX_RATE_UP;

  // if we've exceeded the meas val, we must start moving toward 0
  int highest_allowed = MIN(highest_allowed_rl, MAX(val_last - MAX_RATE_DOWN, MAX(val_meas->max, 0) + MAX_ERROR));
  int lowest_allowed = MAX(lowest_allowed_rl, MIN(val_last + MAX_RATE_DOWN, MIN(val_meas->min, 0) - MAX_ERROR));

  // check for violation
  return max_limit_check(val, highest_allowed, lowest_allowed);
}

// check that commanded value isn't fighting against driver
bool driver_limit_check(int val, int val_last, struct sample_t *val_driver,
                        const int MAX_VAL, const int MAX_RATE_UP, const int MAX_RATE_DOWN,
                        const int MAX_ALLOWANCE, const int DRIVER_FACTOR) {

  // torque delta/rate limits
  int highest_allowed_rl = MAX(val_last, 0) + MAX_RATE_UP;
  int lowest_allowed_rl = MIN(val_last, 0) - MAX_RATE_UP;

  // driver
  int driver_max_limit = MAX_VAL + (MAX_ALLOWANCE + val_driver->max) * DRIVER_FACTOR;
  int driver_min_limit = -MAX_VAL + (-MAX_ALLOWANCE + val_driver->min) * DRIVER_FACTOR;

  // if we've exceeded the applied torque, we must start moving toward 0
  int highest_allowed = MIN(highest_allowed_rl, MAX(val_last - MAX_RATE_DOWN,
                                             MAX(driver_max_limit, 0)));
  int lowest_allowed = MAX(lowest_allowed_rl, MIN(val_last + MAX_RATE_DOWN,
                                           MIN(driver_min_limit, 0)));

  // check for violation
  return max_limit_check(val, highest_allowed, lowest_allowed);
}


// real time check, mainly used for steer torque rate limiter
bool rt_rate_limit_check(int val, int val_last, const int MAX_RT_DELTA) {

  // *** torque real time rate limit check ***
  int highest_val = MAX(val_last, 0) + MAX_RT_DELTA;
  int lowest_val = MIN(val_last, 0) - MAX_RT_DELTA;

  // check for violation
  return max_limit_check(val, highest_val, lowest_val);
}


// interp function that holds extreme values
float interpolate(struct lookup_t xy, float x) {

  int size = sizeof(xy.x) / sizeof(xy.x[0]);
  float ret = xy.y[size - 1];  // default output is last point

  // x is lower than the first point in the x array. Return the first point
  if (x <= xy.x[0]) {
    ret = xy.y[0];

  } else {
    // find the index such that (xy.x[i] <= x < xy.x[i+1]) and linearly interp
    for (int i=0; i < (size - 1); i++) {
      if (x < xy.x[i+1]) {
        float x0 = xy.x[i];
        float y0 = xy.y[i];
        float dx = xy.x[i+1] - x0;
        float dy = xy.y[i+1] - y0;
        // dx should not be zero as xy.x is supposed to be monotonic
        if (dx <= 0.) {
          dx = 0.0001;
        }
        ret = (dy * (x - x0) / dx) + y0;
        break;
      }
    }
  }
  return ret;
}

// Safety checks for longitudinal actuation
bool longitudinal_accel_checks(int desired_accel, const LongitudinalLimits limits) {
  bool accel_valid = get_longitudinal_allowed() && !max_limit_check(desired_accel, limits.max_accel, limits.min_accel);
  bool accel_inactive = desired_accel == limits.inactive_accel;
  return !(accel_valid || accel_inactive);
}

bool longitudinal_speed_checks(int desired_speed, const LongitudinalLimits limits) {
  return !get_longitudinal_allowed() && (desired_speed != limits.inactive_speed);
}

bool longitudinal_gas_checks(int desired_gas, const LongitudinalLimits limits) {
  bool violation = false;
  if (!get_longitudinal_allowed()) {
    violation |= desired_gas != limits.inactive_gas;
  } else {
    violation |= max_limit_check(desired_gas, limits.max_gas, limits.min_gas);
  }
  return violation;
}

bool longitudinal_brake_checks(int desired_brake, const LongitudinalLimits limits) {
  bool violation = false;
  violation |= !get_longitudinal_allowed() && (desired_brake != 0);
  violation |= desired_brake > limits.max_brake;
  return violation;
}

bool longitudinal_interceptor_checks(CANPacket_t *to_send) {
  return !get_longitudinal_allowed() && (GET_BYTE(to_send, 0) || GET_BYTE(to_send, 1));
}

// Safety checks for torque-based steering commands
bool steer_torque_cmd_checks(int desired_torque, int steer_req, const SteeringLimits limits) {
  bool violation = false;
  uint32_t ts = microsecond_timer_get();
  bool alka_enabled = alternative_experience & ALT_EXP_ALKA;

  if (controls_allowed || alka_enabled) {
    // *** global torque limit check ***
    violation |= max_limit_check(desired_torque, limits.max_steer, -limits.max_steer);

    // *** torque rate limit check ***
    if (limits.type == TorqueDriverLimited) {
      violation |= driver_limit_check(desired_torque, desired_torque_last, &torque_driver,
                                      limits.max_steer, limits.max_rate_up, limits.max_rate_down,
                                      limits.driver_torque_allowance, limits.driver_torque_factor);
    } else {
      violation |= dist_to_meas_check(desired_torque, desired_torque_last, &torque_meas,
                                      limits.max_rate_up, limits.max_rate_down, limits.max_torque_error);
    }
    desired_torque_last = desired_torque;

    // *** torque real time rate limit check ***
    violation |= rt_rate_limit_check(desired_torque, rt_torque_last, limits.max_rt_delta);

    // every RT_INTERVAL set the new limits
    uint32_t ts_elapsed = get_ts_elapsed(ts, ts_torque_check_last);
    if (ts_elapsed > limits.max_rt_interval) {
      rt_torque_last = desired_torque;
      ts_torque_check_last = ts;
    }
  }

  // no torque if controls is not allowed
  if ((!controls_allowed && !alka_enabled) && (desired_torque != 0)) {
    violation = true;
  }

  // certain safety modes set their steer request bit low for one or more frame at a
  // predefined max frequency to avoid steering faults in certain situations
  bool steer_req_mismatch = (steer_req == 0) && (desired_torque != 0);
  if (!limits.has_steer_req_tolerance) {
    if (steer_req_mismatch) {
      violation = true;
    }

  } else {
    if (steer_req_mismatch) {
      if (invalid_steer_req_count == 0) {
        // disallow torque cut if not enough recent matching steer_req messages
        if (valid_steer_req_count < limits.min_valid_request_frames) {
          violation = true;
        }

        // or we've cut torque too recently in time
        uint32_t ts_elapsed = get_ts_elapsed(ts, ts_steer_req_mismatch_last);
        if (ts_elapsed < limits.min_valid_request_rt_interval) {
          violation = true;
        }
      } else {
        // or we're cutting more frames consecutively than allowed
        if (invalid_steer_req_count >= limits.max_invalid_request_frames) {
          violation = true;
        }
      }

      valid_steer_req_count = 0;
      ts_steer_req_mismatch_last = ts;
      invalid_steer_req_count = MIN(invalid_steer_req_count + 1, limits.max_invalid_request_frames);
    } else {
      valid_steer_req_count = MIN(valid_steer_req_count + 1, limits.min_valid_request_frames);
      invalid_steer_req_count = 0;
    }
  }

  // reset to 0 if either controls is not allowed or there's a violation
  if (violation || (!controls_allowed && !alka_enabled)) {
    valid_steer_req_count = 0;
    invalid_steer_req_count = 0;
    desired_torque_last = 0;
    rt_torque_last = 0;
    ts_torque_check_last = ts;
    ts_steer_req_mismatch_last = ts;
  }

  return violation;
}

// Safety checks for angle-based steering commands
bool steer_angle_cmd_checks(int desired_angle, bool steer_control_enabled, const SteeringLimits limits) {
  bool violation = false;
  bool alka_enabled = alternative_experience & ALT_EXP_ALKA;

<<<<<<< HEAD
  if (!limits.disable_angle_rate_limits && (controls_allowed || alka_enabled) && steer_control_enabled) {
=======
  if (controls_allowed && steer_control_enabled) {
>>>>>>> fea1feb5
    // convert floating point angle rate limits to integers in the scale of the desired angle on CAN,
    // add 1 to not false trigger the violation. also fudge the speed by 1 m/s so rate limits are
    // always slightly above openpilot's in case we read an updated speed in between angle commands
    // TODO: this speed fudge can be much lower, look at data to determine the lowest reasonable offset
    int delta_angle_up = (interpolate(limits.angle_rate_up_lookup, (vehicle_speed.min / VEHICLE_SPEED_FACTOR) - 1.) * limits.angle_deg_to_can) + 1.;
    int delta_angle_down = (interpolate(limits.angle_rate_down_lookup, (vehicle_speed.min / VEHICLE_SPEED_FACTOR) - 1.) * limits.angle_deg_to_can) + 1.;

    // allow down limits at zero since small floats will be rounded to 0
    int highest_desired_angle = desired_angle_last + ((desired_angle_last > 0) ? delta_angle_up : delta_angle_down);
    int lowest_desired_angle = desired_angle_last - ((desired_angle_last >= 0) ? delta_angle_down : delta_angle_up);

    // check that commanded angle value isn't too far from measured, used to limit torque for some safety modes
    // ensure we start moving in direction of meas while respecting rate limits if error is exceeded
    if (limits.enforce_angle_error && ((vehicle_speed.values[0] / VEHICLE_SPEED_FACTOR) > limits.angle_error_min_speed)) {
      // the rate limits above are liberally above openpilot's to avoid false positives.
      // likewise, allow a lower rate for moving towards meas when error is exceeded
      int delta_angle_up_lower = interpolate(limits.angle_rate_up_lookup, (vehicle_speed.max / VEHICLE_SPEED_FACTOR) + 1.) * limits.angle_deg_to_can;
      int delta_angle_down_lower = interpolate(limits.angle_rate_down_lookup, (vehicle_speed.max / VEHICLE_SPEED_FACTOR) + 1.) * limits.angle_deg_to_can;

<<<<<<< HEAD
  // check that commanded angle value isn't too far from measured, used to limit torque for some safety modes
  if (limits.enforce_angle_error && (controls_allowed || alka_enabled) && steer_control_enabled) {
    if (vehicle_speed > limits.angle_error_limit_speed) {
      // val must always be near angle_meas, limited to the maximum value
      // add 1 to not false trigger the violation
      int highest_allowed = CLAMP(angle_meas.max + limits.max_angle_error + 1, -limits.max_steer, limits.max_steer);
      int lowest_allowed = CLAMP(angle_meas.min - limits.max_angle_error - 1, -limits.max_steer, limits.max_steer);
=======
      int highest_desired_angle_lower = desired_angle_last + ((desired_angle_last > 0) ? delta_angle_up_lower : delta_angle_down_lower);
      int lowest_desired_angle_lower = desired_angle_last - ((desired_angle_last >= 0) ? delta_angle_down_lower : delta_angle_up_lower);
>>>>>>> fea1feb5

      lowest_desired_angle = MIN(MAX(lowest_desired_angle, angle_meas.min - limits.max_angle_error - 1), highest_desired_angle_lower);
      highest_desired_angle = MAX(MIN(highest_desired_angle, angle_meas.max + limits.max_angle_error + 1), lowest_desired_angle_lower);

      // don't enforce above the max steer
      lowest_desired_angle = CLAMP(lowest_desired_angle, -limits.max_steer, limits.max_steer);
      highest_desired_angle = CLAMP(highest_desired_angle, -limits.max_steer, limits.max_steer);
    }

    // check for violation;
    violation |= max_limit_check(desired_angle, highest_desired_angle, lowest_desired_angle);
  }
  desired_angle_last = desired_angle;

  // Angle should either be 0 or same as current angle while not steering
  if (!steer_control_enabled) {
    violation |= (limits.inactive_angle_is_zero ? (desired_angle != 0) :
                  max_limit_check(desired_angle, angle_meas.max + 1, angle_meas.min - 1));
  }

  // No angle control allowed when controls are not allowed
  violation |= (!controls_allowed && !alka_enabled) && steer_control_enabled;

  return violation;
}

void pcm_cruise_check(bool cruise_engaged) {
  // Enter controls on rising edge of stock ACC, exit controls if stock ACC disengages
  if (!cruise_engaged) {
    controls_allowed = false;
  }
  if (cruise_engaged && !cruise_engaged_prev) {
    controls_allowed = true;
  }
  cruise_engaged_prev = cruise_engaged;
}<|MERGE_RESOLUTION|>--- conflicted
+++ resolved
@@ -619,11 +619,7 @@
   bool violation = false;
   bool alka_enabled = alternative_experience & ALT_EXP_ALKA;
 
-<<<<<<< HEAD
-  if (!limits.disable_angle_rate_limits && (controls_allowed || alka_enabled) && steer_control_enabled) {
-=======
-  if (controls_allowed && steer_control_enabled) {
->>>>>>> fea1feb5
+  if ((controls_allowed || alka_enabled) && steer_control_enabled) {
     // convert floating point angle rate limits to integers in the scale of the desired angle on CAN,
     // add 1 to not false trigger the violation. also fudge the speed by 1 m/s so rate limits are
     // always slightly above openpilot's in case we read an updated speed in between angle commands
@@ -643,18 +639,8 @@
       int delta_angle_up_lower = interpolate(limits.angle_rate_up_lookup, (vehicle_speed.max / VEHICLE_SPEED_FACTOR) + 1.) * limits.angle_deg_to_can;
       int delta_angle_down_lower = interpolate(limits.angle_rate_down_lookup, (vehicle_speed.max / VEHICLE_SPEED_FACTOR) + 1.) * limits.angle_deg_to_can;
 
-<<<<<<< HEAD
-  // check that commanded angle value isn't too far from measured, used to limit torque for some safety modes
-  if (limits.enforce_angle_error && (controls_allowed || alka_enabled) && steer_control_enabled) {
-    if (vehicle_speed > limits.angle_error_limit_speed) {
-      // val must always be near angle_meas, limited to the maximum value
-      // add 1 to not false trigger the violation
-      int highest_allowed = CLAMP(angle_meas.max + limits.max_angle_error + 1, -limits.max_steer, limits.max_steer);
-      int lowest_allowed = CLAMP(angle_meas.min - limits.max_angle_error - 1, -limits.max_steer, limits.max_steer);
-=======
       int highest_desired_angle_lower = desired_angle_last + ((desired_angle_last > 0) ? delta_angle_up_lower : delta_angle_down_lower);
       int lowest_desired_angle_lower = desired_angle_last - ((desired_angle_last >= 0) ? delta_angle_down_lower : delta_angle_up_lower);
->>>>>>> fea1feb5
 
       lowest_desired_angle = MIN(MAX(lowest_desired_angle, angle_meas.min - limits.max_angle_error - 1), highest_desired_angle_lower);
       highest_desired_angle = MAX(MIN(highest_desired_angle, angle_meas.max + limits.max_angle_error + 1), lowest_desired_angle_lower);
