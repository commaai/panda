#pragma once

#include "safety_declarations.h"
#include "can.h"

// include the safety policies.
#include "safety/safety_defaults.h"
#include "safety/safety_honda.h"
#include "safety/safety_toyota.h"
#include "safety/safety_tesla.h"
#include "safety/safety_gm.h"
#include "safety/safety_fca_giorgio.h"
#include "safety/safety_ford.h"
#include "safety/safety_hyundai.h"
#include "safety/safety_chrysler.h"
#include "safety/safety_subaru.h"
#include "safety/safety_subaru_preglobal.h"
#include "safety/safety_mazda.h"
#include "safety/safety_nissan.h"
#include "safety/safety_volkswagen_mqb.h"
#include "safety/safety_volkswagen_pq.h"
#include "safety/safety_elm327.h"
#include "safety/safety_body.h"

// CAN-FD only safety modes
#ifdef CANFD
#include "safety/safety_hyundai_canfd.h"
#endif

// from cereal.car.CarParams.SafetyModel
#define SAFETY_SILENT 0U
#define SAFETY_HONDA_NIDEC 1U
#define SAFETY_TOYOTA 2U
#define SAFETY_ELM327 3U
#define SAFETY_GM 4U
#define SAFETY_HONDA_BOSCH_GIRAFFE 5U
#define SAFETY_FORD 6U
#define SAFETY_HYUNDAI 8U
#define SAFETY_CHRYSLER 9U
#define SAFETY_TESLA 10U
#define SAFETY_SUBARU 11U
#define SAFETY_MAZDA 13U
#define SAFETY_NISSAN 14U
#define SAFETY_VOLKSWAGEN_MQB 15U
#define SAFETY_ALLOUTPUT 17U
#define SAFETY_GM_ASCM 18U
#define SAFETY_NOOUTPUT 19U
#define SAFETY_HONDA_BOSCH 20U
#define SAFETY_VOLKSWAGEN_PQ 21U
#define SAFETY_SUBARU_PREGLOBAL 22U
#define SAFETY_HYUNDAI_LEGACY 23U
#define SAFETY_HYUNDAI_COMMUNITY 24U
#define SAFETY_STELLANTIS 25U
#define SAFETY_FAW 26U
#define SAFETY_BODY 27U
#define SAFETY_HYUNDAI_CANFD 28U
#define SAFETY_FCA_GIORGIO 32U

uint32_t GET_BYTES(const CANPacket_t *msg, int start, int len) {
  uint32_t ret = 0U;
  for (int i = 0; i < len; i++) {
    const uint32_t shift = i * 8;
    ret |= (((uint32_t)msg->data[start + i]) << shift);
  }
  return ret;
}

const int MAX_WRONG_COUNTERS = 5;

// This can be set by the safety hooks
bool controls_allowed = false;
bool relay_malfunction = false;
bool gas_pressed = false;
bool gas_pressed_prev = false;
bool brake_pressed = false;
bool brake_pressed_prev = false;
bool regen_braking = false;
bool regen_braking_prev = false;
bool cruise_engaged_prev = false;
struct sample_t vehicle_speed;
bool vehicle_moving = false;
bool acc_main_on = false;  // referred to as "ACC off" in ISO 15622:2018
int cruise_button_prev = 0;
bool safety_rx_checks_invalid = false;

// for safety modes with torque steering control
int desired_torque_last = 0;       // last desired steer torque
int rt_torque_last = 0;            // last desired torque for real time check
int valid_steer_req_count = 0;     // counter for steer request bit matching non-zero torque
int invalid_steer_req_count = 0;   // counter to allow multiple frames of mismatching torque request bit
struct sample_t torque_meas;       // last 6 motor torques produced by the eps
struct sample_t torque_driver;     // last 6 driver torques measured
uint32_t ts_torque_check_last = 0;
uint32_t ts_steer_req_mismatch_last = 0;  // last timestamp steer req was mismatched with torque

// state for controls_allowed timeout logic
bool heartbeat_engaged = false;             // openpilot enabled, passed in heartbeat USB command
uint32_t heartbeat_engaged_mismatches = 0;  // count of mismatches between heartbeat_engaged and controls_allowed

// for safety modes with angle steering control
uint32_t ts_angle_last = 0;
int desired_angle_last = 0;
struct sample_t angle_meas;         // last 6 steer angles/curvatures


int alternative_experience = 0;

// time since safety mode has been changed
uint32_t safety_mode_cnt = 0U;

uint16_t current_safety_mode = SAFETY_SILENT;
uint16_t current_safety_param = 0;
static const safety_hooks *current_hooks = &nooutput_hooks;
safety_config current_safety_config;

static bool is_msg_valid(RxCheck addr_list[], int index) {
  bool valid = true;
  if (index != -1) {
    if (!addr_list[index].status.valid_checksum || !addr_list[index].status.valid_quality_flag || (addr_list[index].status.wrong_counters >= MAX_WRONG_COUNTERS)) {
      valid = false;
      controls_allowed = false;
    }
  }
  return valid;
}

static int get_addr_check_index(const CANPacket_t *to_push, RxCheck addr_list[], const int len) {
  int bus = GET_BUS(to_push);
  int addr = GET_ADDR(to_push);
  int length = GET_LEN(to_push);

  int index = -1;
  for (int i = 0; i < len; i++) {
    // if multiple msgs are allowed, determine which one is present on the bus
    if (!addr_list[i].status.msg_seen) {
      for (uint8_t j = 0U; (j < MAX_ADDR_CHECK_MSGS) && (addr_list[i].msg[j].addr != 0); j++) {
        if ((addr == addr_list[i].msg[j].addr) && (bus == addr_list[i].msg[j].bus) &&
              (length == addr_list[i].msg[j].len)) {
          addr_list[i].status.index = j;
          addr_list[i].status.msg_seen = true;
          break;
        }
      }
    }

    if (addr_list[i].status.msg_seen) {
      int idx = addr_list[i].status.index;
      if ((addr == addr_list[i].msg[idx].addr) && (bus == addr_list[i].msg[idx].bus) &&
          (length == addr_list[i].msg[idx].len)) {
        index = i;
        break;
      }
    }
  }
  return index;
}

static void update_addr_timestamp(RxCheck addr_list[], int index) {
  if (index != -1) {
    uint32_t ts = microsecond_timer_get();
    addr_list[index].status.last_timestamp = ts;
  }
}

static void update_counter(RxCheck addr_list[], int index, uint8_t counter) {
  if (index != -1) {
    uint8_t expected_counter = (addr_list[index].status.last_counter + 1U) % (addr_list[index].msg[addr_list[index].status.index].max_counter + 1U);
    addr_list[index].status.wrong_counters += (expected_counter == counter) ? -1 : 1;
    addr_list[index].status.wrong_counters = CLAMP(addr_list[index].status.wrong_counters, 0, MAX_WRONG_COUNTERS);
    addr_list[index].status.last_counter = counter;
  }
}

static bool rx_msg_safety_check(const CANPacket_t *to_push,
                         const safety_config *cfg,
                         const safety_hooks *safety_hooks) {

  int index = get_addr_check_index(to_push, cfg->rx_checks, cfg->rx_checks_len);
  update_addr_timestamp(cfg->rx_checks, index);

  if (index != -1) {
    // checksum check
    if ((safety_hooks->get_checksum != NULL) && (safety_hooks->compute_checksum != NULL) && cfg->rx_checks[index].msg[cfg->rx_checks[index].status.index].check_checksum) {
      uint32_t checksum = safety_hooks->get_checksum(to_push);
      uint32_t checksum_comp = safety_hooks->compute_checksum(to_push);
      cfg->rx_checks[index].status.valid_checksum = checksum_comp == checksum;
    } else {
      cfg->rx_checks[index].status.valid_checksum = true;
    }

    // counter check (max_counter == 0 means skip check)
    if ((safety_hooks->get_counter != NULL) && (cfg->rx_checks[index].msg[cfg->rx_checks[index].status.index].max_counter > 0U)) {
      uint8_t counter = safety_hooks->get_counter(to_push);
      update_counter(cfg->rx_checks, index, counter);
    } else {
      cfg->rx_checks[index].status.wrong_counters = 0U;
    }

    // quality flag check
    if ((safety_hooks->get_quality_flag_valid != NULL) && cfg->rx_checks[index].msg[cfg->rx_checks[index].status.index].quality_flag) {
      cfg->rx_checks[index].status.valid_quality_flag = safety_hooks->get_quality_flag_valid(to_push);
    } else {
      cfg->rx_checks[index].status.valid_quality_flag = true;
    }
  }
  return is_msg_valid(cfg->rx_checks, index);
}

bool safety_rx_hook(const CANPacket_t *to_push) {
  bool controls_allowed_prev = controls_allowed;

  bool valid = rx_msg_safety_check(to_push, &current_safety_config, current_hooks);
  if (valid) {
    current_hooks->rx(to_push);
  }

  // reset mismatches on rising edge of controls_allowed to avoid rare race condition
  if (controls_allowed && !controls_allowed_prev) {
    heartbeat_engaged_mismatches = 0;
  }

  return valid;
}

static bool msg_allowed(const CANPacket_t *to_send, const CanMsg msg_list[], int len) {
  int addr = GET_ADDR(to_send);
  int bus = GET_BUS(to_send);
  int length = GET_LEN(to_send);

  bool allowed = false;
  for (int i = 0; i < len; i++) {
    if ((addr == msg_list[i].addr) && (bus == msg_list[i].bus) && (length == msg_list[i].len)) {
      allowed = true;
      break;
    }
  }
  return allowed;
}

bool safety_tx_hook(CANPacket_t *to_send) {
  bool whitelisted = msg_allowed(to_send, current_safety_config.tx_msgs, current_safety_config.tx_msgs_len);
  if ((current_safety_mode == SAFETY_ALLOUTPUT) || (current_safety_mode == SAFETY_ELM327)) {
    whitelisted = true;
  }

  const bool safety_allowed = current_hooks->tx(to_send);
  return !relay_malfunction && whitelisted && safety_allowed;
}

int safety_fwd_hook(int bus_num, int addr) {
  return (relay_malfunction ? -1 : current_hooks->fwd(bus_num, addr));
}

bool get_longitudinal_allowed(void) {
  return controls_allowed && !gas_pressed_prev;
}

// Given a CRC-8 poly, generate a static lookup table to use with a fast CRC-8
// algorithm. Called at init time for safety modes using CRC-8.
void gen_crc_lookup_table_8(uint8_t poly, uint8_t crc_lut[]) {
  for (uint16_t i = 0U; i <= 0xFFU; i++) {
    uint8_t crc = (uint8_t)i;
    for (int j = 0; j < 8; j++) {
      if ((crc & 0x80U) != 0U) {
        crc = (uint8_t)((crc << 1) ^ poly);
      } else {
        crc <<= 1;
      }
    }
    crc_lut[i] = crc;
  }
}

#ifdef CANFD
void gen_crc_lookup_table_16(uint16_t poly, uint16_t crc_lut[]) {
  for (uint16_t i = 0; i < 256U; i++) {
    uint16_t crc = i << 8U;
    for (uint16_t j = 0; j < 8U; j++) {
      if ((crc & 0x8000U) != 0U) {
        crc = (uint16_t)((crc << 1) ^ poly);
      } else {
        crc <<= 1;
      }
    }
    crc_lut[i] = crc;
  }
}
#endif

// 1Hz safety function called by main. Now just a check for lagging safety messages
void safety_tick(const safety_config *cfg) {
  const uint8_t MAX_MISSED_MSGS = 10U;
  bool rx_checks_invalid = false;
  uint32_t ts = microsecond_timer_get();
  if (cfg != NULL) {
    for (int i=0; i < cfg->rx_checks_len; i++) {
      uint32_t elapsed_time = get_ts_elapsed(ts, cfg->rx_checks[i].status.last_timestamp);
      // lag threshold is max of: 1s and MAX_MISSED_MSGS * expected timestep.
      // Quite conservative to not risk false triggers.
      // 2s of lag is worse case, since the function is called at 1Hz
      uint32_t timestep = 1e6 / cfg->rx_checks[i].msg[cfg->rx_checks[i].status.index].frequency;
      bool lagging = elapsed_time > MAX(timestep * MAX_MISSED_MSGS, 1e6);
      cfg->rx_checks[i].status.lagging = lagging;
      if (lagging) {
        controls_allowed = false;
      }

      if (lagging || !is_msg_valid(cfg->rx_checks, i)) {
        rx_checks_invalid = true;
      }
    }
  }

  safety_rx_checks_invalid = rx_checks_invalid;
}

static void relay_malfunction_set(void) {
  relay_malfunction = true;
  fault_occurred(FAULT_RELAY_MALFUNCTION);
}

void generic_rx_checks(bool stock_ecu_detected) {
  // allow 1s of transition timeout after relay changes state before assessing malfunctioning
  const uint32_t RELAY_TRNS_TIMEOUT = 1U;

  // exit controls on rising edge of gas press
  if (gas_pressed && !gas_pressed_prev && !(alternative_experience & ALT_EXP_DISABLE_DISENGAGE_ON_GAS)) {
    controls_allowed = false;
  }
  gas_pressed_prev = gas_pressed;

  // exit controls on rising edge of brake press
  if (brake_pressed && (!brake_pressed_prev || vehicle_moving)) {
    controls_allowed = false;
  }
  brake_pressed_prev = brake_pressed;

  // exit controls on rising edge of regen paddle
  if (regen_braking && (!regen_braking_prev || vehicle_moving)) {
    controls_allowed = false;
  }
  regen_braking_prev = regen_braking;

  // check if stock ECU is on bus broken by car harness
  if ((safety_mode_cnt > RELAY_TRNS_TIMEOUT) && stock_ecu_detected) {
    relay_malfunction_set();
  }
}

static void relay_malfunction_reset(void) {
  relay_malfunction = false;
  fault_recovered(FAULT_RELAY_MALFUNCTION);
}

// resets values and min/max for sample_t struct
static void reset_sample(struct sample_t *sample) {
  for (int i = 0; i < MAX_SAMPLE_VALS; i++) {
    sample->values[i] = 0;
  }
  update_sample(sample, 0);
}

int set_safety_hooks(uint16_t mode, uint16_t param) {
  const safety_hook_config safety_hook_registry[] = {
    {SAFETY_SILENT, &nooutput_hooks},
    {SAFETY_HONDA_NIDEC, &honda_nidec_hooks},
    {SAFETY_TOYOTA, &toyota_hooks},
    {SAFETY_ELM327, &elm327_hooks},
    {SAFETY_GM, &gm_hooks},
    {SAFETY_HONDA_BOSCH, &honda_bosch_hooks},
    {SAFETY_HYUNDAI, &hyundai_hooks},
    {SAFETY_CHRYSLER, &chrysler_hooks},
    {SAFETY_SUBARU, &subaru_hooks},
    {SAFETY_VOLKSWAGEN_MQB, &volkswagen_mqb_hooks},
    {SAFETY_NISSAN, &nissan_hooks},
    {SAFETY_NOOUTPUT, &nooutput_hooks},
    {SAFETY_HYUNDAI_LEGACY, &hyundai_legacy_hooks},
    {SAFETY_MAZDA, &mazda_hooks},
    {SAFETY_BODY, &body_hooks},
    {SAFETY_FORD, &ford_hooks},
#ifdef CANFD
    {SAFETY_HYUNDAI_CANFD, &hyundai_canfd_hooks},
#endif
#ifdef ALLOW_DEBUG
<<<<<<< HEAD
  {SAFETY_FCA_GIORGIO, &fca_giorgio_hooks},
  {SAFETY_TESLA, &tesla_hooks},
  {SAFETY_SUBARU_PREGLOBAL, &subaru_preglobal_hooks},
  {SAFETY_VOLKSWAGEN_PQ, &volkswagen_pq_hooks},
  {SAFETY_ALLOUTPUT, &alloutput_hooks},
=======
    {SAFETY_TESLA, &tesla_hooks},
    {SAFETY_SUBARU_PREGLOBAL, &subaru_preglobal_hooks},
    {SAFETY_VOLKSWAGEN_PQ, &volkswagen_pq_hooks},
    {SAFETY_ALLOUTPUT, &alloutput_hooks},
>>>>>>> abdc4185
#endif
  };

  // reset state set by safety mode
  safety_mode_cnt = 0U;
  relay_malfunction = false;
  gas_pressed = false;
  gas_pressed_prev = false;
  brake_pressed = false;
  brake_pressed_prev = false;
  regen_braking = false;
  regen_braking_prev = false;
  cruise_engaged_prev = false;
  vehicle_moving = false;
  acc_main_on = false;
  cruise_button_prev = 0;
  desired_torque_last = 0;
  rt_torque_last = 0;
  ts_angle_last = 0;
  desired_angle_last = 0;
  ts_torque_check_last = 0;
  ts_steer_req_mismatch_last = 0;
  valid_steer_req_count = 0;
  invalid_steer_req_count = 0;

  // reset samples
  reset_sample(&vehicle_speed);
  reset_sample(&torque_meas);
  reset_sample(&torque_driver);
  reset_sample(&angle_meas);

  controls_allowed = false;
  relay_malfunction_reset();
  safety_rx_checks_invalid = false;

  current_safety_config.rx_checks = NULL;
  current_safety_config.rx_checks_len = 0;
  current_safety_config.tx_msgs = NULL;
  current_safety_config.tx_msgs_len = 0;

  int set_status = -1;  // not set
  int hook_config_count = sizeof(safety_hook_registry) / sizeof(safety_hook_config);
  for (int i = 0; i < hook_config_count; i++) {
    if (safety_hook_registry[i].id == mode) {
      current_hooks = safety_hook_registry[i].hooks;
      current_safety_mode = mode;
      current_safety_param = param;
      set_status = 0;  // set
    }
  }
  if ((set_status == 0) && (current_hooks->init != NULL)) {
    safety_config cfg = current_hooks->init(param);
    current_safety_config.rx_checks = cfg.rx_checks;
    current_safety_config.rx_checks_len = cfg.rx_checks_len;
    current_safety_config.tx_msgs = cfg.tx_msgs;
    current_safety_config.tx_msgs_len = cfg.tx_msgs_len;
    // reset all dynamic fields in addr struct
    for (int j = 0; j < current_safety_config.rx_checks_len; j++) {
      current_safety_config.rx_checks[j].status = (RxStatus){0};
    }
  }
  return set_status;
}

// convert a trimmed integer to signed 32 bit int
int to_signed(int d, int bits) {
  int d_signed = d;
  int max_value = (1 << MAX((bits - 1), 0));
  if (d >= max_value) {
    d_signed = d - (1 << MAX(bits, 0));
  }
  return d_signed;
}

// given a new sample, update the sample_t struct
void update_sample(struct sample_t *sample, int sample_new) {
  for (int i = MAX_SAMPLE_VALS - 1; i > 0; i--) {
    sample->values[i] = sample->values[i-1];
  }
  sample->values[0] = sample_new;

  // get the minimum and maximum measured samples
  sample->min = sample->values[0];
  sample->max = sample->values[0];
  for (int i = 1; i < MAX_SAMPLE_VALS; i++) {
    if (sample->values[i] < sample->min) {
      sample->min = sample->values[i];
    }
    if (sample->values[i] > sample->max) {
      sample->max = sample->values[i];
    }
  }
}

static bool max_limit_check(int val, const int MAX_VAL, const int MIN_VAL) {
  return (val > MAX_VAL) || (val < MIN_VAL);
}

// check that commanded torque value isn't too far from measured
static bool dist_to_meas_check(int val, int val_last, struct sample_t *val_meas,
                        const int MAX_RATE_UP, const int MAX_RATE_DOWN, const int MAX_ERROR) {

  // *** val rate limit check ***
  int highest_allowed_rl = MAX(val_last, 0) + MAX_RATE_UP;
  int lowest_allowed_rl = MIN(val_last, 0) - MAX_RATE_UP;

  // if we've exceeded the meas val, we must start moving toward 0
  int highest_allowed = MIN(highest_allowed_rl, MAX(val_last - MAX_RATE_DOWN, MAX(val_meas->max, 0) + MAX_ERROR));
  int lowest_allowed = MAX(lowest_allowed_rl, MIN(val_last + MAX_RATE_DOWN, MIN(val_meas->min, 0) - MAX_ERROR));

  // check for violation
  return max_limit_check(val, highest_allowed, lowest_allowed);
}

// check that commanded value isn't fighting against driver
static bool driver_limit_check(int val, int val_last, const struct sample_t *val_driver,
                        const int MAX_VAL, const int MAX_RATE_UP, const int MAX_RATE_DOWN,
                        const int MAX_ALLOWANCE, const int DRIVER_FACTOR) {

  // torque delta/rate limits
  int highest_allowed_rl = MAX(val_last, 0) + MAX_RATE_UP;
  int lowest_allowed_rl = MIN(val_last, 0) - MAX_RATE_UP;

  // driver
  int driver_max_limit = MAX_VAL + (MAX_ALLOWANCE + val_driver->max) * DRIVER_FACTOR;
  int driver_min_limit = -MAX_VAL + (-MAX_ALLOWANCE + val_driver->min) * DRIVER_FACTOR;

  // if we've exceeded the applied torque, we must start moving toward 0
  int highest_allowed = MIN(highest_allowed_rl, MAX(val_last - MAX_RATE_DOWN,
                                             MAX(driver_max_limit, 0)));
  int lowest_allowed = MAX(lowest_allowed_rl, MIN(val_last + MAX_RATE_DOWN,
                                           MIN(driver_min_limit, 0)));

  // check for violation
  return max_limit_check(val, highest_allowed, lowest_allowed);
}


// real time check, mainly used for steer torque rate limiter
static bool rt_rate_limit_check(int val, int val_last, const int MAX_RT_DELTA) {

  // *** torque real time rate limit check ***
  int highest_val = MAX(val_last, 0) + MAX_RT_DELTA;
  int lowest_val = MIN(val_last, 0) - MAX_RT_DELTA;

  // check for violation
  return max_limit_check(val, highest_val, lowest_val);
}


// interp function that holds extreme values
static float interpolate(struct lookup_t xy, float x) {

  int size = sizeof(xy.x) / sizeof(xy.x[0]);
  float ret = xy.y[size - 1];  // default output is last point

  // x is lower than the first point in the x array. Return the first point
  if (x <= xy.x[0]) {
    ret = xy.y[0];

  } else {
    // find the index such that (xy.x[i] <= x < xy.x[i+1]) and linearly interp
    for (int i=0; i < (size - 1); i++) {
      if (x < xy.x[i+1]) {
        float x0 = xy.x[i];
        float y0 = xy.y[i];
        float dx = xy.x[i+1] - x0;
        float dy = xy.y[i+1] - y0;
        // dx should not be zero as xy.x is supposed to be monotonic
        dx = MAX(dx, 0.0001);
        ret = (dy * (x - x0) / dx) + y0;
        break;
      }
    }
  }
  return ret;
}

int ROUND(float val) {
  return val + ((val > 0.0) ? 0.5 : -0.5);
}

// Safety checks for longitudinal actuation
bool longitudinal_accel_checks(int desired_accel, const LongitudinalLimits limits) {
  bool accel_valid = get_longitudinal_allowed() && !max_limit_check(desired_accel, limits.max_accel, limits.min_accel);
  bool accel_inactive = desired_accel == limits.inactive_accel;
  return !(accel_valid || accel_inactive);
}

bool longitudinal_speed_checks(int desired_speed, const LongitudinalLimits limits) {
  return !get_longitudinal_allowed() && (desired_speed != limits.inactive_speed);
}

bool longitudinal_transmission_rpm_checks(int desired_transmission_rpm, const LongitudinalLimits limits) {
  bool transmission_rpm_valid = get_longitudinal_allowed() && !max_limit_check(desired_transmission_rpm, limits.max_transmission_rpm, limits.min_transmission_rpm);
  bool transmission_rpm_inactive = desired_transmission_rpm == limits.inactive_transmission_rpm;
  return !(transmission_rpm_valid || transmission_rpm_inactive);
}

bool longitudinal_gas_checks(int desired_gas, const LongitudinalLimits limits) {
  bool gas_valid = get_longitudinal_allowed() && !max_limit_check(desired_gas, limits.max_gas, limits.min_gas);
  bool gas_inactive = desired_gas == limits.inactive_gas;
  return !(gas_valid || gas_inactive);
}

bool longitudinal_brake_checks(int desired_brake, const LongitudinalLimits limits) {
  bool violation = false;
  violation |= !get_longitudinal_allowed() && (desired_brake != 0);
  violation |= desired_brake > limits.max_brake;
  return violation;
}

// Safety checks for torque-based steering commands
bool steer_torque_cmd_checks(int desired_torque, int steer_req, const SteeringLimits limits) {
  bool violation = false;
  uint32_t ts = microsecond_timer_get();

  if (controls_allowed) {
    // *** global torque limit check ***
    violation |= max_limit_check(desired_torque, limits.max_steer, -limits.max_steer);

    // *** torque rate limit check ***
    if (limits.type == TorqueDriverLimited) {
      violation |= driver_limit_check(desired_torque, desired_torque_last, &torque_driver,
                                      limits.max_steer, limits.max_rate_up, limits.max_rate_down,
                                      limits.driver_torque_allowance, limits.driver_torque_factor);
    } else {
      violation |= dist_to_meas_check(desired_torque, desired_torque_last, &torque_meas,
                                      limits.max_rate_up, limits.max_rate_down, limits.max_torque_error);
    }
    desired_torque_last = desired_torque;

    // *** torque real time rate limit check ***
    violation |= rt_rate_limit_check(desired_torque, rt_torque_last, limits.max_rt_delta);

    // every RT_INTERVAL set the new limits
    uint32_t ts_elapsed = get_ts_elapsed(ts, ts_torque_check_last);
    if (ts_elapsed > limits.max_rt_interval) {
      rt_torque_last = desired_torque;
      ts_torque_check_last = ts;
    }
  }

  // no torque if controls is not allowed
  if (!controls_allowed && (desired_torque != 0)) {
    violation = true;
  }

  // certain safety modes set their steer request bit low for one or more frame at a
  // predefined max frequency to avoid steering faults in certain situations
  bool steer_req_mismatch = (steer_req == 0) && (desired_torque != 0);
  if (!limits.has_steer_req_tolerance) {
    if (steer_req_mismatch) {
      violation = true;
    }

  } else {
    if (steer_req_mismatch) {
      if (invalid_steer_req_count == 0) {
        // disallow torque cut if not enough recent matching steer_req messages
        if (valid_steer_req_count < limits.min_valid_request_frames) {
          violation = true;
        }

        // or we've cut torque too recently in time
        uint32_t ts_elapsed = get_ts_elapsed(ts, ts_steer_req_mismatch_last);
        if (ts_elapsed < limits.min_valid_request_rt_interval) {
          violation = true;
        }
      } else {
        // or we're cutting more frames consecutively than allowed
        if (invalid_steer_req_count >= limits.max_invalid_request_frames) {
          violation = true;
        }
      }

      valid_steer_req_count = 0;
      ts_steer_req_mismatch_last = ts;
      invalid_steer_req_count = MIN(invalid_steer_req_count + 1, limits.max_invalid_request_frames);
    } else {
      valid_steer_req_count = MIN(valid_steer_req_count + 1, limits.min_valid_request_frames);
      invalid_steer_req_count = 0;
    }
  }

  // reset to 0 if either controls is not allowed or there's a violation
  if (violation || !controls_allowed) {
    valid_steer_req_count = 0;
    invalid_steer_req_count = 0;
    desired_torque_last = 0;
    rt_torque_last = 0;
    ts_torque_check_last = ts;
    ts_steer_req_mismatch_last = ts;
  }

  return violation;
}

// Safety checks for angle-based steering commands
bool steer_angle_cmd_checks(int desired_angle, bool steer_control_enabled, const SteeringLimits limits) {
  bool violation = false;

  if (controls_allowed && steer_control_enabled) {
    // convert floating point angle rate limits to integers in the scale of the desired angle on CAN,
    // add 1 to not false trigger the violation. also fudge the speed by 1 m/s so rate limits are
    // always slightly above openpilot's in case we read an updated speed in between angle commands
    // TODO: this speed fudge can be much lower, look at data to determine the lowest reasonable offset
    int delta_angle_up = (interpolate(limits.angle_rate_up_lookup, (vehicle_speed.min / VEHICLE_SPEED_FACTOR) - 1.) * limits.angle_deg_to_can) + 1.;
    int delta_angle_down = (interpolate(limits.angle_rate_down_lookup, (vehicle_speed.min / VEHICLE_SPEED_FACTOR) - 1.) * limits.angle_deg_to_can) + 1.;

    // allow down limits at zero since small floats will be rounded to 0
    int highest_desired_angle = desired_angle_last + ((desired_angle_last > 0) ? delta_angle_up : delta_angle_down);
    int lowest_desired_angle = desired_angle_last - ((desired_angle_last >= 0) ? delta_angle_down : delta_angle_up);

    // check that commanded angle value isn't too far from measured, used to limit torque for some safety modes
    // ensure we start moving in direction of meas while respecting rate limits if error is exceeded
    if (limits.enforce_angle_error && ((vehicle_speed.values[0] / VEHICLE_SPEED_FACTOR) > limits.angle_error_min_speed)) {
      // the rate limits above are liberally above openpilot's to avoid false positives.
      // likewise, allow a lower rate for moving towards meas when error is exceeded
      int delta_angle_up_lower = interpolate(limits.angle_rate_up_lookup, (vehicle_speed.max / VEHICLE_SPEED_FACTOR) + 1.) * limits.angle_deg_to_can;
      int delta_angle_down_lower = interpolate(limits.angle_rate_down_lookup, (vehicle_speed.max / VEHICLE_SPEED_FACTOR) + 1.) * limits.angle_deg_to_can;

      int highest_desired_angle_lower = desired_angle_last + ((desired_angle_last > 0) ? delta_angle_up_lower : delta_angle_down_lower);
      int lowest_desired_angle_lower = desired_angle_last - ((desired_angle_last >= 0) ? delta_angle_down_lower : delta_angle_up_lower);

      lowest_desired_angle = MIN(MAX(lowest_desired_angle, angle_meas.min - limits.max_angle_error - 1), highest_desired_angle_lower);
      highest_desired_angle = MAX(MIN(highest_desired_angle, angle_meas.max + limits.max_angle_error + 1), lowest_desired_angle_lower);

      // don't enforce above the max steer
      lowest_desired_angle = CLAMP(lowest_desired_angle, -limits.max_steer, limits.max_steer);
      highest_desired_angle = CLAMP(highest_desired_angle, -limits.max_steer, limits.max_steer);
    }

    // check for violation;
    violation |= max_limit_check(desired_angle, highest_desired_angle, lowest_desired_angle);
  }
  desired_angle_last = desired_angle;

  // Angle should either be 0 or same as current angle while not steering
  if (!steer_control_enabled) {
    violation |= (limits.inactive_angle_is_zero ? (desired_angle != 0) :
                  max_limit_check(desired_angle, angle_meas.max + 1, angle_meas.min - 1));
  }

  // No angle control allowed when controls are not allowed
  violation |= !controls_allowed && steer_control_enabled;

  return violation;
}

void pcm_cruise_check(bool cruise_engaged) {
  // Enter controls on rising edge of stock ACC, exit controls if stock ACC disengages
  if (!cruise_engaged) {
    controls_allowed = false;
  }
  if (cruise_engaged && !cruise_engaged_prev) {
    controls_allowed = true;
  }
  cruise_engaged_prev = cruise_engaged;
}<|MERGE_RESOLUTION|>--- conflicted
+++ resolved
@@ -382,18 +382,11 @@
     {SAFETY_HYUNDAI_CANFD, &hyundai_canfd_hooks},
 #endif
 #ifdef ALLOW_DEBUG
-<<<<<<< HEAD
-  {SAFETY_FCA_GIORGIO, &fca_giorgio_hooks},
-  {SAFETY_TESLA, &tesla_hooks},
-  {SAFETY_SUBARU_PREGLOBAL, &subaru_preglobal_hooks},
-  {SAFETY_VOLKSWAGEN_PQ, &volkswagen_pq_hooks},
-  {SAFETY_ALLOUTPUT, &alloutput_hooks},
-=======
+    {SAFETY_FCA_GIORGIO, &fca_giorgio_hooks},
     {SAFETY_TESLA, &tesla_hooks},
     {SAFETY_SUBARU_PREGLOBAL, &subaru_preglobal_hooks},
     {SAFETY_VOLKSWAGEN_PQ, &volkswagen_pq_hooks},
     {SAFETY_ALLOUTPUT, &alloutput_hooks},
->>>>>>> abdc4185
 #endif
   };
 
