#ifdef STM32F4
  #include "stm32f4xx_hal_gpio_ex.h"
#else
  #include "stm32f2xx_hal_gpio_ex.h"
#endif

// ********************* dynamic configuration detection *********************

#define PANDA_REV_AB 0
#define PANDA_REV_C 1

#define PULL_EFFECTIVE_DELAY 10

int has_external_debug_serial = 0;
int is_giant_panda = 0;
int is_entering_bootmode = 0;
int revision = PANDA_REV_AB;
int is_grey_panda = 0;

int detect_with_pull(GPIO_TypeDef *GPIO, int pin, int mode) {
  set_gpio_mode(GPIO, pin, MODE_INPUT);
  set_gpio_pullup(GPIO, pin, mode);
  for (volatile int i=0; i<PULL_EFFECTIVE_DELAY; i++);
  int ret = get_gpio_input(GPIO, pin);
  set_gpio_pullup(GPIO, pin, PULL_NONE);
  return ret;
}

// must call again from main because BSS is zeroed
void detect() {
  // detect has_external_debug_serial
  has_external_debug_serial = detect_with_pull(GPIOA, 3, PULL_DOWN);

#ifdef PANDA
  // detect is_giant_panda
  is_giant_panda = detect_with_pull(GPIOB, 1, PULL_DOWN);

  // detect panda REV C.
  // A13 floats in REV AB. In REV C, A13 is pulled up to 5V with a 10K
  // resistor and attached to the USB power control chip CTRL
  // line. Pulling A13 down with an internal 50k resistor in REV C
  // will produce a voltage divider that results in a high logic
  // level. Checking if this pin reads high with a pull down should
  // differentiate REV AB from C.
  revision = detect_with_pull(GPIOA, 13, PULL_DOWN) ? PANDA_REV_C : PANDA_REV_AB;

  // check if the ESP is trying to put me in boot mode
  is_entering_bootmode = !detect_with_pull(GPIOB, 0, PULL_UP);

  // check if it's a grey panda by seeing if the SPI lines are floating
  // TODO: is this reliable?
  is_grey_panda = !(detect_with_pull(GPIOA, 4, PULL_DOWN) | detect_with_pull(GPIOA, 5, PULL_DOWN) | detect_with_pull(GPIOA, 6, PULL_DOWN) | detect_with_pull(GPIOA, 7, PULL_DOWN));
#else
  // need to do this for early detect
  is_giant_panda = 0;
  is_grey_panda = 0;
  revision = PANDA_REV_AB;
  is_entering_bootmode = 0;
#endif
}

// ********************* bringup *********************

void clock_init() {
  // enable external oscillator
  RCC->CR |= RCC_CR_HSEON;
  while ((RCC->CR & RCC_CR_HSERDY) == 0);

  // divide shit
  RCC->CFGR = RCC_CFGR_HPRE_DIV1 | RCC_CFGR_PPRE2_DIV2 | RCC_CFGR_PPRE1_DIV4;
  #ifdef PANDA
    RCC->PLLCFGR = RCC_PLLCFGR_PLLQ_2 | RCC_PLLCFGR_PLLM_3 |
                   RCC_PLLCFGR_PLLN_6 | RCC_PLLCFGR_PLLN_5 | RCC_PLLCFGR_PLLSRC_HSE;
  #else
    #ifdef PEDAL
      // comma pedal has a 16mhz crystal
      RCC->PLLCFGR = RCC_PLLCFGR_PLLQ_2 | RCC_PLLCFGR_PLLM_3 |
                     RCC_PLLCFGR_PLLN_6 | RCC_PLLCFGR_PLLN_5 | RCC_PLLCFGR_PLLSRC_HSE;
    #else
      // NEO board has a 8mhz crystal
      RCC->PLLCFGR = RCC_PLLCFGR_PLLQ_2 | RCC_PLLCFGR_PLLM_3 |
                     RCC_PLLCFGR_PLLN_7 | RCC_PLLCFGR_PLLN_6 | RCC_PLLCFGR_PLLSRC_HSE;
    #endif
  #endif

  // start PLL
  RCC->CR |= RCC_CR_PLLON;
  while ((RCC->CR & RCC_CR_PLLRDY) == 0);

  // Configure Flash prefetch, Instruction cache, Data cache and wait state
  // *** without this, it breaks ***
  FLASH->ACR = FLASH_ACR_ICEN | FLASH_ACR_DCEN | FLASH_ACR_LATENCY_5WS;

  // switch to PLL
  RCC->CFGR |= RCC_CFGR_SW_PLL;
  while ((RCC->CFGR & RCC_CFGR_SWS) != RCC_CFGR_SWS_PLL);

  // *** running on PLL ***
}

void periph_init() {
  // enable GPIOB, UART2, CAN, USB clock
  RCC->AHB1ENR |= RCC_AHB1ENR_GPIOAEN;
  RCC->AHB1ENR |= RCC_AHB1ENR_GPIOBEN;
  RCC->AHB1ENR |= RCC_AHB1ENR_GPIOCEN;
  RCC->AHB1ENR |= RCC_AHB1ENR_GPIODEN;

  RCC->AHB1ENR |= RCC_AHB1ENR_DMA2EN;
  RCC->APB1ENR |= RCC_APB1ENR_USART2EN;
  RCC->APB1ENR |= RCC_APB1ENR_USART3EN;
  #ifdef PANDA
    RCC->APB1ENR |= RCC_APB1ENR_UART5EN;
  #endif
  RCC->APB1ENR |= RCC_APB1ENR_CAN1EN;
  RCC->APB1ENR |= RCC_APB1ENR_CAN2EN;
  #ifdef CAN3
    RCC->APB1ENR |= RCC_APB1ENR_CAN3EN;
  #endif
  RCC->APB1ENR |= RCC_APB1ENR_DACEN;
  RCC->APB1ENR |= RCC_APB1ENR_TIM2EN;
  RCC->APB1ENR |= RCC_APB1ENR_TIM3EN;
  RCC->APB1ENR |= RCC_APB1ENR_TIM4EN;
<<<<<<< HEAD
  RCC->APB1ENR |= RCC_APB1ENR_TIM5EN;

=======
  RCC->APB1ENR |= RCC_APB1ENR_TIM6EN;
>>>>>>> d260ea6a
  RCC->APB2ENR |= RCC_APB2ENR_USART1EN;
  RCC->AHB2ENR |= RCC_AHB2ENR_OTGFSEN;
  RCC->APB2ENR |= RCC_APB2ENR_TIM1EN;
  RCC->APB2ENR |= RCC_APB2ENR_ADC1EN;
  RCC->APB2ENR |= RCC_APB2ENR_SPI1EN;

  // needed?
  RCC->APB2ENR |= RCC_APB2ENR_SYSCFGEN;
}

// ********************* setters *********************

void set_can_enable(CAN_TypeDef *CAN, int enabled) {
  // enable CAN busses
  if (CAN == CAN1) {
    #ifdef PANDA
      // CAN1_EN
      set_gpio_output(GPIOC, 1, !enabled);
    #else
      #ifdef PEDAL
        // CAN1_EN (not flipped)
        set_gpio_output(GPIOB, 3, !enabled);
      #else
        // CAN1_EN
        set_gpio_output(GPIOB, 3, enabled);
      #endif
    #endif
  } else if (CAN == CAN2) {
    #ifdef PANDA
      // CAN2_EN
      set_gpio_output(GPIOC, 13, !enabled);
    #else
      // CAN2_EN
      set_gpio_output(GPIOB, 4, enabled);
    #endif
  #ifdef CAN3
  } else if (CAN == CAN3) {
    // CAN3_EN
    set_gpio_output(GPIOA, 0, !enabled);
  #endif
  }
}

#ifdef PANDA
  #define LED_RED 9
  #define LED_GREEN 7
  #define LED_BLUE 6
#else
  #define LED_RED 10
  #define LED_GREEN 11
  #define LED_BLUE -1
#endif

void set_led(int led_num, int on) {
  if (led_num == -1) return;

  #ifdef PANDA
    set_gpio_output(GPIOC, led_num, !on);
  #else
    set_gpio_output(GPIOB, led_num, !on);
  #endif
}

void set_can_mode(int can, int use_gmlan) {
  // connects to CAN2 xcvr or GMLAN xcvr
  if (use_gmlan) {
    if (can == 1) {
      // B5,B6: disable normal mode
      set_gpio_mode(GPIOB, 5, MODE_INPUT);
      set_gpio_mode(GPIOB, 6, MODE_INPUT);

      // B12,B13: gmlan mode
      set_gpio_alternate(GPIOB, 12, GPIO_AF9_CAN2);
      set_gpio_alternate(GPIOB, 13, GPIO_AF9_CAN2);
#ifdef CAN3
    } else if (revision == PANDA_REV_C && can == 2) {
      // A8,A15: disable normal mode
      set_gpio_mode(GPIOA, 8, MODE_INPUT);
      set_gpio_mode(GPIOA, 15, MODE_INPUT);

      // B3,B4: enable gmlan mode
      set_gpio_alternate(GPIOB, 3, GPIO_AF11_CAN3);
      set_gpio_alternate(GPIOB, 4, GPIO_AF11_CAN3);
#endif
    }
  } else {
    if (can == 1) {
      // B12,B13: disable gmlan mode
      set_gpio_mode(GPIOB, 12, MODE_INPUT);
      set_gpio_mode(GPIOB, 13, MODE_INPUT);

      // B5,B6: normal mode
      set_gpio_alternate(GPIOB, 5, GPIO_AF9_CAN2);
      set_gpio_alternate(GPIOB, 6, GPIO_AF9_CAN2);
#ifdef CAN3
    } else if (can == 2) {
      if(revision == PANDA_REV_C){
        // B3,B4: disable gmlan mode
        set_gpio_mode(GPIOB, 3, MODE_INPUT);
        set_gpio_mode(GPIOB, 4, MODE_INPUT);
      }
      // A8,A15: normal mode
      set_gpio_alternate(GPIOA, 8, GPIO_AF11_CAN3);
      set_gpio_alternate(GPIOA, 15, GPIO_AF11_CAN3);
#endif
    }
  }
}

#define USB_POWER_NONE 0
#define USB_POWER_CLIENT 1
#define USB_POWER_CDP 2
#define USB_POWER_DCP 3

int usb_power_mode = USB_POWER_NONE;

void set_usb_power_mode(int mode) {
  switch (mode) {
    case USB_POWER_CLIENT:
      // B2,A13: set client mode
      set_gpio_output(GPIOB, 2, 0);
      set_gpio_output(GPIOA, 13, 1);
      break;
    case USB_POWER_CDP:
      // B2,A13: set CDP mode
      set_gpio_output(GPIOB, 2, 1);
      set_gpio_output(GPIOA, 13, 1);
      break;
    case USB_POWER_DCP:
      // B2,A13: set DCP mode on the charger (breaks USB!)
      set_gpio_output(GPIOB, 2, 0);
      set_gpio_output(GPIOA, 13, 0);
      break;
  }
  usb_power_mode = mode;
}

#define ESP_DISABLED 0
#define ESP_ENABLED 1
#define ESP_BOOTMODE 2

void set_esp_mode(int mode) {
  switch (mode) {
    case ESP_DISABLED:
      // ESP OFF
      set_gpio_output(GPIOC, 14, 0);
      set_gpio_output(GPIOC, 5, 0);
      break;
    case ESP_ENABLED:
      // ESP ON
      set_gpio_output(GPIOC, 14, 1);
      set_gpio_output(GPIOC, 5, 1);
      break;
    case ESP_BOOTMODE:
      set_gpio_output(GPIOC, 14, 1);
      set_gpio_output(GPIOC, 5, 0);
      break;
  }
}

// ********************* big init function *********************

// board specific
void gpio_init() {
  // pull low to hold ESP in reset??
  // enable OTG out tied to ground
  GPIOA->ODR = 0;
  GPIOB->ODR = 0;
  GPIOA->PUPDR = 0;
  //GPIOC->ODR = 0;
  GPIOB->AFR[0] = 0;
  GPIOB->AFR[1] = 0;

  // C2,C3: analog mode, voltage and current sense
  set_gpio_mode(GPIOC, 2, MODE_ANALOG);
  set_gpio_mode(GPIOC, 3, MODE_ANALOG);

#ifdef PEDAL
  // comma pedal has inputs on C0 and C1
  set_gpio_mode(GPIOC, 0, MODE_ANALOG);
  set_gpio_mode(GPIOC, 1, MODE_ANALOG);
  // DAC outputs on A4 and A5
  //   apparently they don't need GPIO setup
#endif

  // C8: FAN aka TIM3_CH4
  set_gpio_alternate(GPIOC, 8, GPIO_AF2_TIM3);

  // turn off LEDs and set mode
  set_led(LED_RED, 0);
  set_led(LED_GREEN, 0);
  set_led(LED_BLUE, 0);

  // A11,A12: USB
  set_gpio_alternate(GPIOA, 11, GPIO_AF10_OTG_FS);
  set_gpio_alternate(GPIOA, 12, GPIO_AF10_OTG_FS);
  GPIOA->OSPEEDR = GPIO_OSPEEDER_OSPEEDR11 | GPIO_OSPEEDER_OSPEEDR12;

#ifdef PANDA
  // enable started_alt on the panda
  set_gpio_pullup(GPIOA, 1, PULL_UP);

  // A2,A3: USART 2 for debugging
  set_gpio_alternate(GPIOA, 2, GPIO_AF7_USART2);
  set_gpio_alternate(GPIOA, 3, GPIO_AF7_USART2);

  // A9,A10: USART 1 for talking to the ESP
  set_gpio_alternate(GPIOA, 9, GPIO_AF7_USART1);
  set_gpio_alternate(GPIOA, 10, GPIO_AF7_USART1);

  // B12: GMLAN, ignition sense, pull up
  set_gpio_pullup(GPIOB, 12, PULL_UP);

  // A4,A5,A6,A7: setup SPI
  set_gpio_alternate(GPIOA, 4, GPIO_AF5_SPI1);
  set_gpio_alternate(GPIOA, 5, GPIO_AF5_SPI1);
  set_gpio_alternate(GPIOA, 6, GPIO_AF5_SPI1);
  set_gpio_alternate(GPIOA, 7, GPIO_AF5_SPI1);
#endif

  // B8,B9: CAN 1
#ifdef STM32F4
  set_gpio_alternate(GPIOB, 8, GPIO_AF8_CAN1);
  set_gpio_alternate(GPIOB, 9, GPIO_AF8_CAN1);
#else
  set_gpio_alternate(GPIOB, 8, GPIO_AF9_CAN1);
  set_gpio_alternate(GPIOB, 9, GPIO_AF9_CAN1);
#endif
  set_can_enable(CAN1, 1);

  // B5,B6: CAN 2
  set_can_mode(1, 0);
  set_can_enable(CAN2, 1);

  // A8,A15: CAN 3
  #ifdef CAN3
    set_can_mode(2, 0);
    set_can_enable(CAN3, 1);
  #endif

  /* GMLAN mode pins:
  M0(B15)  M1(B14)  mode
  =======================
  0        0        sleep
  1        0        100kbit
  0        1        high voltage wakeup
  1        1        33kbit (normal)
  */

  // put gmlan transceiver in normal mode
  set_gpio_output(GPIOB, 14, 1);
  set_gpio_output(GPIOB, 15, 1);

  #ifdef PANDA
    // K-line enable moved from B4->B7 to make room for GMLAN on CAN3
    if (revision == PANDA_REV_C) {
      set_gpio_output(GPIOB, 7, 1); // REV C
    } else {
      set_gpio_output(GPIOB, 4, 1); // REV AB
    }

    // C12,D2: K-Line setup on UART 5
    set_gpio_alternate(GPIOC, 12, GPIO_AF8_UART5);
    set_gpio_alternate(GPIOD, 2, GPIO_AF8_UART5);
    set_gpio_pullup(GPIOD, 2, PULL_UP);

    // L-line enable
    set_gpio_output(GPIOA, 14, 1);

    // C10,C11: L-Line setup on USART 3
    // LLine now used for relay output
    set_gpio_output(GPIOC, 10, 1);
    //set_gpio_alternate(GPIOC, 10, GPIO_AF7_USART3);
    set_gpio_alternate(GPIOC, 11, GPIO_AF7_USART3);
    set_gpio_pullup(GPIOC, 11, PULL_UP);
  #endif

  if (revision == PANDA_REV_C) {
    set_usb_power_mode(USB_POWER_CLIENT);
  }
}

// ********************* early bringup *********************

#define ENTER_BOOTLOADER_MAGIC 0xdeadbeef
#define ENTER_SOFTLOADER_MAGIC 0xdeadc0de
#define BOOT_NORMAL 0xdeadb111

extern void *g_pfnVectors;
extern uint32_t enter_bootloader_mode;

void jump_to_bootloader() {
  // do enter bootloader
  enter_bootloader_mode = 0;
  void (*bootloader)(void) = (void (*)(void)) (*((uint32_t *)0x1fff0004));

  // jump to bootloader
  bootloader();

  // reset on exit
  enter_bootloader_mode = BOOT_NORMAL;
  NVIC_SystemReset();
}

void early() {
  // after it's been in the bootloader, things are initted differently, so we reset
  if (enter_bootloader_mode != BOOT_NORMAL &&
      enter_bootloader_mode != ENTER_BOOTLOADER_MAGIC &&
      enter_bootloader_mode != ENTER_SOFTLOADER_MAGIC) {
    enter_bootloader_mode = BOOT_NORMAL;
    NVIC_SystemReset();
  }

  // if wrong chip, reboot
  volatile unsigned int id = DBGMCU->IDCODE;
  #ifdef STM32F4
    if ((id&0xFFF) != 0x463) enter_bootloader_mode = ENTER_BOOTLOADER_MAGIC;
  #else
    if ((id&0xFFF) != 0x411) enter_bootloader_mode = ENTER_BOOTLOADER_MAGIC;
  #endif

  // setup interrupt table
  SCB->VTOR = (uint32_t)&g_pfnVectors;

  // early GPIOs float everything
  RCC->AHB1ENR = RCC_AHB1ENR_GPIOAEN | RCC_AHB1ENR_GPIOBEN | RCC_AHB1ENR_GPIOCEN;

  GPIOA->MODER = 0; GPIOB->MODER = 0; GPIOC->MODER = 0;
  GPIOA->ODR = 0; GPIOB->ODR = 0; GPIOC->ODR = 0;
  GPIOA->PUPDR = 0; GPIOB->PUPDR = 0; GPIOC->PUPDR = 0;

  detect();

  #ifdef PANDA
    // enable the ESP, disable ESP boot mode
    // unless we are on a giant panda, then there's no ESP
    // dont disable on grey panda
    if (is_giant_panda) {
      set_esp_mode(ESP_DISABLED);
    } else {
      set_esp_mode(ESP_ENABLED);
    }
  #endif


  if (enter_bootloader_mode == ENTER_BOOTLOADER_MAGIC) {
  #ifdef PANDA
    set_esp_mode(ESP_DISABLED);
  #endif
    set_led(LED_GREEN, 1);
    jump_to_bootloader();
  }

  if (is_entering_bootmode) {
    enter_bootloader_mode = ENTER_SOFTLOADER_MAGIC;
  }
}<|MERGE_RESOLUTION|>--- conflicted
+++ resolved
@@ -120,12 +120,8 @@
   RCC->APB1ENR |= RCC_APB1ENR_TIM2EN;
   RCC->APB1ENR |= RCC_APB1ENR_TIM3EN;
   RCC->APB1ENR |= RCC_APB1ENR_TIM4EN;
-<<<<<<< HEAD
   RCC->APB1ENR |= RCC_APB1ENR_TIM5EN;
-
-=======
   RCC->APB1ENR |= RCC_APB1ENR_TIM6EN;
->>>>>>> d260ea6a
   RCC->APB2ENR |= RCC_APB2ENR_USART1EN;
   RCC->AHB2ENR |= RCC_AHB2ENR_OTGFSEN;
   RCC->APB2ENR |= RCC_APB2ENR_TIM1EN;
