--- conflicted
+++ resolved
@@ -297,11 +297,7 @@
   puts("**** INTERRUPTS ON ****\n");
   __enable_irq();
 
-<<<<<<< HEAD
   power_save_init();
-
-=======
->>>>>>> 4276c380
 
   // main pedal loop
   while (1) {
