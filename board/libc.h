--- conflicted
+++ resolved
@@ -14,7 +14,6 @@
   return str;
 }
 
-<<<<<<< HEAD
 void *memcpy(void *pDest, const void *pSrc, unsigned int len) {
   unsigned int numLongs = len / 4U;
   unsigned int trailBytes = len & 0x03U;
@@ -36,15 +35,6 @@
     *pCharDest = *pCharSrc;
     pCharDest++;
     pCharSrc++;
-=======
-void *memcpy(void *dest, const void *src, unsigned int n) {
-  uint8_t *d = dest;
-  const uint8_t *s = src;
-  for (unsigned int i = 0; i < n; i++) {
-    *d = *s;
-    d++;
-    s++;
->>>>>>> 04756a03
   }
   return pDest;
 }
