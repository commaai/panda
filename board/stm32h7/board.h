// ///////////////////////////////////////////////////////////// //
// Hardware abstraction layer for all different supported boards //
// ///////////////////////////////////////////////////////////// //
#include "boards/board_declarations.h"
#include "boards/unused_funcs.h"

// ///// Board definition and detection ///// //
#include "drivers/harness.h"
#include "drivers/fan.h"
#include "stm32h7/llfan.h"
#include "stm32h7/llrtc.h"
#include "drivers/rtc.h"
#include "boards/red.h"
#include "boards/red_chiplet.h"
#include "boards/red_v2.h"
#include "boards/tres.h"


uint8_t get_board_id(void) {
  return detect_with_pull(GPIOF, 7, PULL_UP) |
         (detect_with_pull(GPIOF, 8, PULL_UP) << 1U) |
         (detect_with_pull(GPIOF, 9, PULL_UP) << 2U) |
         (detect_with_pull(GPIOF, 10, PULL_UP) << 3U);
}

void detect_board_type(void) {
  const uint8_t board_id = get_board_id();

  if (board_id == 0U) {
    hw_type = HW_TYPE_RED_PANDA;
    current_board = &board_red;
  } else if (board_id == 1U) {
    hw_type = HW_TYPE_RED_PANDA_V2;
    current_board = &board_red_v2;
  } else if (board_id == 2U) {
    hw_type = HW_TYPE_TRES;
    current_board = &board_tres;
  } else {
    hw_type = HW_TYPE_UNKNOWN;
    puts("Hardware type is UNKNOWN!\n");
  }
<<<<<<< HEAD
}

bool has_external_debug_serial = 0;
void detect_external_debug_serial(void) {
  // detect if external serial debugging is present
  //has_external_debug_serial = detect_with_pull(GPIOA, 3, PULL_DOWN) || detect_with_pull(GPIOE, 7, PULL_DOWN);
  has_external_debug_serial = false;
=======
>>>>>>> 9db0ae70
}<|MERGE_RESOLUTION|>--- conflicted
+++ resolved
@@ -39,14 +39,4 @@
     hw_type = HW_TYPE_UNKNOWN;
     puts("Hardware type is UNKNOWN!\n");
   }
-<<<<<<< HEAD
-}
-
-bool has_external_debug_serial = 0;
-void detect_external_debug_serial(void) {
-  // detect if external serial debugging is present
-  //has_external_debug_serial = detect_with_pull(GPIOA, 3, PULL_DOWN) || detect_with_pull(GPIOE, 7, PULL_DOWN);
-  has_external_debug_serial = false;
-=======
->>>>>>> 9db0ae70
 }