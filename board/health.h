--- conflicted
+++ resolved
@@ -27,13 +27,10 @@
   uint8_t safety_rx_checks_invalid;
   uint16_t spi_checksum_error_count;
   uint8_t fan_stall_count;
-<<<<<<< HEAD
+  uint16_t sbu1_voltage_mV;
+  uint16_t sbu2_voltage_mV;
   uint8_t usb_power_mode_pkt;
   uint8_t torque_interceptor_detected_pkt;
-=======
-  uint16_t sbu1_voltage_mV;
-  uint16_t sbu2_voltage_mV;
->>>>>>> da7c5774
 };
 
 #define CAN_HEALTH_PACKET_VERSION 4
