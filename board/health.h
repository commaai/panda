// When changing these structs, python/__init__.py needs to be kept up to date!

#define HEALTH_PACKET_VERSION 11

struct __attribute__((packed)) health_t {
  uint32_t uptime_pkt;
  uint32_t voltage_pkt;
  uint32_t current_pkt;
  uint32_t safety_tx_blocked_pkt;
  uint32_t safety_rx_invalid_pkt;
  uint32_t tx_buffer_overflow_pkt;
  uint32_t rx_buffer_overflow_pkt;
  uint32_t gmlan_send_errs_pkt;
  uint32_t faults_pkt;
  uint8_t ignition_line_pkt;
  uint8_t ignition_can_pkt;
  uint8_t controls_allowed_pkt;
  uint8_t gas_interceptor_detected_pkt;
  uint8_t car_harness_status_pkt;
  uint8_t safety_mode_pkt;
  uint16_t safety_param_pkt;
  uint8_t fault_status_pkt;
  uint8_t power_save_enabled_pkt;
  uint8_t heartbeat_lost_pkt;
  uint16_t alternative_experience_pkt;
  float interrupt_load;
  uint8_t fan_power;
<<<<<<< HEAD
  uint8_t usb_power_mode_pkt;
=======
  uint8_t safety_rx_checks_invalid;
>>>>>>> 9c45a4b3
};

#define CAN_HEALTH_PACKET_VERSION 2
typedef struct __attribute__((packed)) {
  uint8_t bus_off;
  uint32_t bus_off_cnt;
  uint8_t error_warning;
  uint8_t error_passive;
  uint8_t last_error; // real time LEC value
  uint8_t last_stored_error; // last LEC positive error code stored
  uint8_t last_data_error; // DLEC (for CANFD only)
  uint8_t last_data_stored_error; // last DLEC positive error code stored (for CANFD only)
  uint8_t receive_error_cnt; // REC
  uint8_t transmit_error_cnt; // TEC
  uint32_t total_error_cnt; // How many times any error interrupt were invoked
  uint32_t total_tx_lost_cnt; // Tx event FIFO element Lost
  uint32_t total_rx_lost_cnt; // Rx FIFO 0 message Lost
  uint32_t total_tx_cnt;
  uint32_t total_rx_cnt;
  uint32_t total_fwd_cnt; // Messages forwarded from one bus to another
  uint16_t can_speed;
  uint16_t can_data_speed;
  uint8_t canfd_enabled;
  uint8_t brs_enabled;
} can_health_t;<|MERGE_RESOLUTION|>--- conflicted
+++ resolved
@@ -25,11 +25,8 @@
   uint16_t alternative_experience_pkt;
   float interrupt_load;
   uint8_t fan_power;
-<<<<<<< HEAD
+  uint8_t safety_rx_checks_invalid;
   uint8_t usb_power_mode_pkt;
-=======
-  uint8_t safety_rx_checks_invalid;
->>>>>>> 9c45a4b3
 };
 
 #define CAN_HEALTH_PACKET_VERSION 2
