--- conflicted
+++ resolved
@@ -610,12 +610,8 @@
     //puth(usart1_dma); puts(" "); puth(DMA2_Stream5->M0AR); puts(" "); puth(DMA2_Stream5->NDTR); puts("\n");
 
     #ifdef PANDA
-<<<<<<< HEAD
-      int current = adc_get(ADCCHAN_CURRENT);
+      uint32_t current = adc_get(ADCCHAN_CURRENT);
       uint32_t voltage = get_voltage(revision);
-=======
-      uint32_t current = adc_get(ADCCHAN_CURRENT);
->>>>>>> 3b351b70
 
       switch (usb_power_mode) {
         case USB_POWER_CLIENT:
