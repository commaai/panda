--- conflicted
+++ resolved
@@ -201,13 +201,9 @@
           waiting_to_boot = false;
           waiting_to_boot_count = 0;
         } else if (waiting_to_boot_count == 45U) {
-<<<<<<< HEAD
-          log("not booted after 45s");
+          print("not booted after 45s\n");
           device_reset_count = 3;
           waiting_to_boot_count = 0;
-=======
-          print("not booted after 45s\n");
->>>>>>> b6e37f25
         } else {
 
         }
