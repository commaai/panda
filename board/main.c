//#define EON 
//#define PANDA

#include "config.h"
#include "obj/gitversion.h"

// ******************** Prototypes ********************
void puts(const char *a);
void puth(unsigned int i);
void puth2(unsigned int i);
typedef struct board board;
typedef struct harness_configuration harness_configuration;
void can_flip_buses(uint8_t bus1, uint8_t bus2);
void can_set_obd(int harness_orientation, bool obd);

// ********************* Globals **********************
int hw_type = 0;
const board *current_board;
bool is_enumerated = 0;

// ********************* Includes *********************
#include "libc.h"
#include "provision.h"

#include "drivers/llcan.h"
#include "drivers/llgpio.h"
#include "drivers/adc.h"

#include "board.h"

#include "drivers/uart.h"
#include "drivers/usb.h"
#include "drivers/gmlan_alt.h"
#include "drivers/timer.h"
#include "drivers/clock.h"

#include "gpio.h"

#ifndef EON
#include "drivers/spi.h"
#endif

#include "power_saving.h"
#include "safety.h"

#include "drivers/can.h"

// ********************* Serial debugging *********************

void debug_ring_callback(uart_ring *ring) {
  char rcv;
  while (getc(ring, &rcv)) {
    (void)putc(ring, rcv);  // misra-c2012-17.7: cast to void is ok: debug function

    // jump to DFU flash
    if (rcv == 'z') {
      enter_bootloader_mode = ENTER_BOOTLOADER_MAGIC;
      NVIC_SystemReset();
    }

    // normal reset
    if (rcv == 'x') {
      NVIC_SystemReset();
    }

    // enable CDP mode
    if (rcv == 'C') {
      puts("switching USB to CDP mode\n");
      current_board->set_usb_power_mode(USB_POWER_CDP);
    }
    if (rcv == 'c') {
      puts("switching USB to client mode\n");
      current_board->set_usb_power_mode(USB_POWER_CLIENT);
    }
    if (rcv == 'D') {
      puts("switching USB to DCP mode\n");
      current_board->set_usb_power_mode(USB_POWER_DCP);
    }
  }
}

// ***************************** started logic *****************************

// TODO; put in board
bool is_gpio_started(void) {
  if(hw_type == HW_TYPE_BLACK_PANDA){
    // ignition is detected through harness
    return harness_check_ignition();
  }
  // ignition is on PA1
  return !get_gpio_input(GPIOA, 1);
}

void started_interrupt_handler(uint8_t interrupt_line){
  volatile unsigned int pr = EXTI->PR & (1U << interrupt_line);
  if ((pr & (1U << interrupt_line)) != 0U) {
    #ifdef DEBUG
      puts("got started interrupt\n");
    #endif

    // jenky debounce
    delay(100000);

    // set power savings mode here
    int power_save_state = is_gpio_started() ? POWER_SAVE_STATUS_DISABLED : POWER_SAVE_STATUS_ENABLED;
    set_power_save_state(power_save_state);
  }
  EXTI->PR = (1U << interrupt_line);
}

// cppcheck-suppress unusedFunction ; used in headers not included in cppcheck
void EXTI0_IRQHandler(void) {
  started_interrupt_handler(0);
}

// cppcheck-suppress unusedFunction ; used in headers not included in cppcheck
void EXTI1_IRQHandler(void) {
  started_interrupt_handler(1);
}

// cppcheck-suppress unusedFunction ; used in headers not included in cppcheck
void EXTI3_IRQHandler(void) {
  started_interrupt_handler(3);
}

void started_interrupt_init(void) {
  SYSCFG->EXTICR[1] = SYSCFG_EXTICR1_EXTI1_PA;
  EXTI->IMR |= (1U << 1);
  EXTI->RTSR |= (1U << 1);
  EXTI->FTSR |= (1U << 1);
  NVIC_EnableIRQ(EXTI1_IRQn);
}

// ***************************** USB port *****************************

int get_health_pkt(void *dat) {
  struct __attribute__((packed)) {
    uint32_t voltage_pkt;
    uint32_t current_pkt;
    uint8_t started_pkt;
    uint8_t controls_allowed_pkt;
    uint8_t gas_interceptor_detected_pkt;
<<<<<<< HEAD
    uint8_t started_signal_detected_pkt;
    uint8_t started_alt_pkt;
    uint8_t car_harness_detected_pkt;
=======
    uint32_t can_send_errs_pkt;
    uint32_t can_fwd_errs_pkt;
    uint32_t gmlan_send_errs_pkt;
>>>>>>> e49d0dbb
  } *health = dat;

  //Voltage will be measured in mv. 5000 = 5V
  uint32_t voltage = adc_get(ADCCHAN_VOLTAGE);

  // REVC has a 10, 1 (1/11) voltage divider
  // Here is the calculation for the scale (s)
  // ADCV = VIN_S * (1/11) * (4095/3.3)
  // RETVAL = ADCV * s = VIN_S*1000
  // s = 1000/((4095/3.3)*(1/11)) = 8.8623046875

  // Avoid needing floating point math
  health->voltage_pkt = (voltage * 8862U) / 1000U;

  // No current sense on panda black
  if(hw_type != HW_TYPE_BLACK_PANDA){
    health->current_pkt = adc_get(ADCCHAN_CURRENT);
  } else {
    health->current_pkt = 0;
  }

  int safety_ignition = safety_ignition_hook();
  if (safety_ignition < 0) {
    //Use the GPIO pin to determine ignition
    health->started_pkt = is_gpio_started();
  } else {
    //Current safety hooks want to determine ignition (ex: GM)
    health->started_pkt = safety_ignition;
  }

  health->controls_allowed_pkt = controls_allowed;
  health->gas_interceptor_detected_pkt = gas_interceptor_detected;
<<<<<<< HEAD
  health->car_harness_detected_pkt = car_harness_status;

  // DEPRECATED
  health->started_alt_pkt = 0;
  health->started_signal_detected_pkt = 0;
=======
  health->can_send_errs_pkt = can_send_errs;
  health->can_fwd_errs_pkt = can_fwd_errs;
  health->gmlan_send_errs_pkt = gmlan_send_errs;
>>>>>>> e49d0dbb

  return sizeof(*health);
}

int usb_cb_ep1_in(void *usbdata, int len, bool hardwired) {
  UNUSED(hardwired);
  CAN_FIFOMailBox_TypeDef *reply = (CAN_FIFOMailBox_TypeDef *)usbdata;
  int ilen = 0;
  while (ilen < MIN(len/0x10, 4) && can_pop(&can_rx_q, &reply[ilen])) {
    ilen++;
  }
  return ilen*0x10;
}

// send on serial, first byte to select the ring
void usb_cb_ep2_out(void *usbdata, int len, bool hardwired) {
  UNUSED(hardwired);
  uint8_t *usbdata8 = (uint8_t *)usbdata;
  uart_ring *ur = get_ring_by_number(usbdata8[0]);
  if ((len != 0) && (ur != NULL)) {
    if ((usbdata8[0] < 2U) || safety_tx_lin_hook(usbdata8[0] - 2U, usbdata8 + 1, len - 1)) {
      for (int i = 1; i < len; i++) {
        while (!putc(ur, usbdata8[i])) {
          // wait
        }
      }
    }
  }
}

// send on CAN
void usb_cb_ep3_out(void *usbdata, int len, bool hardwired) {
  UNUSED(hardwired);
  int dpkt = 0;
  uint32_t *d32 = (uint32_t *)usbdata;
  for (dpkt = 0; dpkt < (len / 4); dpkt += 4) {
    CAN_FIFOMailBox_TypeDef to_push;
    to_push.RDHR = d32[dpkt + 3];
    to_push.RDLR = d32[dpkt + 2];
    to_push.RDTR = d32[dpkt + 1];
    to_push.RIR = d32[dpkt];

    uint8_t bus_number = (to_push.RDTR >> 4) & CAN_BUS_NUM_MASK;
    can_send(&to_push, bus_number);
  }
}

void usb_cb_enumeration_complete() {
  puts("USB enumeration complete\n");
  is_enumerated = 1;
}

int usb_cb_control_msg(USB_Setup_TypeDef *setup, uint8_t *resp, bool hardwired) {
  unsigned int resp_len = 0;
  uart_ring *ur = NULL;
  int i;
  switch (setup->b.bRequest) {
    // **** 0xc0: get CAN debug info
    case 0xc0:
      puts("can tx: "); puth(can_tx_cnt);
      puts(" txd: "); puth(can_txd_cnt);
      puts(" rx: "); puth(can_rx_cnt);
      puts(" err: "); puth(can_err_cnt);
      puts("\n");
      break;
    // **** 0xc1: get hardware type
    case 0xc1:
      resp[0] = hw_type;
      resp_len = 1;
      break;
    // **** 0xd0: fetch serial number
    case 0xd0:
      // addresses are OTP
      if (setup->b.wValue.w == 1U) {
        (void)memcpy(resp, (uint8_t *)0x1fff79c0, 0x10);
        resp_len = 0x10;
      } else {
        get_provision_chunk(resp);
        resp_len = PROVISION_CHUNK_LEN;
      }
      break;
    // **** 0xd1: enter bootloader mode
    case 0xd1:
      // this allows reflashing of the bootstub
      // so it's blocked over wifi
      switch (setup->b.wValue.w) {
        case 0:
          if (hardwired) {
            puts("-> entering bootloader\n");
            enter_bootloader_mode = ENTER_BOOTLOADER_MAGIC;
            NVIC_SystemReset();
          }
          break;
        case 1:
          puts("-> entering softloader\n");
          enter_bootloader_mode = ENTER_SOFTLOADER_MAGIC;
          NVIC_SystemReset();
          break;
        default:
          puts("Bootloader mode invalid\n");
          break;
      }
      break;
    // **** 0xd2: get health packet
    case 0xd2:
      resp_len = get_health_pkt(resp);
      break;
    // **** 0xd6: get version
    case 0xd6:
      COMPILE_TIME_ASSERT(sizeof(gitversion) <= MAX_RESP_LEN);
      (void)memcpy(resp, gitversion, sizeof(gitversion));
      resp_len = sizeof(gitversion) - 1U;
      break;
    // **** 0xd8: reset ST
    case 0xd8:
      NVIC_SystemReset();
      break;
    // **** 0xd9: set ESP power
    case 0xd9:
      if (setup->b.wValue.w == 1U) {
        current_board->set_esp_gps_mode(ESP_GPS_ENABLED);
      } else if (setup->b.wValue.w == 2U) {
        current_board->set_esp_gps_mode(ESP_GPS_BOOTMODE);
      } else {
        current_board->set_esp_gps_mode(ESP_GPS_DISABLED);
      }
      break;
    // **** 0xda: reset ESP, with optional boot mode
    case 0xda:
      current_board->set_esp_gps_mode(ESP_GPS_DISABLED);
      delay(1000000);
      if (setup->b.wValue.w == 1U) {
        current_board->set_esp_gps_mode(ESP_GPS_BOOTMODE);
      } else {
        current_board->set_esp_gps_mode(ESP_GPS_ENABLED);
      }
      delay(1000000);
      current_board->set_esp_gps_mode(ESP_GPS_ENABLED);
      break;
    // **** 0xdb: set GMLAN (white/grey) or OBD CAN (black) multiplexing mode
    case 0xdb:
      if(hw_type != HW_TYPE_BLACK_PANDA){
        if (setup->b.wValue.w == 1U) {
          // GMLAN ON
          if (setup->b.wIndex.w == 1U) {
            can_set_gmlan(1);
          } else if (setup->b.wIndex.w == 2U) {
            can_set_gmlan(2);
          } else {
            puts("Invalid bus num for GMLAN CAN set\n");
          }
        } else {
          can_set_gmlan(-1);
        }
      } else {
        if (setup->b.wValue.w == 1U) {
          // Enable OBD CAN
          can_set_obd(car_harness_status, true);
        } else {
          // Disable OBD CAN
          can_set_obd(car_harness_status, false);
        }
      }
      break;
      
    // **** 0xdc: set safety mode
    case 0xdc:
      // this is the only way to leave silent mode
      // and it's blocked over WiFi
      // Allow ELM security mode to be set over wifi.
      if (hardwired || (setup->b.wValue.w == SAFETY_NOOUTPUT) || (setup->b.wValue.w == SAFETY_ELM327)) {
        int err = safety_set_mode(setup->b.wValue.w, (int16_t)setup->b.wIndex.w);
        if (err == -1) {
          puts("Error: safety set mode failed\n");
        } else {
          #ifndef EON
            // always LIVE on EON
            switch (setup->b.wValue.w) {
              case SAFETY_NOOUTPUT:
                can_silent = ALL_CAN_SILENT;
                break;
              case SAFETY_ELM327:
                can_silent = ALL_CAN_BUT_MAIN_SILENT;
                break;
              default:
                can_silent = ALL_CAN_LIVE;
                break;
            }
          #endif
          if (safety_ignition_hook() != -1) {
            // if the ignition hook depends on something other than the started GPIO
            // we have to disable power savings (fix for GM and Tesla)
            set_power_save_state(POWER_SAVE_STATUS_DISABLED);
          } else {
            // power mode is already POWER_SAVE_STATUS_DISABLED and CAN TXs are active
          }
          can_init_all();
        }
      }
      break;
    // **** 0xdd: enable can forwarding
    case 0xdd:
      // wValue = Can Bus Num to forward from
      // wIndex = Can Bus Num to forward to
      if ((setup->b.wValue.w < BUS_MAX) && (setup->b.wIndex.w < BUS_MAX) &&
          (setup->b.wValue.w != setup->b.wIndex.w)) { // set forwarding
        can_set_forwarding(setup->b.wValue.w, setup->b.wIndex.w & CAN_BUS_NUM_MASK);
      } else if((setup->b.wValue.w < BUS_MAX) && (setup->b.wIndex.w == 0xFFU)){ //Clear Forwarding
        can_set_forwarding(setup->b.wValue.w, -1);
      } else {
        puts("Invalid CAN bus forwarding\n");
      }
      break;
    // **** 0xde: set can bitrate
    case 0xde:
      if (setup->b.wValue.w < BUS_MAX) {
        can_speed[setup->b.wValue.w] = setup->b.wIndex.w;
        can_init(CAN_NUM_FROM_BUS_NUM(setup->b.wValue.w));
      }
      break;
    // **** 0xdf: set long controls allowed
    case 0xdf:
      if (hardwired) {
        long_controls_allowed = setup->b.wValue.w & 1U;
      }
      break;
    // **** 0xe0: uart read
    case 0xe0:
      ur = get_ring_by_number(setup->b.wValue.w);
      if (!ur) {
        break;
      }
      if (ur == &esp_ring) {
        uart_dma_drain();
      }
      // read
      while ((resp_len < MIN(setup->b.wLength.w, MAX_RESP_LEN)) &&
                         getc(ur, (char*)&resp[resp_len])) {
        ++resp_len;
      }
      break;
    // **** 0xe1: uart set baud rate
    case 0xe1:
      ur = get_ring_by_number(setup->b.wValue.w);
      if (!ur) {
        break;
      }
      uart_set_baud(ur->uart, setup->b.wIndex.w);
      break;
    // **** 0xe2: uart set parity
    case 0xe2:
      ur = get_ring_by_number(setup->b.wValue.w);
      if (!ur) {
        break;
      }
      switch (setup->b.wIndex.w) {
        case 0:
          // disable parity, 8-bit
          ur->uart->CR1 &= ~(USART_CR1_PCE | USART_CR1_M);
          break;
        case 1:
          // even parity, 9-bit
          ur->uart->CR1 &= ~USART_CR1_PS;
          ur->uart->CR1 |= USART_CR1_PCE | USART_CR1_M;
          break;
        case 2:
          // odd parity, 9-bit
          ur->uart->CR1 |= USART_CR1_PS;
          ur->uart->CR1 |= USART_CR1_PCE | USART_CR1_M;
          break;
        default:
          break;
      }
      break;
    // **** 0xe4: uart set baud rate extended
    case 0xe4:
      ur = get_ring_by_number(setup->b.wValue.w);
      if (!ur) {
        break;
      }
      uart_set_baud(ur->uart, (int)setup->b.wIndex.w*300);
      break;
    // **** 0xe5: set CAN loopback (for testing)
    case 0xe5:
      can_loopback = (setup->b.wValue.w > 0U);
      can_init_all();
      break;
    // **** 0xe6: set USB power
    case 0xe6:
      if (setup->b.wValue.w == 1U) {
        puts("user setting CDP mode\n");
        current_board->set_usb_power_mode(USB_POWER_CDP);
      } else if (setup->b.wValue.w == 2U) {
        puts("user setting DCP mode\n");
        current_board->set_usb_power_mode(USB_POWER_DCP);
      } else {
        puts("user setting CLIENT mode\n");
        current_board->set_usb_power_mode(USB_POWER_CLIENT);
      }
      break;
    // **** 0xf0: do k-line wValue pulse on uart2 for Acura
    case 0xf0:
      if (setup->b.wValue.w == 1U) {
        GPIOC->ODR &= ~(1U << 10);
        GPIOC->MODER &= ~GPIO_MODER_MODER10_1;
        GPIOC->MODER |= GPIO_MODER_MODER10_0;
      } else {
        GPIOC->ODR &= ~(1U << 12);
        GPIOC->MODER &= ~GPIO_MODER_MODER12_1;
        GPIOC->MODER |= GPIO_MODER_MODER12_0;
      }

      for (i = 0; i < 80; i++) {
        delay(8000);
        if (setup->b.wValue.w == 1U) {
          GPIOC->ODR |= (1U << 10);
          GPIOC->ODR &= ~(1U << 10);
        } else {
          GPIOC->ODR |= (1U << 12);
          GPIOC->ODR &= ~(1U << 12);
        }
      }

      if (setup->b.wValue.w == 1U) {
        GPIOC->MODER &= ~GPIO_MODER_MODER10_0;
        GPIOC->MODER |= GPIO_MODER_MODER10_1;
      } else {
        GPIOC->MODER &= ~GPIO_MODER_MODER12_0;
        GPIOC->MODER |= GPIO_MODER_MODER12_1;
      }

      delay(140 * 9000);
      break;
    // **** 0xf1: Clear CAN ring buffer.
    case 0xf1:
      if (setup->b.wValue.w == 0xFFFFU) {
        puts("Clearing CAN Rx queue\n");
        can_clear(&can_rx_q);
      } else if (setup->b.wValue.w < BUS_MAX) {
        puts("Clearing CAN Tx queue\n");
        can_clear(can_queues[setup->b.wValue.w]);
      } else {
        puts("Clearing CAN CAN ring buffer failed: wrong bus number\n");
      }
      break;
    // **** 0xf2: Clear UART ring buffer.
    case 0xf2:
      {
        uart_ring * rb = get_ring_by_number(setup->b.wValue.w);
        if (rb != NULL) {
          puts("Clearing UART queue.\n");
          clear_uart_buff(rb);
        }
        break;
      }
    // **** 0xf3: Set harness relay to (not) intercept (black panda only).
    case 0xf3:
      {
        set_intercept_relay((setup->b.wValue.w == 1U));
        break;
      }
    default:
      puts("NO HANDLER ");
      puth(setup->b.bRequest);
      puts("\n");
      break;
  }
  return resp_len;
}

#ifndef EON
int spi_cb_rx(uint8_t *data, int len, uint8_t *data_out) {
  // data[0]  = endpoint
  // data[2]  = length
  // data[4:] = data
  UNUSED(len);
  int resp_len = 0;
  switch (data[0]) {
    case 0:
      // control transfer
      resp_len = usb_cb_control_msg((USB_Setup_TypeDef *)(data+4), data_out, 0);
      break;
    case 1:
      // ep 1, read
      resp_len = usb_cb_ep1_in(data_out, 0x40, 0);
      break;
    case 2:
      // ep 2, send serial
      usb_cb_ep2_out(data+4, data[2], 0);
      break;
    case 3:
      // ep 3, send CAN
      usb_cb_ep3_out(data+4, data[2], 0);
      break;
    default:
      puts("SPI data invalid");
      break;
  }
  return resp_len;
}
#endif

// ***************************** main code *****************************

// cppcheck-suppress unusedFunction ; used in headers not included in cppcheck
void __initialize_hardware_early(void) {
  early();
}

void __attribute__ ((noinline)) enable_fpu(void) {
  // enable the FPU
  SCB->CPACR |= ((3UL << (10U * 2U)) | (3UL << (11U * 2U)));
}

uint64_t tcnt = 0;

// called once per second
// cppcheck-suppress unusedFunction ; used in headers not included in cppcheck
void TIM3_IRQHandler(void) {
  if (TIM3->SR != 0) {
    can_live = pending_can_live;

    current_board->usb_power_mode_tick(tcnt);

    //puth(usart1_dma); puts(" "); puth(DMA2_Stream5->M0AR); puts(" "); puth(DMA2_Stream5->NDTR); puts("\n");

    // reset this every 16th pass
    if ((tcnt & 0xFU) == 0U) {
      pending_can_live = 0;
    }
    #ifdef DEBUG
      //TODO: re-enable
      //puts("** blink ");
      //puth(can_rx_q.r_ptr); puts(" "); puth(can_rx_q.w_ptr); puts("  ");
      //puth(can_tx1_q.r_ptr); puts(" "); puth(can_tx1_q.w_ptr); puts("  ");
      //puth(can_tx2_q.r_ptr); puts(" "); puth(can_tx2_q.w_ptr); puts("\n");
    #endif

    // set green LED to be controls allowed
    current_board->set_led(LED_GREEN, controls_allowed);

    // turn off the blue LED, turned on by CAN
    // unless we are in power saving mode
    current_board->set_led(LED_BLUE, (tcnt & 1U) && (power_save_status == POWER_SAVE_STATUS_ENABLED));

    // on to the next one
    tcnt += 1U;
  }
  TIM3->SR = 0;
}

int main(void) {
  // shouldn't have interrupts here, but just in case
  __disable_irq();

  // init early devices
  clock_init();
  peripherals_init();
  detect_configuration();
  detect_board_type();
  adc_init();
  
  // print hello
  puts("\n\n\n************************ MAIN START ************************\n");

  // check for non-supported board types
  if(hw_type == HW_TYPE_UNKNOWN){
    puts("Unsupported board type\n");
    while (1) { /* hang */ }
  }

  puts("Config:\n");
  puts("  Board type: "); puts(current_board->board_type); puts("\n");
  puts(has_external_debug_serial ? "  Real serial\n" : "  USB serial\n");
  puts(is_entering_bootmode ? "  ESP wants bootmode\n" : "  No bootmode\n");

  // init board
  current_board->init();

  // panda has an FPU, let's use it!
  enable_fpu();

  // enable main uart if it's connected
  if (has_external_debug_serial) {
    // WEIRDNESS: without this gate around the UART, it would "crash", but only if the ESP is enabled
    // assuming it's because the lines were left floating and spurious noise was on them
    uart_init(USART2, 115200);
  }

  if (hw_type == HW_TYPE_GREY_PANDA || hw_type == HW_TYPE_BLACK_PANDA) {
    uart_init(USART1, 9600);
  } else {
    // enable ESP uart
    uart_init(USART1, 115200);
  }

  // there is no LIN on panda black
  if(hw_type != HW_TYPE_BLACK_PANDA){
    // enable LIN
    uart_init(UART5, 10400);
    UART5->CR2 |= USART_CR2_LINEN;
    uart_init(USART3, 10400);
    USART3->CR2 |= USART_CR2_LINEN;
  }

  // init microsecond system timer
  // increments 1000000 times per second
  // generate an update to set the prescaler
  TIM2->PSC = 48-1;
  TIM2->CR1 = TIM_CR1_CEN;
  TIM2->EGR = TIM_EGR_UG;
  // use TIM2->CNT to read

  // default to silent mode to prevent issues with Ford
  // hardcode a specific safety mode if you want to force the panda to be in a specific mode
  int err = safety_set_mode(SAFETY_NOOUTPUT, 0);
  if (err == -1) {
    puts("Failed to set safety mode\n");
    while (true) {
      // if SAFETY_NOOUTPUT isn't succesfully set, we can't continue
    }
  }
#ifdef EON
  // if we're on an EON, it's fine for CAN to be live for fingerprinting
  can_silent = ALL_CAN_LIVE;
#else
  can_silent = ALL_CAN_SILENT;
#endif
  can_init_all();

#ifndef EON
  spi_init();
#endif

#ifdef EON
  // have to save power
  if (hw_type == HW_TYPE_WHITE_PANDA) {
    current_board->set_esp_gps_mode(ESP_GPS_DISABLED);
  }
  // only enter power save after the first cycle
  /*if (is_gpio_started()) {
    set_power_save_state(POWER_SAVE_STATUS_ENABLED);
  }*/

  if(hw_type != HW_TYPE_BLACK_PANDA){
    // interrupt on started line
    started_interrupt_init();
  }
#endif

  // 48mhz / 65536 ~= 732 / 732 = 1
  timer_init(TIM3, 732);
  NVIC_EnableIRQ(TIM3_IRQn);

#ifdef DEBUG
  puts("DEBUG ENABLED\n");
#endif
  // enable USB (right before interrupts or enum can fail!)
  usb_init();

  puts("**** INTERRUPTS ON ****\n");
  enable_interrupts();

  // LED should keep on blinking all the time
  uint64_t cnt = 0;

  for (cnt=0;;cnt++) {
    if (power_save_status == POWER_SAVE_STATUS_DISABLED) {
      int div_mode = ((usb_power_mode == USB_POWER_DCP) ? 4 : 1);

      // useful for debugging, fade breaks = panda is overloaded
      for (int div_mode_loop = 0; div_mode_loop < div_mode; div_mode_loop++) {
        for (int fade = 0; fade < 1024; fade += 8) {
          for (int i = 0; i < (128/div_mode); i++) {
            current_board->set_led(LED_RED, 1);
            if (fade < 512) { delay(fade); } else { delay(1024-fade); }
            current_board->set_led(LED_RED, 0);
            if (fade < 512) { delay(512-fade); } else { delay(fade-512); }
          }
        }
      }
    } else {
      __WFI();
    }
  }

  return 0;
}<|MERGE_RESOLUTION|>--- conflicted
+++ resolved
@@ -140,15 +140,10 @@
     uint8_t started_pkt;
     uint8_t controls_allowed_pkt;
     uint8_t gas_interceptor_detected_pkt;
-<<<<<<< HEAD
-    uint8_t started_signal_detected_pkt;
-    uint8_t started_alt_pkt;
-    uint8_t car_harness_detected_pkt;
-=======
     uint32_t can_send_errs_pkt;
     uint32_t can_fwd_errs_pkt;
     uint32_t gmlan_send_errs_pkt;
->>>>>>> e49d0dbb
+    uint8_t car_harness_detected_pkt;
   } *health = dat;
 
   //Voltage will be measured in mv. 5000 = 5V
@@ -181,18 +176,11 @@
 
   health->controls_allowed_pkt = controls_allowed;
   health->gas_interceptor_detected_pkt = gas_interceptor_detected;
-<<<<<<< HEAD
-  health->car_harness_detected_pkt = car_harness_status;
-
-  // DEPRECATED
-  health->started_alt_pkt = 0;
-  health->started_signal_detected_pkt = 0;
-=======
   health->can_send_errs_pkt = can_send_errs;
   health->can_fwd_errs_pkt = can_fwd_errs;
   health->gmlan_send_errs_pkt = gmlan_send_errs;
->>>>>>> e49d0dbb
-
+  health->car_harness_detected_pkt = car_harness_status;
+  
   return sizeof(*health);
 }
 
