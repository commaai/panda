//#define EON
//#define PANDA

// ********************* Includes *********************
#include "config.h"
#include "obj/gitversion.h"

#include "libc.h"
#include "provision.h"

#include "main_declarations.h"

#include "drivers/llcan.h"
#include "drivers/llgpio.h"
#include "drivers/adc.h"
#include "drivers/pwm.h"

#include "board.h"

#include "drivers/uart.h"
#include "drivers/usb.h"
#include "drivers/gmlan_alt.h"
#include "drivers/timer.h"
#include "drivers/clock.h"

#include "gpio.h"

#ifndef EON
#include "drivers/spi.h"
#endif

#include "power_saving.h"
#include "safety.h"

#include "drivers/can.h"

// ********************* Serial debugging *********************

void debug_ring_callback(uart_ring *ring) {
  char rcv;
  while (getc(ring, &rcv)) {
    (void)putc(ring, rcv);  // misra-c2012-17.7: cast to void is ok: debug function

    // jump to DFU flash
    if (rcv == 'z') {
      enter_bootloader_mode = ENTER_BOOTLOADER_MAGIC;
      NVIC_SystemReset();
    }

    // normal reset
    if (rcv == 'x') {
      NVIC_SystemReset();
    }

    // enable CDP mode
    if (rcv == 'C') {
      puts("switching USB to CDP mode\n");
      current_board->set_usb_power_mode(USB_POWER_CDP);
    }
    if (rcv == 'c') {
      puts("switching USB to client mode\n");
      current_board->set_usb_power_mode(USB_POWER_CLIENT);
    }
    if (rcv == 'D') {
      puts("switching USB to DCP mode\n");
      current_board->set_usb_power_mode(USB_POWER_DCP);
    }
  }
}

// ***************************** started logic *****************************
void started_interrupt_handler(uint8_t interrupt_line) {
  volatile unsigned int pr = EXTI->PR & (1U << interrupt_line);
  if ((pr & (1U << interrupt_line)) != 0U) {
    #ifdef DEBUG
      puts("got started interrupt\n");
    #endif

    // jenky debounce
    delay(100000);

    #ifdef EON
      // set power savings mode here if on EON build
      int power_save_state = current_board->check_ignition() ? POWER_SAVE_STATUS_DISABLED : POWER_SAVE_STATUS_ENABLED;
      set_power_save_state(power_save_state);
      // set CDP usb power mode everytime that the car starts to make sure EON is charging
      if (current_board->check_ignition()) {
        current_board->set_usb_power_mode(USB_POWER_CDP);
      }
    #endif
  }
  EXTI->PR = (1U << interrupt_line);
}

// cppcheck-suppress unusedFunction ; used in headers not included in cppcheck
void EXTI0_IRQHandler(void) {
  started_interrupt_handler(0);
}

// cppcheck-suppress unusedFunction ; used in headers not included in cppcheck
void EXTI1_IRQHandler(void) {
  started_interrupt_handler(1);
}

// cppcheck-suppress unusedFunction ; used in headers not included in cppcheck
void EXTI3_IRQHandler(void) {
  started_interrupt_handler(3);
}

// ****************************** safety mode ******************************

// this is the only way to leave silent mode
void set_safety_mode(uint16_t mode, int16_t param) {
  int err = safety_set_mode(mode, param);
  if (err == -1) {
    puts("Error: safety set mode failed\n");
  } else {
    switch (mode) {
        case SAFETY_NOOUTPUT:
          set_intercept_relay(false);
          if(board_has_obd()){
            current_board->set_can_mode(CAN_MODE_NORMAL);
          }
          can_silent = ALL_CAN_SILENT;
          break;
        case SAFETY_ELM327:
          set_intercept_relay(false);
          heartbeat_counter = 0U;
          if(board_has_obd()){
            current_board->set_can_mode(CAN_MODE_OBD_CAN2);
          }
          can_silent = ALL_CAN_LIVE;
          break;
        default:
          set_intercept_relay(true);
          heartbeat_counter = 0U;
          if(board_has_obd()){
            current_board->set_can_mode(CAN_MODE_NORMAL);
          }
          can_silent = ALL_CAN_LIVE;
          break;
      }
    if (safety_ignition_hook() != -1) {
      // if the ignition hook depends on something other than the started GPIO
      // we have to disable power savings (fix for GM and Tesla)
      set_power_save_state(POWER_SAVE_STATUS_DISABLED);
    } else {
      // power mode is already POWER_SAVE_STATUS_DISABLED and CAN TXs are active
    }
    can_init_all();
  }
}

// ***************************** USB port *****************************

int get_health_pkt(void *dat) {
  struct __attribute__((packed)) {
    uint32_t voltage_pkt;
    uint32_t current_pkt;
    uint32_t can_send_errs_pkt;
    uint32_t can_fwd_errs_pkt;
    uint32_t gmlan_send_errs_pkt;
    uint8_t started_pkt;
    uint8_t controls_allowed_pkt;
    uint8_t gas_interceptor_detected_pkt;
    uint8_t car_harness_status_pkt;
    uint8_t usb_power_mode_pkt;
  } *health = dat;

<<<<<<< HEAD
  //Voltage will be measured in mv. 5000 = 5V
  uint32_t voltage = adc_get(ADCCHAN_VOLTAGE);

  // REVC has a 10, 1 (1/11) voltage divider
  // Here is the calculation for the scale (s)
  // ADCV = VIN_S * (1/11) * (4095/3.3)
  // RETVAL = ADCV * s = VIN_S*1000
  // s = 1000/((4095/3.3)*(1/11)) = 8.8623046875

  // Avoid needing floating point math
  health->voltage_pkt = (voltage * 8862U) / 1000U;
  
  health->current_pkt = current_board->read_current();
=======
  health->voltage_pkt = adc_get_voltage();

  // No current sense on panda black
  if(hw_type != HW_TYPE_BLACK_PANDA){
    health->current_pkt = adc_get(ADCCHAN_CURRENT);
  } else {
    health->current_pkt = 0;
  }
>>>>>>> 2f9e0762

  int safety_ignition = safety_ignition_hook();
  if (safety_ignition < 0) {
    //Use the GPIO pin to determine ignition
    health->started_pkt = (uint8_t)(current_board->check_ignition());
  } else {
    //Current safety hooks want to determine ignition (ex: GM)
    health->started_pkt = safety_ignition;
  }

  health->controls_allowed_pkt = controls_allowed;
  health->gas_interceptor_detected_pkt = gas_interceptor_detected;
  health->can_send_errs_pkt = can_send_errs;
  health->can_fwd_errs_pkt = can_fwd_errs;
  health->gmlan_send_errs_pkt = gmlan_send_errs;
  health->car_harness_status_pkt = car_harness_status;
  health->usb_power_mode_pkt = usb_power_mode;

  return sizeof(*health);
}

int get_rtc_pkt(void *dat) {
  timestamp_t t = rtc_get_time();
  (void)memcpy(dat, &t, sizeof(t));
  return sizeof(t);
}

int usb_cb_ep1_in(void *usbdata, int len, bool hardwired) {
  UNUSED(hardwired);
  CAN_FIFOMailBox_TypeDef *reply = (CAN_FIFOMailBox_TypeDef *)usbdata;
  int ilen = 0;
  while (ilen < MIN(len/0x10, 4) && can_pop(&can_rx_q, &reply[ilen])) {
    ilen++;
  }
  return ilen*0x10;
}

// send on serial, first byte to select the ring
void usb_cb_ep2_out(void *usbdata, int len, bool hardwired) {
  UNUSED(hardwired);
  uint8_t *usbdata8 = (uint8_t *)usbdata;
  uart_ring *ur = get_ring_by_number(usbdata8[0]);
  if ((len != 0) && (ur != NULL)) {
    if ((usbdata8[0] < 2U) || safety_tx_lin_hook(usbdata8[0] - 2U, &usbdata8[1], len - 1)) {
      for (int i = 1; i < len; i++) {
        while (!putc(ur, usbdata8[i])) {
          // wait
        }
      }
    }
  }
}

// send on CAN
void usb_cb_ep3_out(void *usbdata, int len, bool hardwired) {
  UNUSED(hardwired);
  int dpkt = 0;
  uint32_t *d32 = (uint32_t *)usbdata;
  for (dpkt = 0; dpkt < (len / 4); dpkt += 4) {
    CAN_FIFOMailBox_TypeDef to_push;
    to_push.RDHR = d32[dpkt + 3];
    to_push.RDLR = d32[dpkt + 2];
    to_push.RDTR = d32[dpkt + 1];
    to_push.RIR = d32[dpkt];

    uint8_t bus_number = (to_push.RDTR >> 4) & CAN_BUS_NUM_MASK;
    can_send(&to_push, bus_number);
  }
}

void usb_cb_enumeration_complete() {
  puts("USB enumeration complete\n");
  is_enumerated = 1;
}

int usb_cb_control_msg(USB_Setup_TypeDef *setup, uint8_t *resp, bool hardwired) {
  unsigned int resp_len = 0;
  uart_ring *ur = NULL;
  int i;
  timestamp_t t;
  switch (setup->b.bRequest) {
    // **** 0xa0: get rtc time
    case 0xa0:
      resp_len = get_rtc_pkt(resp);
      break;
    // **** 0xa1: set rtc year
    case 0xa1:
      t = rtc_get_time();
      t.year = setup->b.wValue.w;
      rtc_set_time(t);
      break;
    // **** 0xa2: set rtc month
    case 0xa2:
      t = rtc_get_time();
      t.month = setup->b.wValue.w;
      rtc_set_time(t);
      break;
    // **** 0xa3: set rtc day
    case 0xa3:
      t = rtc_get_time();
      t.day = setup->b.wValue.w;
      rtc_set_time(t);
      break;
    // **** 0xa4: set rtc weekday
    case 0xa4:
      t = rtc_get_time();
      t.weekday = setup->b.wValue.w;
      rtc_set_time(t);
      break;
    // **** 0xa5: set rtc hour
    case 0xa5:
      t = rtc_get_time();
      t.hour = setup->b.wValue.w;
      rtc_set_time(t);
      break;
    // **** 0xa6: set rtc minute
    case 0xa6:
      t = rtc_get_time();
      t.minute = setup->b.wValue.w;
      rtc_set_time(t);
      break;
    // **** 0xa7: set rtc second
    case 0xa7:
      t = rtc_get_time();
      t.second = setup->b.wValue.w;
      rtc_set_time(t);
      break;
    // **** 0xb0: set IR power
    case 0xb0:
      current_board->set_ir_power(setup->b.wValue.w);
      break;
    // **** 0xb1: set fan power
    case 0xb1:
      current_board->set_fan_power(setup->b.wValue.w);
      break;
    // **** 0xb2: get fan rpm
    case 0xb2:
      resp[0] = (fan_rpm & 0x00FFU);
      resp[1] = ((fan_rpm & 0xFF00U) >> 8U);
      resp_len = 2;
      break;
    // **** 0xc0: get CAN debug info
    case 0xc0:
      puts("can tx: "); puth(can_tx_cnt);
      puts(" txd: "); puth(can_txd_cnt);
      puts(" rx: "); puth(can_rx_cnt);
      puts(" err: "); puth(can_err_cnt);
      puts("\n");
      break;
    // **** 0xc1: get hardware type
    case 0xc1:
      resp[0] = hw_type;
      resp_len = 1;
      break;
    // **** 0xd0: fetch serial number
    case 0xd0:
      // addresses are OTP
      if (setup->b.wValue.w == 1U) {
        (void)memcpy(resp, (uint8_t *)0x1fff79c0, 0x10);
        resp_len = 0x10;
      } else {
        get_provision_chunk(resp);
        resp_len = PROVISION_CHUNK_LEN;
      }
      break;
    // **** 0xd1: enter bootloader mode
    case 0xd1:
      // this allows reflashing of the bootstub
      // so it's blocked over wifi
      switch (setup->b.wValue.w) {
        case 0:
          // only allow bootloader entry on debug builds
          #ifdef ALLOW_DEBUG
            if (hardwired) {
              puts("-> entering bootloader\n");
              enter_bootloader_mode = ENTER_BOOTLOADER_MAGIC;
              NVIC_SystemReset();
            }
          #endif
          break;
        case 1:
          puts("-> entering softloader\n");
          enter_bootloader_mode = ENTER_SOFTLOADER_MAGIC;
          NVIC_SystemReset();
          break;
        default:
          puts("Bootloader mode invalid\n");
          break;
      }
      break;
    // **** 0xd2: get health packet
    case 0xd2:
      resp_len = get_health_pkt(resp);
      break;
    // **** 0xd6: get version
    case 0xd6:
      COMPILE_TIME_ASSERT(sizeof(gitversion) <= MAX_RESP_LEN);
      (void)memcpy(resp, gitversion, sizeof(gitversion));
      resp_len = sizeof(gitversion) - 1U;
      break;
    // **** 0xd8: reset ST
    case 0xd8:
      NVIC_SystemReset();
      break;
    // **** 0xd9: set ESP power
    case 0xd9:
      if (setup->b.wValue.w == 1U) {
        current_board->set_esp_gps_mode(ESP_GPS_ENABLED);
      } else if (setup->b.wValue.w == 2U) {
        current_board->set_esp_gps_mode(ESP_GPS_BOOTMODE);
      } else {
        current_board->set_esp_gps_mode(ESP_GPS_DISABLED);
      }
      break;
    // **** 0xda: reset ESP, with optional boot mode
    case 0xda:
      current_board->set_esp_gps_mode(ESP_GPS_DISABLED);
      delay(1000000);
      if (setup->b.wValue.w == 1U) {
        current_board->set_esp_gps_mode(ESP_GPS_BOOTMODE);
      } else {
        current_board->set_esp_gps_mode(ESP_GPS_ENABLED);
      }
      delay(1000000);
      current_board->set_esp_gps_mode(ESP_GPS_ENABLED);
      break;
    // **** 0xdb: set GMLAN (white/grey) or OBD CAN (black) multiplexing mode
    case 0xdb:
      if(board_has_obd()){
        if (setup->b.wValue.w == 1U) {
          // Enable OBD CAN
          current_board->set_can_mode(CAN_MODE_OBD_CAN2);
        } else {
          // Disable OBD CAN
          current_board->set_can_mode(CAN_MODE_NORMAL);
        }
      } else {
        if (setup->b.wValue.w == 1U) {
          // GMLAN ON
          if (setup->b.wIndex.w == 1U) {
            can_set_gmlan(1);
          } else if (setup->b.wIndex.w == 2U) {
            can_set_gmlan(2);
          } else {
            puts("Invalid bus num for GMLAN CAN set\n");
          }
        } else {
          can_set_gmlan(-1);
        }
      }
      break;

    // **** 0xdc: set safety mode
    case 0xdc:
      // Blocked over WiFi.
      // Allow NOOUTPUT and ELM security mode to be set over wifi.
      if (hardwired || (setup->b.wValue.w == SAFETY_NOOUTPUT) || (setup->b.wValue.w == SAFETY_ELM327)) {
        set_safety_mode(setup->b.wValue.w, (uint16_t) setup->b.wIndex.w);
      }
      break;
    // **** 0xdd: enable can forwarding
    case 0xdd:
      // wValue = Can Bus Num to forward from
      // wIndex = Can Bus Num to forward to
      if ((setup->b.wValue.w < BUS_MAX) && (setup->b.wIndex.w < BUS_MAX) &&
          (setup->b.wValue.w != setup->b.wIndex.w)) { // set forwarding
        can_set_forwarding(setup->b.wValue.w, setup->b.wIndex.w & CAN_BUS_NUM_MASK);
      } else if((setup->b.wValue.w < BUS_MAX) && (setup->b.wIndex.w == 0xFFU)){ //Clear Forwarding
        can_set_forwarding(setup->b.wValue.w, -1);
      } else {
        puts("Invalid CAN bus forwarding\n");
      }
      break;
    // **** 0xde: set can bitrate
    case 0xde:
      if (setup->b.wValue.w < BUS_MAX) {
        can_speed[setup->b.wValue.w] = setup->b.wIndex.w;
        can_init(CAN_NUM_FROM_BUS_NUM(setup->b.wValue.w));
      }
      break;
    // **** 0xdf: set long controls allowed
    case 0xdf:
      if (hardwired) {
        long_controls_allowed = setup->b.wValue.w & 1U;
      }
      break;
    // **** 0xe0: uart read
    case 0xe0:
      ur = get_ring_by_number(setup->b.wValue.w);
      if (!ur) {
        break;
      }

      // TODO: Remove this again and fix boardd code to hande the message bursts instead of single chars
      if (ur == &uart_ring_esp_gps) {
        dma_pointer_handler(ur, DMA2_Stream5->NDTR);
      }

      // read
      while ((resp_len < MIN(setup->b.wLength.w, MAX_RESP_LEN)) &&
                         getc(ur, (char*)&resp[resp_len])) {
        ++resp_len;
      }
      break;
    // **** 0xe1: uart set baud rate
    case 0xe1:
      ur = get_ring_by_number(setup->b.wValue.w);
      if (!ur) {
        break;
      }
      uart_set_baud(ur->uart, setup->b.wIndex.w);
      break;
    // **** 0xe2: uart set parity
    case 0xe2:
      ur = get_ring_by_number(setup->b.wValue.w);
      if (!ur) {
        break;
      }
      switch (setup->b.wIndex.w) {
        case 0:
          // disable parity, 8-bit
          ur->uart->CR1 &= ~(USART_CR1_PCE | USART_CR1_M);
          break;
        case 1:
          // even parity, 9-bit
          ur->uart->CR1 &= ~USART_CR1_PS;
          ur->uart->CR1 |= USART_CR1_PCE | USART_CR1_M;
          break;
        case 2:
          // odd parity, 9-bit
          ur->uart->CR1 |= USART_CR1_PS;
          ur->uart->CR1 |= USART_CR1_PCE | USART_CR1_M;
          break;
        default:
          break;
      }
      break;
    // **** 0xe4: uart set baud rate extended
    case 0xe4:
      ur = get_ring_by_number(setup->b.wValue.w);
      if (!ur) {
        break;
      }
      uart_set_baud(ur->uart, (int)setup->b.wIndex.w*300);
      break;
    // **** 0xe5: set CAN loopback (for testing)
    case 0xe5:
      can_loopback = (setup->b.wValue.w > 0U);
      can_init_all();
      break;
    // **** 0xe6: set USB power
    case 0xe6:
      current_board->set_usb_power_mode(setup->b.wValue.w);
      break;
    // **** 0xf0: do k-line wValue pulse on uart2 for Acura
    case 0xf0:
      if (setup->b.wValue.w == 1U) {
        GPIOC->ODR &= ~(1U << 10);
        GPIOC->MODER &= ~GPIO_MODER_MODER10_1;
        GPIOC->MODER |= GPIO_MODER_MODER10_0;
      } else {
        GPIOC->ODR &= ~(1U << 12);
        GPIOC->MODER &= ~GPIO_MODER_MODER12_1;
        GPIOC->MODER |= GPIO_MODER_MODER12_0;
      }

      for (i = 0; i < 80; i++) {
        delay(8000);
        if (setup->b.wValue.w == 1U) {
          GPIOC->ODR |= (1U << 10);
          GPIOC->ODR &= ~(1U << 10);
        } else {
          GPIOC->ODR |= (1U << 12);
          GPIOC->ODR &= ~(1U << 12);
        }
      }

      if (setup->b.wValue.w == 1U) {
        GPIOC->MODER &= ~GPIO_MODER_MODER10_0;
        GPIOC->MODER |= GPIO_MODER_MODER10_1;
      } else {
        GPIOC->MODER &= ~GPIO_MODER_MODER12_0;
        GPIOC->MODER |= GPIO_MODER_MODER12_1;
      }

      delay(140 * 9000);
      break;
    // **** 0xf1: Clear CAN ring buffer.
    case 0xf1:
      if (setup->b.wValue.w == 0xFFFFU) {
        puts("Clearing CAN Rx queue\n");
        can_clear(&can_rx_q);
      } else if (setup->b.wValue.w < BUS_MAX) {
        puts("Clearing CAN Tx queue\n");
        can_clear(can_queues[setup->b.wValue.w]);
      } else {
        puts("Clearing CAN CAN ring buffer failed: wrong bus number\n");
      }
      break;
    // **** 0xf2: Clear UART ring buffer.
    case 0xf2:
      {
        uart_ring * rb = get_ring_by_number(setup->b.wValue.w);
        if (rb != NULL) {
          puts("Clearing UART queue.\n");
          clear_uart_buff(rb);
        }
        break;
      }
    // **** 0xf3: Heartbeat. Resets heartbeat counter.
    case 0xf3:
      {
        heartbeat_counter = 0U;
        break;
      }
    default:
      puts("NO HANDLER ");
      puth(setup->b.bRequest);
      puts("\n");
      break;
  }
  return resp_len;
}

#ifndef EON
int spi_cb_rx(uint8_t *data, int len, uint8_t *data_out) {
  // data[0]  = endpoint
  // data[2]  = length
  // data[4:] = data
  UNUSED(len);
  int resp_len = 0;
  switch (data[0]) {
    case 0:
      // control transfer
      resp_len = usb_cb_control_msg((USB_Setup_TypeDef *)(data+4), data_out, 0);
      break;
    case 1:
      // ep 1, read
      resp_len = usb_cb_ep1_in(data_out, 0x40, 0);
      break;
    case 2:
      // ep 2, send serial
      usb_cb_ep2_out(data+4, data[2], 0);
      break;
    case 3:
      // ep 3, send CAN
      usb_cb_ep3_out(data+4, data[2], 0);
      break;
    default:
      puts("SPI data invalid");
      break;
  }
  return resp_len;
}
#endif

// ***************************** main code *****************************

// cppcheck-suppress unusedFunction ; used in headers not included in cppcheck
void __initialize_hardware_early(void) {
  early();
}

void __attribute__ ((noinline)) enable_fpu(void) {
  // enable the FPU
  SCB->CPACR |= ((3UL << (10U * 2U)) | (3UL << (11U * 2U)));
}

uint64_t tcnt = 0;

// go into NOOUTPUT when the EON does not send a heartbeat for this amount of seconds.
#define EON_HEARTBEAT_IGNITION_CNT_ON 5U
#define EON_HEARTBEAT_IGNITION_CNT_OFF 2U

// called once per second
// cppcheck-suppress unusedFunction ; used in headers not included in cppcheck
void TIM1_BRK_TIM9_IRQHandler(void) {
  if (TIM9->SR != 0) {
    can_live = pending_can_live;

    current_board->usb_power_mode_tick(tcnt);

    //puth(usart1_dma); puts(" "); puth(DMA2_Stream5->M0AR); puts(" "); puth(DMA2_Stream5->NDTR); puts("\n");

    // reset this every 16th pass
    if ((tcnt & 0xFU) == 0U) {
      pending_can_live = 0;
    }
    #ifdef DEBUG
      puts("** blink ");
      puth(can_rx_q.r_ptr); puts(" "); puth(can_rx_q.w_ptr); puts("  ");
      puth(can_tx1_q.r_ptr); puts(" "); puth(can_tx1_q.w_ptr); puts("  ");
      puth(can_tx2_q.r_ptr); puts(" "); puth(can_tx2_q.w_ptr); puts("\n");
    #endif

    // Tick fan driver
    fan_tick();
    //puts("Fan speed: "); puth((unsigned int) fan_rpm); puts("rpm\n");

    // set green LED to be controls allowed
    current_board->set_led(LED_GREEN, controls_allowed);

    // turn off the blue LED, turned on by CAN
    // unless we are in power saving mode
    current_board->set_led(LED_BLUE, (tcnt & 1U) && (power_save_status == POWER_SAVE_STATUS_ENABLED));

    // increase heartbeat counter and cap it at the uint32 limit
    if (heartbeat_counter < __UINT32_MAX__) {
      heartbeat_counter += 1U;
    }

    // check heartbeat counter if we are running EON code. If the heartbeat has been gone for a while, go to NOOUTPUT safety mode.
    #ifdef EON
    if (heartbeat_counter >= (current_board->check_ignition() ? EON_HEARTBEAT_IGNITION_CNT_ON : EON_HEARTBEAT_IGNITION_CNT_OFF)) {
      puts("EON hasn't sent a heartbeat for 0x"); puth(heartbeat_counter); puts(" seconds. Safety is set to NOOUTPUT mode.\n");
      if(current_safety_mode != SAFETY_NOOUTPUT){
        set_safety_mode(SAFETY_NOOUTPUT, 0U);
      }
    }
    #endif

    // on to the next one
    tcnt += 1U;
  }
  TIM9->SR = 0;
}

int main(void) {
  // shouldn't have interrupts here, but just in case
  disable_interrupts();

  // init early devices
  clock_init();
  peripherals_init();
  detect_configuration();
  detect_board_type();
  adc_init();

  // print hello
  puts("\n\n\n************************ MAIN START ************************\n");

  // check for non-supported board types
  if(hw_type == HW_TYPE_UNKNOWN){
    puts("Unsupported board type\n");
    while (1) { /* hang */ }
  }

  puts("Config:\n");
  puts("  Board type: "); puts(current_board->board_type); puts("\n");
  puts(has_external_debug_serial ? "  Real serial\n" : "  USB serial\n");
  puts(is_entering_bootmode ? "  ESP wants bootmode\n" : "  No bootmode\n");

  // init board
  current_board->init();

  // panda has an FPU, let's use it!
  enable_fpu();

  // enable main uart if it's connected
  if (has_external_debug_serial) {
    // WEIRDNESS: without this gate around the UART, it would "crash", but only if the ESP is enabled
    // assuming it's because the lines were left floating and spurious noise was on them
    uart_init(&uart_ring_debug, 115200);
  }

  if (board_has_gps()) {
    uart_init(&uart_ring_esp_gps, 9600);
  } else {
    // enable ESP uart
    uart_init(&uart_ring_esp_gps, 115200);
  }

  if(board_has_lin()){
    // enable LIN
    uart_init(&uart_ring_lin1, 10400);
    UART5->CR2 |= USART_CR2_LINEN;
    uart_init(&uart_ring_lin2, 10400);
    USART3->CR2 |= USART_CR2_LINEN;
  }

  // init microsecond system timer
  // increments 1000000 times per second
  // generate an update to set the prescaler
  TIM2->PSC = 48-1;
  TIM2->CR1 = TIM_CR1_CEN;
  TIM2->EGR = TIM_EGR_UG;
  // use TIM2->CNT to read

  // default to silent mode to prevent issues with Ford
  // hardcode a specific safety mode if you want to force the panda to be in a specific mode
  int err = safety_set_mode(SAFETY_NOOUTPUT, 0);
  if (err == -1) {
    puts("Failed to set safety mode\n");
    while (true) {
      // if SAFETY_NOOUTPUT isn't succesfully set, we can't continue
    }
  }
  can_silent = ALL_CAN_SILENT;
  can_init_all();

#ifndef EON
  spi_init();
#endif

#ifdef EON
  // have to save power
  if (hw_type == HW_TYPE_WHITE_PANDA) {
    current_board->set_esp_gps_mode(ESP_GPS_DISABLED);
  }
  // only enter power save after the first cycle
  /*if (current_board->check_ignition()) {
    set_power_save_state(POWER_SAVE_STATUS_ENABLED);
  }*/
#endif
  // 1hz
  timer_init(TIM9, 1464);
  NVIC_EnableIRQ(TIM1_BRK_TIM9_IRQn);

#ifdef DEBUG
  puts("DEBUG ENABLED\n");
#endif
  // enable USB (right before interrupts or enum can fail!)
  usb_init();

  puts("**** INTERRUPTS ON ****\n");
  enable_interrupts();

  // LED should keep on blinking all the time
  uint64_t cnt = 0;

  for (cnt=0;;cnt++) {
    if (power_save_status == POWER_SAVE_STATUS_DISABLED) {
      int div_mode = ((usb_power_mode == USB_POWER_DCP) ? 4 : 1);

      // useful for debugging, fade breaks = panda is overloaded
      for (int div_mode_loop = 0; div_mode_loop < div_mode; div_mode_loop++) {
        for (int fade = 0; fade < 1024; fade += 8) {
          for (int i = 0; i < (128/div_mode); i++) {
            current_board->set_led(LED_RED, 1);
            if (fade < 512) { delay(fade); } else { delay(1024-fade); }
            current_board->set_led(LED_RED, 0);
            if (fade < 512) { delay(512-fade); } else { delay(fade-512); }
          }
        }
      }
    } else {
      __WFI();
    }
  }

  return 0;
}<|MERGE_RESOLUTION|>--- conflicted
+++ resolved
@@ -167,30 +167,8 @@
     uint8_t usb_power_mode_pkt;
   } *health = dat;
 
-<<<<<<< HEAD
-  //Voltage will be measured in mv. 5000 = 5V
-  uint32_t voltage = adc_get(ADCCHAN_VOLTAGE);
-
-  // REVC has a 10, 1 (1/11) voltage divider
-  // Here is the calculation for the scale (s)
-  // ADCV = VIN_S * (1/11) * (4095/3.3)
-  // RETVAL = ADCV * s = VIN_S*1000
-  // s = 1000/((4095/3.3)*(1/11)) = 8.8623046875
-
-  // Avoid needing floating point math
-  health->voltage_pkt = (voltage * 8862U) / 1000U;
-  
+  health->voltage_pkt = adc_get_voltage();
   health->current_pkt = current_board->read_current();
-=======
-  health->voltage_pkt = adc_get_voltage();
-
-  // No current sense on panda black
-  if(hw_type != HW_TYPE_BLACK_PANDA){
-    health->current_pkt = adc_get(ADCCHAN_CURRENT);
-  } else {
-    health->current_pkt = 0;
-  }
->>>>>>> 2f9e0762
 
   int safety_ignition = safety_ignition_hook();
   if (safety_ignition < 0) {
