--- conflicted
+++ resolved
@@ -1,5 +1,5 @@
-//#define EON   //TODO: Remove
-#define PANDA //TODO: Remove
+//#define EON 
+//#define PANDA
 
 #include "config.h"
 #include "obj/gitversion.h"
@@ -655,7 +655,7 @@
 
   // detect the revision and init the GPIOs
   puts("config:\n");
-  puts((revision == PANDA_REV_C) ? "  panda rev c\n" : "  panda black\n");
+  puts((revision == PANDA_REV_C) ? "  panda rev c\n" : "  panda rev a or b\n");
   puts(has_external_debug_serial ? "  real serial\n" : "  USB serial\n");
   puts(is_giant_panda ? "  GIANTpanda detected\n" : "  not GIANTpanda\n");
   switch (panda_type){
@@ -671,15 +671,12 @@
   }
   puts(is_entering_bootmode ? "  ESP wants bootmode\n" : "  no bootmode\n");
 
-<<<<<<< HEAD
   // non rev c panda are no longer supported. panda black is though
   while (revision != PANDA_REV_C && panda_type != PANDA_TYPE_BLACK) {
     // hang
   }
 
-=======
   // init gpio
->>>>>>> 67f8af3e
   gpio_init();
 
   // panda has an FPU, let's use it!
@@ -699,12 +696,8 @@
     uart_init(USART1, 115200);
   }
 
-<<<<<<< HEAD
   // there is no LIN on panda black
   if(panda_type != PANDA_TYPE_BLACK){
-=======
-  if (revision != PANDA_BLACK) {
->>>>>>> 67f8af3e
     // enable LIN
     uart_init(UART5, 10400);
     UART5->CR2 |= USART_CR2_LINEN;
