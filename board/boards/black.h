// ///////////////////// //
// Black Panda + Harness //
// ///////////////////// //

void black_enable_can_transciever(uint8_t transciever, bool enabled) {
  switch (transciever){
    case 1U:
      set_gpio_output(GPIOC, 1, !enabled);
      break;
    case 2U:
      set_gpio_output(GPIOC, 13, !enabled);
      break;
    case 3U:
      set_gpio_output(GPIOA, 0, !enabled);
      break;
    case 4U:
      set_gpio_output(GPIOB, 10, !enabled);
      break;
    default:
      puts("Invalid CAN transciever ("); puth(transciever); puts("): enabling failed\n");
      break;
  }
}

void black_enable_can_transcievers(bool enabled) {
  for(uint8_t i=1U; i<=4U; i++){
    // Leave main CAN always on for CAN-based ignition detection
    if((car_harness_status == HARNESS_STATUS_FLIPPED) ? (i == 3U) : (i == 1U)){
      black_enable_can_transciever(i, true);
    } else {
      black_enable_can_transciever(i, enabled);
    }
  }
}

void black_set_led(uint8_t color, bool enabled) {
  switch (color){
    case LED_RED:
      set_gpio_output(GPIOC, 9, !enabled);
      break;
     case LED_GREEN:
      set_gpio_output(GPIOC, 7, !enabled);
      break;
    case LED_BLUE:
      set_gpio_output(GPIOC, 6, !enabled);
      break;
    default:
      break;
  }
}

void black_set_gps_load_switch(bool enabled) {
  set_gpio_output(GPIOC, 12, enabled);
}

void black_set_usb_load_switch(bool enabled) {
  set_gpio_output(GPIOB, 1, !enabled);
}

void black_set_usb_power_mode(uint8_t mode) {
  bool valid = false;
  switch (mode) {
    case USB_POWER_CLIENT:
      black_set_usb_load_switch(false);
      valid = true;
      break;
    case USB_POWER_CDP:
      black_set_usb_load_switch(true);
      valid = true;
      break;
    default:
      puts("Invalid USB power mode\n");
      break;
  }
  if (valid) {
    usb_power_mode = mode;
  }
}

void black_set_gps_mode(uint8_t mode) {
  switch (mode) {
    case GPS_DISABLED:
      // GPS OFF
      set_gpio_output(GPIOC, 14, 0);
      set_gpio_output(GPIOC, 5, 0);
      break;
    case GPS_ENABLED:
      // GPS ON
      set_gpio_output(GPIOC, 14, 1);
      set_gpio_output(GPIOC, 5, 1);
      break;
    case GPS_BOOTMODE:
      set_gpio_output(GPIOC, 14, 1);
      set_gpio_output(GPIOC, 5, 0);
      break;
    default:
      puts("Invalid GPS mode\n");
      break;
  }
}

void black_set_can_mode(uint8_t mode){
  switch (mode) {
    case CAN_MODE_NORMAL:
    case CAN_MODE_OBD_CAN2:
      if ((bool)(mode == CAN_MODE_NORMAL) != (bool)(car_harness_status == HARNESS_STATUS_FLIPPED)) {
        // B12,B13: disable OBD mode
        set_gpio_mode(GPIOB, 12, MODE_INPUT);
        set_gpio_mode(GPIOB, 13, MODE_INPUT);

        // B5,B6: normal CAN2 mode
        set_gpio_alternate(GPIOB, 5, GPIO_AF9_CAN2);
        set_gpio_alternate(GPIOB, 6, GPIO_AF9_CAN2);
      } else {
        // B5,B6: disable normal CAN2 mode
        set_gpio_mode(GPIOB, 5, MODE_INPUT);
        set_gpio_mode(GPIOB, 6, MODE_INPUT);

        // B12,B13: OBD mode
        set_gpio_alternate(GPIOB, 12, GPIO_AF9_CAN2);
        set_gpio_alternate(GPIOB, 13, GPIO_AF9_CAN2);
      }
      break;
    default:
      puts("Tried to set unsupported CAN mode: "); puth(mode); puts("\n");
      break;
  }
}

bool black_check_ignition(void){
  // ignition is checked through harness
  return harness_check_ignition();
}

<<<<<<< HEAD
=======
uint32_t black_read_current(void){
  // No current sense on black panda
  return 0U;
}

void black_set_ir_power(uint8_t percentage){
  UNUSED(percentage);
}

void black_set_fan_power(uint8_t percentage){
  UNUSED(percentage);
}

void black_set_phone_power(bool enabled){
  UNUSED(enabled);
}

void black_set_clock_source_mode(uint8_t mode){
  UNUSED(mode);
}

void black_set_siren(bool enabled){
  UNUSED(enabled);
}

>>>>>>> 5e071421
void black_init(void) {
  common_init_gpio();

  // A8,A15: normal CAN3 mode
  set_gpio_alternate(GPIOA, 8, GPIO_AF11_CAN3);
  set_gpio_alternate(GPIOA, 15, GPIO_AF11_CAN3);

  // C0: OBD_SBU1 (orientation detection)
  // C3: OBD_SBU2 (orientation detection)
  set_gpio_mode(GPIOC, 0, MODE_ANALOG);
  set_gpio_mode(GPIOC, 3, MODE_ANALOG);

  // Set default state of GPS
  current_board->set_gps_mode(GPS_ENABLED);

  // C10: OBD_SBU1_RELAY (harness relay driving output)
  // C11: OBD_SBU2_RELAY (harness relay driving output)
  set_gpio_mode(GPIOC, 10, MODE_OUTPUT);
  set_gpio_mode(GPIOC, 11, MODE_OUTPUT);
  set_gpio_output_type(GPIOC, 10, OUTPUT_TYPE_OPEN_DRAIN);
  set_gpio_output_type(GPIOC, 11, OUTPUT_TYPE_OPEN_DRAIN);
  set_gpio_output(GPIOC, 10, 1);
  set_gpio_output(GPIOC, 11, 1);

  // Turn on GPS load switch.
  black_set_gps_load_switch(true);

  // Turn on USB load switch.
  black_set_usb_load_switch(true);

  // Set right power mode
  black_set_usb_power_mode(USB_POWER_CDP);

  // Initialize harness
  harness_init();

  // Enable CAN transcievers
  black_enable_can_transcievers(true);

  // Disable LEDs
  black_set_led(LED_RED, false);
  black_set_led(LED_GREEN, false);
  black_set_led(LED_BLUE, false);

  // Set normal CAN mode
  black_set_can_mode(CAN_MODE_NORMAL);

  // flip CAN0 and CAN2 if we are flipped
  if (car_harness_status == HARNESS_STATUS_FLIPPED) {
    can_flip_buses(0, 2);
  }

  // init multiplexer
  can_set_obd(car_harness_status, false);
}

const harness_configuration black_harness_config = {
  .has_harness = true,
  .GPIO_SBU1 = GPIOC,
  .GPIO_SBU2 = GPIOC,
  .GPIO_relay_SBU1 = GPIOC,
  .GPIO_relay_SBU2 = GPIOC,
  .pin_SBU1 = 0,
  .pin_SBU2 = 3,
  .pin_relay_SBU1 = 10,
  .pin_relay_SBU2 = 11,
  .adc_channel_SBU1 = 10,
  .adc_channel_SBU2 = 13
};

const board board_black = {
  .board_type = "Black",
  .harness_config = &black_harness_config,
  .init = black_init,
  .enable_can_transciever = black_enable_can_transciever,
  .enable_can_transcievers = black_enable_can_transcievers,
  .set_led = black_set_led,
  .set_usb_power_mode = black_set_usb_power_mode,
  .set_gps_mode = black_set_gps_mode,
  .set_can_mode = black_set_can_mode,
  .usb_power_mode_tick = unused_usb_power_mode_tick,
  .check_ignition = black_check_ignition,
<<<<<<< HEAD
  .read_current = unused_read_current,
  .set_fan_power = unused_set_fan_power,
  .set_ir_power = unused_set_ir_power,
  .set_phone_power = unused_set_phone_power
=======
  .read_current = black_read_current,
  .set_fan_power = black_set_fan_power,
  .set_ir_power = black_set_ir_power,
  .set_phone_power = black_set_phone_power,
  .set_clock_source_mode = black_set_clock_source_mode,
  .set_siren = black_set_siren
>>>>>>> 5e071421
};<|MERGE_RESOLUTION|>--- conflicted
+++ resolved
@@ -132,34 +132,6 @@
   return harness_check_ignition();
 }
 
-<<<<<<< HEAD
-=======
-uint32_t black_read_current(void){
-  // No current sense on black panda
-  return 0U;
-}
-
-void black_set_ir_power(uint8_t percentage){
-  UNUSED(percentage);
-}
-
-void black_set_fan_power(uint8_t percentage){
-  UNUSED(percentage);
-}
-
-void black_set_phone_power(bool enabled){
-  UNUSED(enabled);
-}
-
-void black_set_clock_source_mode(uint8_t mode){
-  UNUSED(mode);
-}
-
-void black_set_siren(bool enabled){
-  UNUSED(enabled);
-}
-
->>>>>>> 5e071421
 void black_init(void) {
   common_init_gpio();
 
@@ -242,17 +214,10 @@
   .set_can_mode = black_set_can_mode,
   .usb_power_mode_tick = unused_usb_power_mode_tick,
   .check_ignition = black_check_ignition,
-<<<<<<< HEAD
   .read_current = unused_read_current,
   .set_fan_power = unused_set_fan_power,
   .set_ir_power = unused_set_ir_power,
   .set_phone_power = unused_set_phone_power
-=======
-  .read_current = black_read_current,
-  .set_fan_power = black_set_fan_power,
-  .set_ir_power = black_set_ir_power,
-  .set_phone_power = black_set_phone_power,
-  .set_clock_source_mode = black_set_clock_source_mode,
-  .set_siren = black_set_siren
->>>>>>> 5e071421
+  .set_clock_source_mode = unused_set_clock_source_mode,
+  .set_siren = unused_set_siren,
 };