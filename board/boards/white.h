--- conflicted
+++ resolved
@@ -61,12 +61,8 @@
       set_gpio_output(GPIOA, 13, 0);
       break;
     default:
-<<<<<<< HEAD
       valid_mode = false;
-      puts("Invalid usb power mode\n");
-=======
       print("Invalid usb power mode\n");
->>>>>>> bd6ff63d
       break;
   }
 
@@ -247,6 +243,7 @@
 
 const board board_white = {
   .board_type = "White",
+  .board_tick = unused_board_tick,
   .harness_config = &white_harness_config,
   .has_gps = false,
   .has_hw_gmlan = true,
