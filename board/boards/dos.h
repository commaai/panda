--- conflicted
+++ resolved
@@ -57,25 +57,10 @@
   set_gpio_output(GPIOC, 4, !enabled);
 }
 
-<<<<<<< HEAD
-void dos_bootkick(void) {}
-=======
-void dos_set_phone_power(bool enabled){
-  UNUSED(enabled);
-}
->>>>>>> 5e071421
-
 void dos_set_usb_power_mode(uint8_t mode) {
   dos_set_bootkick(mode == USB_POWER_CDP);
 }
 
-<<<<<<< HEAD
-=======
-void dos_set_gps_mode(uint8_t mode) {
-  UNUSED(mode);
-}
-
->>>>>>> 5e071421
 void dos_set_can_mode(uint8_t mode){
   switch (mode) {
     case CAN_MODE_NORMAL:
@@ -127,8 +112,6 @@
   fan_set_power(percentage);
 }
 
-<<<<<<< HEAD
-=======
 uint32_t dos_read_current(void){
   // No current sense on Dos
   return 0U;
@@ -142,7 +125,6 @@
   set_gpio_output(GPIOC, 12, enabled);
 }
 
->>>>>>> 5e071421
 void dos_init(void) {
   common_init_gpio();
 
@@ -227,22 +209,14 @@
   .enable_can_transcievers = dos_enable_can_transcievers,
   .set_led = dos_set_led,
   .set_usb_power_mode = dos_set_usb_power_mode,
-<<<<<<< HEAD
-  .set_esp_gps_mode = unused_set_esp_gps_mode,
-=======
-  .set_gps_mode = dos_set_gps_mode,
->>>>>>> 5e071421
+  .set_gps_mode = unused_set_gps_mode,
   .set_can_mode = dos_set_can_mode,
   .usb_power_mode_tick = dos_usb_power_mode_tick,
   .check_ignition = dos_check_ignition,
   .read_current = unused_read_current,
   .set_fan_power = dos_set_fan_power,
   .set_ir_power = dos_set_ir_power,
-<<<<<<< HEAD
-  .set_phone_power = unused_set_phone_power
-=======
-  .set_phone_power = dos_set_phone_power,
+  .set_phone_power = unused_set_phone_power,
   .set_clock_source_mode = dos_set_clock_source_mode,
   .set_siren = dos_set_siren
->>>>>>> 5e071421
 };