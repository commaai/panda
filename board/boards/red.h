// ///////////////////// //
// Red Panda + Harness //
// ///////////////////// //

void red_enable_can_transceiver(uint8_t transceiver, bool enabled) {
  switch (transceiver) {
    case 1U:
      set_gpio_output(GPIOG, 11, !enabled);
      break;
    case 2U:
      set_gpio_output(GPIOB, 3, !enabled);
      break;
    case 3U:
      set_gpio_output(GPIOD, 7, !enabled);
      break;
    case 4U:
      set_gpio_output(GPIOB, 4, !enabled);
      break;
    default:
      break;
  }
}

void red_enable_can_transceivers(bool enabled) {
  uint8_t main_bus = (car_harness_status == HARNESS_STATUS_FLIPPED) ? 3U : 1U;
  for (uint8_t i=1U; i<=4U; i++) {
    // Leave main CAN always on for CAN-based ignition detection
    if (i == main_bus) {
      red_enable_can_transceiver(i, true);
    } else {
      red_enable_can_transceiver(i, enabled);
    }
  }
}

void red_set_led(uint8_t color, bool enabled) {
  switch (color) {
    case LED_RED:
      set_gpio_output(GPIOE, 4, !enabled);
      break;
     case LED_GREEN:
      set_gpio_output(GPIOE, 3, !enabled);
      break;
    case LED_BLUE:
      set_gpio_output(GPIOE, 2, !enabled);
      break;
    default:
      break;
  }
}

<<<<<<< HEAD
void red_set_usb_load_switch(bool enabled) {
  set_gpio_output(GPIOB, 14, !enabled);
}

void red_set_usb_power_mode(uint8_t mode) {
  bool valid = false;
  switch (mode) {
    case USB_POWER_CLIENT:
      red_set_usb_load_switch(false);
      valid = true;
      break;
    case USB_POWER_CDP:
      red_set_usb_load_switch(true);
      valid = true;
      break;
    default:
      break;
  }
  if (valid) {
    usb_power_mode = mode;
  }
}

=======
>>>>>>> 3d655cbf
void red_set_can_mode(uint8_t mode) {
  switch (mode) {
    case CAN_MODE_NORMAL:
    case CAN_MODE_OBD_CAN2:
      if ((bool)(mode == CAN_MODE_NORMAL) != (bool)(car_harness_status == HARNESS_STATUS_FLIPPED)) {
        // B12,B13: disable normal mode
        set_gpio_pullup(GPIOB, 12, PULL_NONE);
        set_gpio_mode(GPIOB, 12, MODE_ANALOG);

        set_gpio_pullup(GPIOB, 13, PULL_NONE);
        set_gpio_mode(GPIOB, 13, MODE_ANALOG);

        // B5,B6: FDCAN2 mode
        set_gpio_pullup(GPIOB, 5, PULL_NONE);
        set_gpio_alternate(GPIOB, 5, GPIO_AF9_FDCAN2);

        set_gpio_pullup(GPIOB, 6, PULL_NONE);
        set_gpio_alternate(GPIOB, 6, GPIO_AF9_FDCAN2);
      } else {
        // B5,B6: disable normal mode
        set_gpio_pullup(GPIOB, 5, PULL_NONE);
        set_gpio_mode(GPIOB, 5, MODE_ANALOG);

        set_gpio_pullup(GPIOB, 6, PULL_NONE);
        set_gpio_mode(GPIOB, 6, MODE_ANALOG);
        // B12,B13: FDCAN2 mode
        set_gpio_pullup(GPIOB, 12, PULL_NONE);
        set_gpio_alternate(GPIOB, 12, GPIO_AF9_FDCAN2);

        set_gpio_pullup(GPIOB, 13, PULL_NONE);
        set_gpio_alternate(GPIOB, 13, GPIO_AF9_FDCAN2);
      }
      break;
    default:
      break;
  }
}

bool red_check_ignition(void) {
  // ignition is checked through harness
  return harness_check_ignition();
}

void red_init(void) {
  common_init_gpio();

  //C10,C11 : OBD_SBU1_RELAY, OBD_SBU2_RELAY
  set_gpio_output_type(GPIOC, 10, OUTPUT_TYPE_OPEN_DRAIN);
  set_gpio_pullup(GPIOC, 10, PULL_NONE);
  set_gpio_mode(GPIOC, 10, MODE_OUTPUT);
  set_gpio_output(GPIOC, 10, 1);

  set_gpio_output_type(GPIOC, 11, OUTPUT_TYPE_OPEN_DRAIN);
  set_gpio_pullup(GPIOC, 11, PULL_NONE);
  set_gpio_mode(GPIOC, 11, MODE_OUTPUT);
  set_gpio_output(GPIOC, 11, 1);

  // G11,B3,D7,B4: transceiver enable
  set_gpio_pullup(GPIOG, 11, PULL_NONE);
  set_gpio_mode(GPIOG, 11, MODE_OUTPUT);

  set_gpio_pullup(GPIOB, 3, PULL_NONE);
  set_gpio_mode(GPIOB, 3, MODE_OUTPUT);

  set_gpio_pullup(GPIOD, 7, PULL_NONE);
  set_gpio_mode(GPIOD, 7, MODE_OUTPUT);

  set_gpio_pullup(GPIOB, 4, PULL_NONE);
  set_gpio_mode(GPIOB, 4, MODE_OUTPUT);

  //B1: 5VOUT_S
  set_gpio_pullup(GPIOB, 1, PULL_NONE);
  set_gpio_mode(GPIOB, 1, MODE_ANALOG);

  // B14: usb load switch, enabled by pull resistor on board, obsolete for red panda
  set_gpio_output_type(GPIOB, 14, OUTPUT_TYPE_OPEN_DRAIN);
  set_gpio_pullup(GPIOB, 14, PULL_UP);
  set_gpio_mode(GPIOB, 14, MODE_OUTPUT);
  set_gpio_output(GPIOB, 14, 1);

  // Set right power mode
  red_set_usb_power_mode(USB_POWER_CDP);

  // Initialize harness
  harness_init();

  // Initialize RTC
  rtc_init();

  // Enable CAN transceivers
  red_enable_can_transceivers(true);

  // Disable LEDs
  red_set_led(LED_RED, false);
  red_set_led(LED_GREEN, false);
  red_set_led(LED_BLUE, false);

  // Set normal CAN mode
  red_set_can_mode(CAN_MODE_NORMAL);

  // flip CAN0 and CAN2 if we are flipped
  if (car_harness_status == HARNESS_STATUS_FLIPPED) {
    can_flip_buses(0, 2);
  }
}

const harness_configuration red_harness_config = {
  .has_harness = true,
  .GPIO_SBU1 = GPIOC,
  .GPIO_SBU2 = GPIOA,
  .GPIO_relay_SBU1 = GPIOC,
  .GPIO_relay_SBU2 = GPIOC,
  .pin_SBU1 = 4,
  .pin_SBU2 = 1,
  .pin_relay_SBU1 = 10,
  .pin_relay_SBU2 = 11,
  .adc_channel_SBU1 = 4, //ADC12_INP4
  .adc_channel_SBU2 = 17 //ADC1_INP17
};

const board board_red = {
  .board_type = "Red",
  .board_tick = unused_board_tick,
  .harness_config = &red_harness_config,
  .has_gps = false,
  .has_hw_gmlan = false,
  .has_obd = true,
  .has_lin = false,
  .has_spi = false,
  .has_canfd = true,
  .has_rtc_battery = false,
  .fan_max_rpm = 0U,
  .init = red_init,
  .enable_can_transceiver = red_enable_can_transceiver,
  .enable_can_transceivers = red_enable_can_transceivers,
  .set_led = red_set_led,
  .set_usb_power_mode = red_set_usb_power_mode,
  .set_gps_mode = unused_set_gps_mode,
  .set_can_mode = red_set_can_mode,
  .usb_power_mode_tick = unused_usb_power_mode_tick,
  .check_ignition = red_check_ignition,
  .read_current = unused_read_current,
  .set_fan_enabled = unused_set_fan_enabled,
  .set_ir_power = unused_set_ir_power,
  .set_phone_power = unused_set_phone_power,
  .set_siren = unused_set_siren,
  .read_som_gpio = unused_read_som_gpio
};<|MERGE_RESOLUTION|>--- conflicted
+++ resolved
@@ -49,11 +49,6 @@
   }
 }
 
-<<<<<<< HEAD
-void red_set_usb_load_switch(bool enabled) {
-  set_gpio_output(GPIOB, 14, !enabled);
-}
-
 void red_set_usb_power_mode(uint8_t mode) {
   bool valid = false;
   switch (mode) {
@@ -73,8 +68,6 @@
   }
 }
 
-=======
->>>>>>> 3d655cbf
 void red_set_can_mode(uint8_t mode) {
   switch (mode) {
     case CAN_MODE_NORMAL:
