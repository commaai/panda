#pragma once

#include "board_declarations.h"

// ////////////////////////// //
// Cuatro (STM32H7) + Harness //
// ////////////////////////// //

static void cuatro_set_led(uint8_t color, bool enabled) {
  switch (color) {
    case LED_RED:
      set_gpio_output(GPIOD, 15, !enabled);
      break;
    case LED_GREEN:
      set_gpio_output(GPIOD, 14, !enabled);
      break;
    case LED_BLUE:
      set_gpio_output(GPIOE, 2, !enabled);
      break;
    default:
      break;
  }
}

static void cuatro_enable_can_transceiver(uint8_t transceiver, bool enabled) {
  switch (transceiver) {
    case 1U:
      set_gpio_output(GPIOB, 7, !enabled);
      break;
    case 2U:
      set_gpio_output(GPIOB, 10, !enabled);
      break;
    case 3U:
      set_gpio_output(GPIOD, 8, !enabled);
      break;
    case 4U:
      set_gpio_output(GPIOB, 11, !enabled);
      break;
    default:
      break;
  }
}

static void cuatro_enable_can_transceivers(bool enabled) {
  uint8_t main_bus = (harness.status == HARNESS_STATUS_FLIPPED) ? 3U : 1U;
  for (uint8_t i=1U; i<=4U; i++) {
    // Leave main CAN always on for CAN-based ignition detection
    if (i == main_bus) {
      cuatro_enable_can_transceiver(i, true);
    } else {
      cuatro_enable_can_transceiver(i, enabled);
    }
  }
}

static uint32_t cuatro_read_voltage_mV(void) {
  return adc_get_mV(8) * 11U;
}

static uint32_t cuatro_read_current_mA(void) {
  return adc_get_mV(3) * 2U;
}

<<<<<<< HEAD
void cuatro_set_fan_enabled(bool enabled) {
  set_gpio_output(GPIOD, 3, !enabled);
}

void cuatro_set_bootkick(BootState state) {
=======
static void cuatro_set_fan_enabled(bool enabled) {
  set_gpio_output(GPIOD, 3, !enabled);
}

static void cuatro_set_bootkick(BootState state) {
>>>>>>> 93aedd98
  set_gpio_output(GPIOA, 0, state != BOOT_BOOTKICK);
  // only use if we have to
  //set_gpio_output(GPIOC, 12, state != BOOT_RESET);
}

<<<<<<< HEAD
void cuatro_init(void) {
=======
static void cuatro_init(void) {
>>>>>>> 93aedd98
  red_chiplet_init();

  // init LEDs as open drain
  set_gpio_output_type(GPIOE, 2, OUTPUT_TYPE_OPEN_DRAIN);
  set_gpio_output_type(GPIOD, 14, OUTPUT_TYPE_OPEN_DRAIN);
  set_gpio_output_type(GPIOD, 15, OUTPUT_TYPE_OPEN_DRAIN);

  // Power readout
  set_gpio_mode(GPIOC, 5, MODE_ANALOG);
  set_gpio_mode(GPIOA, 6, MODE_ANALOG);

  // CAN transceiver enables
  set_gpio_pullup(GPIOB, 7, PULL_NONE);
  set_gpio_mode(GPIOB, 7, MODE_OUTPUT);
  set_gpio_pullup(GPIOD, 8, PULL_NONE);
  set_gpio_mode(GPIOD, 8, MODE_OUTPUT);

  // FDCAN3, different pins on this package than the rest of the reds
  set_gpio_pullup(GPIOD, 12, PULL_NONE);
  set_gpio_alternate(GPIOD, 12, GPIO_AF5_FDCAN3);
  set_gpio_pullup(GPIOD, 13, PULL_NONE);
  set_gpio_alternate(GPIOD, 13, GPIO_AF5_FDCAN3);

  // C2: SOM GPIO used as input (fan control at boot)
  set_gpio_mode(GPIOC, 2, MODE_INPUT);
  set_gpio_pullup(GPIOC, 2, PULL_DOWN);

  // SOM bootkick + reset lines
  cuatro_set_bootkick(BOOT_BOOTKICK);

  // SOM debugging UART
  gpio_uart7_init();
  uart_init(&uart_ring_som_debug, 115200);

  // SPI init
  gpio_spi_init();

  // fan setup
  set_gpio_alternate(GPIOC, 8, GPIO_AF2_TIM3);
  register_set_bits(&(GPIOC->OTYPER), GPIO_OTYPER_OT8); // open drain

  // Initialize IR PWM and set to 0%
  set_gpio_alternate(GPIOC, 9, GPIO_AF2_TIM3);
  pwm_init(TIM3, 4);
  tres_set_ir_power(0U);

  // Clock source
  clock_source_init();
}

board board_cuatro = {
  .harness_config = &red_chiplet_harness_config,
  .has_obd = true,
  .has_spi = true,
  .has_canfd = true,
  .fan_max_rpm = 12500U,
  .fan_max_pwm = 99U, // it can go up to 14k RPM, but 99% -> 100% is very non-linear
  .avdd_mV = 1800U,
  .fan_stall_recovery = false,
  .fan_enable_cooldown_time = 3U,
  .init = cuatro_init,
  .init_bootloader = unused_init_bootloader,
  .enable_can_transceiver = cuatro_enable_can_transceiver,
  .enable_can_transceivers = cuatro_enable_can_transceivers,
  .set_led = cuatro_set_led,
  .set_can_mode = red_chiplet_set_can_mode,
  .check_ignition = red_check_ignition,
  .read_voltage_mV = cuatro_read_voltage_mV,
  .read_current_mA = cuatro_read_current_mA,
  .set_fan_enabled = cuatro_set_fan_enabled,
  .set_ir_power = tres_set_ir_power,
  .set_siren = unused_set_siren,
  .set_bootkick = cuatro_set_bootkick,
  .read_som_gpio = tres_read_som_gpio
};<|MERGE_RESOLUTION|>--- conflicted
+++ resolved
@@ -61,29 +61,17 @@
   return adc_get_mV(3) * 2U;
 }
 
-<<<<<<< HEAD
-void cuatro_set_fan_enabled(bool enabled) {
-  set_gpio_output(GPIOD, 3, !enabled);
-}
-
-void cuatro_set_bootkick(BootState state) {
-=======
 static void cuatro_set_fan_enabled(bool enabled) {
   set_gpio_output(GPIOD, 3, !enabled);
 }
 
 static void cuatro_set_bootkick(BootState state) {
->>>>>>> 93aedd98
   set_gpio_output(GPIOA, 0, state != BOOT_BOOTKICK);
   // only use if we have to
   //set_gpio_output(GPIOC, 12, state != BOOT_RESET);
 }
 
-<<<<<<< HEAD
-void cuatro_init(void) {
-=======
 static void cuatro_init(void) {
->>>>>>> 93aedd98
   red_chiplet_init();
 
   // init LEDs as open drain
