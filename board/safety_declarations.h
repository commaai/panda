#define GET_BIT(msg, b) (((msg)->data[((b) / 8U)] >> ((b) % 8U)) & 0x1U)
#define GET_BYTE(msg, b) ((msg)->data[(b)])
#define GET_BYTES_04(msg) ((msg)->data[0] | ((msg)->data[1] << 8U) | ((msg)->data[2] << 16U) | ((msg)->data[3] << 24U))
#define GET_BYTES_48(msg) ((msg)->data[4] | ((msg)->data[5] << 8U) | ((msg)->data[6] << 16U) | ((msg)->data[7] << 24U))
#define GET_FLAG(value, mask) (((__typeof__(mask))(value) & (mask)) == (mask))

const int MAX_WRONG_COUNTERS = 5;
const uint8_t MAX_MISSED_MSGS = 10U;

// sample struct that keeps 6 samples in memory
struct sample_t {
  int values[6];
  int min;
  int max;
} sample_t_default = {.values = {0}, .min = 0, .max = 0};

// safety code requires floats
struct lookup_t {
  float x[3];
  float y[3];
};

typedef struct {
  int addr;
  int bus;
  int len;
} CanMsg;

typedef enum {
  TorqueMotorLimited,   // torque steering command, limited by EPS output torque
  TorqueDriverLimited,  // torque steering command, limited by driver's input torque
} SteeringControlType;

typedef struct {
  const int max_steer;
  const int max_rate_up;
  const int max_rate_down;
  const int max_rt_delta;
  const uint32_t max_rt_interval;

  const SteeringControlType type;

  // driver torque limits
  const int driver_torque_allowance;
  const int driver_torque_factor;

  // motor torque limits
  const int max_torque_error;

  // safety around steer req bit
  const int min_valid_request_frames;
  const int max_invalid_request_frames;
  const uint32_t min_valid_request_rt_interval;
  const bool has_steer_req_tolerance;
} SteeringLimits;

typedef struct {
  // acceleration cmd limits
  const int max_accel;
  const int min_accel;
  const int inactive_accel;
<<<<<<< HEAD

  // gas/regen & brake cmd limits
  // inactive and min gas are 0 on most safety modes
  const int max_gas;
  const int min_gas;
  const int inactive_gas;
  const int max_brake;
=======
>>>>>>> 2baa0ffe
} LongitudinalLimits;

typedef struct {
  const int addr;
  const int bus;
  const int len;
  const bool check_checksum;         // true is checksum check is performed
  const uint8_t max_counter;         // maximum value of the counter. 0 means that the counter check is skipped
  const uint32_t expected_timestep;  // expected time between message updates [us]
} CanMsgCheck;

// params and flags about checksum, counter and frequency checks for each monitored address
typedef struct {
  // const params
  const CanMsgCheck msg[3];          // check either messages (e.g. honda steer). Array MUST terminate with an empty struct to know its length.
  // dynamic flags
  bool msg_seen;
  int index;                         // if multiple messages are allowed to be checked, this stores the index of the first one seen. only msg[msg_index] will be used
  bool valid_checksum;               // true if and only if checksum check is passed
  int wrong_counters;                // counter of wrong counters, saturated between 0 and MAX_WRONG_COUNTERS
  uint8_t last_counter;              // last counter value
  uint32_t last_timestamp;           // micro-s
  bool lagging;                      // true if and only if the time between updates is excessive
} AddrCheckStruct;

typedef struct {
  AddrCheckStruct *check;
  int len;
} addr_checks;

int safety_rx_hook(CANPacket_t *to_push);
int safety_tx_hook(CANPacket_t *to_send);
int safety_tx_lin_hook(int lin_num, uint8_t *data, int len);
uint32_t get_ts_elapsed(uint32_t ts, uint32_t ts_last);
int to_signed(int d, int bits);
void update_sample(struct sample_t *sample, int sample_new);
bool max_limit_check(int val, const int MAX, const int MIN);
bool dist_to_meas_check(int val, int val_last, struct sample_t *val_meas,
  const int MAX_RATE_UP, const int MAX_RATE_DOWN, const int MAX_ERROR);
bool driver_limit_check(int val, int val_last, struct sample_t *val_driver,
  const int MAX, const int MAX_RATE_UP, const int MAX_RATE_DOWN,
  const int MAX_ALLOWANCE, const int DRIVER_FACTOR);
bool get_longitudinal_allowed(void);
bool rt_rate_limit_check(int val, int val_last, const int MAX_RT_DELTA);
float interpolate(struct lookup_t xy, float x);
void gen_crc_lookup_table_8(uint8_t poly, uint8_t crc_lut[]);
void gen_crc_lookup_table_16(uint16_t poly, uint16_t crc_lut[]);
bool msg_allowed(CANPacket_t *to_send, const CanMsg msg_list[], int len);
int get_addr_check_index(CANPacket_t *to_push, AddrCheckStruct addr_list[], const int len);
void update_counter(AddrCheckStruct addr_list[], int index, uint8_t counter);
void update_addr_timestamp(AddrCheckStruct addr_list[], int index);
bool is_msg_valid(AddrCheckStruct addr_list[], int index);
bool addr_safety_check(CANPacket_t *to_push,
                       const addr_checks *rx_checks,
                       uint32_t (*get_checksum)(CANPacket_t *to_push),
                       uint32_t (*compute_checksum)(CANPacket_t *to_push),
                       uint8_t (*get_counter)(CANPacket_t *to_push));
void generic_rx_checks(bool stock_ecu_detected);
void relay_malfunction_set(void);
void relay_malfunction_reset(void);
bool steer_torque_cmd_checks(int desired_torque, int steer_req, const SteeringLimits limits);
<<<<<<< HEAD
bool long_accel_checks(int desired_accel, const LongitudinalLimits limits, const bool longitudinal_allowed);
bool long_gas_checks(int desired_gas, const LongitudinalLimits limits, const bool longitudinal_allowed);
bool long_brake_checks(int desired_brake, const LongitudinalLimits limits, const bool longitudinal_allowed);
=======
bool longitudinal_accel_checks(int desired_accel, const LongitudinalLimits limits, const bool longitudinal_allowed);
>>>>>>> 2baa0ffe
void pcm_cruise_check(bool cruise_engaged);

typedef const addr_checks* (*safety_hook_init)(uint16_t param);
typedef int (*rx_hook)(CANPacket_t *to_push);
typedef int (*tx_hook)(CANPacket_t *to_send, bool longitudinal_allowed);
typedef int (*tx_lin_hook)(int lin_num, uint8_t *data, int len);
typedef int (*fwd_hook)(int bus_num, CANPacket_t *to_fwd);

typedef struct {
  safety_hook_init init;
  rx_hook rx;
  tx_hook tx;
  tx_lin_hook tx_lin;
  fwd_hook fwd;
} safety_hooks;

void safety_tick(const addr_checks *addr_checks);

// This can be set by the safety hooks
bool controls_allowed = false;
bool relay_malfunction = false;
bool gas_interceptor_detected = false;
int gas_interceptor_prev = 0;
bool gas_pressed = false;
bool gas_pressed_prev = false;
bool brake_pressed = false;
bool brake_pressed_prev = false;
bool regen_braking = false;
bool regen_braking_prev = false;
bool cruise_engaged_prev = false;
float vehicle_speed = 0;
bool vehicle_moving = false;
bool acc_main_on = false;  // referred to as "ACC off" in ISO 15622:2018
int cruise_button_prev = 0;
bool safety_rx_checks_invalid = false;

// for safety modes with torque steering control
int desired_torque_last = 0;       // last desired steer torque
int rt_torque_last = 0;            // last desired torque for real time check
int valid_steer_req_count = 0;     // counter for steer request bit matching non-zero torque
int invalid_steer_req_count = 0;   // counter to allow multiple frames of mismatching torque request bit
struct sample_t torque_meas;       // last 6 motor torques produced by the eps
struct sample_t torque_driver;     // last 6 driver torques measured
uint32_t ts_torque_check_last = 0;
uint32_t ts_steer_req_mismatch_last = 0;  // last timestamp steer req was mismatched with torque

// state for controls_allowed timeout logic
bool heartbeat_engaged = false;             // openpilot enabled, passed in heartbeat USB command
uint32_t heartbeat_engaged_mismatches = 0;  // count of mismatches between heartbeat_engaged and controls_allowed

// for safety modes with angle steering control
uint32_t ts_angle_last = 0;
int desired_angle_last = 0;
struct sample_t angle_meas;         // last 6 steer angles

// This can be set with a USB command
// It enables features that allow alternative experiences, like not disengaging on gas press
// It is only either 0 or 1 on mainline comma.ai openpilot

#define ALT_EXP_DISABLE_DISENGAGE_ON_GAS 1

// If using this flag, make sure to communicate to your users that a stock safety feature is now disabled.
#define ALT_EXP_DISABLE_STOCK_AEB 2

// If using this flag, be aware that harder braking is more likely to lead to rear endings,
//   and that alone this flag doesn't make braking compliant because there's also a time element.
// Setting this flag is used for allowing the full -5.0 to +4.0 m/s^2 at lower speeds
// See ISO 15622:2018 for more information.
#define ALT_EXP_RAISE_LONGITUDINAL_LIMITS_TO_ISO_MAX 8

int alternative_experience = 0;

// time since safety mode has been changed
uint32_t safety_mode_cnt = 0U;
// allow 1s of transition timeout after relay changes state before assessing malfunctioning
const uint32_t RELAY_TRNS_TIMEOUT = 1U;<|MERGE_RESOLUTION|>--- conflicted
+++ resolved
@@ -59,7 +59,6 @@
   const int max_accel;
   const int min_accel;
   const int inactive_accel;
-<<<<<<< HEAD
 
   // gas/regen & brake cmd limits
   // inactive and min gas are 0 on most safety modes
@@ -67,8 +66,6 @@
   const int min_gas;
   const int inactive_gas;
   const int max_brake;
-=======
->>>>>>> 2baa0ffe
 } LongitudinalLimits;
 
 typedef struct {
@@ -130,13 +127,9 @@
 void relay_malfunction_set(void);
 void relay_malfunction_reset(void);
 bool steer_torque_cmd_checks(int desired_torque, int steer_req, const SteeringLimits limits);
-<<<<<<< HEAD
-bool long_accel_checks(int desired_accel, const LongitudinalLimits limits, const bool longitudinal_allowed);
-bool long_gas_checks(int desired_gas, const LongitudinalLimits limits, const bool longitudinal_allowed);
-bool long_brake_checks(int desired_brake, const LongitudinalLimits limits, const bool longitudinal_allowed);
-=======
 bool longitudinal_accel_checks(int desired_accel, const LongitudinalLimits limits, const bool longitudinal_allowed);
->>>>>>> 2baa0ffe
+bool longitudinal_gas_checks(int desired_gas, const LongitudinalLimits limits, const bool longitudinal_allowed);
+bool longitudinal_brake_checks(int desired_brake, const LongitudinalLimits limits, const bool longitudinal_allowed);
 void pcm_cruise_check(bool cruise_engaged);
 
 typedef const addr_checks* (*safety_hook_init)(uint16_t param);
