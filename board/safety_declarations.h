const int MAX_BAD_COUNTERS = 5;
const uint8_t MAX_MISSED_MSGS = 10U;

// sample struct that keeps 3 samples in memory
struct sample_t {
  int values[6];
  int min;
  int max;
} sample_t_default = {{0}, 0, 0};

// safety code requires floats
struct lookup_t {
  float x[3];
  float y[3];
};

typedef struct {
  int addr;
  int bus;
} AddrBus;

// struct that contains params and validity flags about checksum, counter and frequency checks
// for relevant addresses
typedef struct {
  // addr is array because some cars have mutually exclusive addresses for the same function
  // 2 is currently the max number of mutually exclusive messages; make it larger if needed
  const int addr[2];
  const uint8_t addr_len;
  const int bus;
  const bool check_checksum;
  bool valid_checksum;
  const bool check_counter;
  const uint8_t max_counter;
  uint8_t last_counter;
  int bad_counters;
  const uint32_t expected_timestep;  // us
  uint32_t last_timestamp;  // us
  bool lagging;
} AddrCheckStruct;

void safety_rx_hook(CAN_FIFOMailBox_TypeDef *to_push);
int safety_tx_hook(CAN_FIFOMailBox_TypeDef *to_send);
int safety_tx_lin_hook(int lin_num, uint8_t *data, int len);
uint32_t get_ts_elapsed(uint32_t ts, uint32_t ts_last);
int to_signed(int d, int bits);
void update_sample(struct sample_t *sample, int sample_new);
bool max_limit_check(int val, const int MAX, const int MIN);
bool dist_to_meas_check(int val, int val_last, struct sample_t *val_meas,
  const int MAX_RATE_UP, const int MAX_RATE_DOWN, const int MAX_ERROR);
bool driver_limit_check(int val, int val_last, struct sample_t *val_driver,
  const int MAX, const int MAX_RATE_UP, const int MAX_RATE_DOWN,
  const int MAX_ALLOWANCE, const int DRIVER_FACTOR);
bool rt_rate_limit_check(int val, int val_last, const int MAX_RT_DELTA);
float interpolate(struct lookup_t xy, float x);
<<<<<<< HEAD
bool addr_allowed(int addr, int bus, const AddrBus addr_list[], int len);
int get_addr_check_index(CAN_FIFOMailBox_TypeDef *to_push, AddrCheckStruct addr_list[], const int len);
void update_counter(AddrCheckStruct addr_list[], int index, uint8_t counter);
void update_addr_timestamp(AddrCheckStruct addr_list[], int index);
bool is_addr_valid(AddrCheckStruct addr_list[], int index);
=======
bool msg_allowed(int addr, int bus, const AddrBus addr_list[], int len);
>>>>>>> 7d9bae08

typedef void (*safety_hook_init)(int16_t param);
typedef void (*rx_hook)(CAN_FIFOMailBox_TypeDef *to_push);
typedef int (*tx_hook)(CAN_FIFOMailBox_TypeDef *to_send);
typedef int (*tx_lin_hook)(int lin_num, uint8_t *data, int len);
typedef int (*fwd_hook)(int bus_num, CAN_FIFOMailBox_TypeDef *to_fwd);

typedef struct {
  safety_hook_init init;
  rx_hook rx;
  tx_hook tx;
  tx_lin_hook tx_lin;
  fwd_hook fwd;
  AddrCheckStruct *addr_check;
  const int addr_check_len;
} safety_hooks;

void check_lagging_addrs(const safety_hooks *hooks);

// This can be set by the safety hooks
bool controls_allowed = false;
bool relay_malfunction = false;
bool gas_interceptor_detected = false;
int gas_interceptor_prev = 0;

// This is set by USB command 0xdf
bool long_controls_allowed = true;

// time since safety mode has been changed
uint32_t safety_mode_cnt = 0U;
// allow 1s of transition timeout after relay changes state before assessing malfunctioning
const uint32_t RELAY_TRNS_TIMEOUT = 1U;

// avg between 2 tracks
#define GET_INTERCEPTOR(msg) (((GET_BYTE((msg), 0) << 8) + GET_BYTE((msg), 1) + ((GET_BYTE((msg), 2) << 8) + GET_BYTE((msg), 3)) / 2 ) / 2)<|MERGE_RESOLUTION|>--- conflicted
+++ resolved
@@ -52,15 +52,11 @@
   const int MAX_ALLOWANCE, const int DRIVER_FACTOR);
 bool rt_rate_limit_check(int val, int val_last, const int MAX_RT_DELTA);
 float interpolate(struct lookup_t xy, float x);
-<<<<<<< HEAD
-bool addr_allowed(int addr, int bus, const AddrBus addr_list[], int len);
+bool msg_allowed(int addr, int bus, const AddrBus addr_list[], int len);
 int get_addr_check_index(CAN_FIFOMailBox_TypeDef *to_push, AddrCheckStruct addr_list[], const int len);
 void update_counter(AddrCheckStruct addr_list[], int index, uint8_t counter);
 void update_addr_timestamp(AddrCheckStruct addr_list[], int index);
 bool is_addr_valid(AddrCheckStruct addr_list[], int index);
-=======
-bool msg_allowed(int addr, int bus, const AddrBus addr_list[], int len);
->>>>>>> 7d9bae08
 
 typedef void (*safety_hook_init)(int16_t param);
 typedef void (*rx_hook)(CAN_FIFOMailBox_TypeDef *to_push);
