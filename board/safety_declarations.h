#pragma once

#include <stdint.h>
#include <stdbool.h>

#define GET_BIT(msg, b) ((bool)!!(((msg)->data[((b) / 8U)] >> ((b) % 8U)) & 0x1U))
#define GET_BYTE(msg, b) ((msg)->data[(b)])
#define GET_FLAG(value, mask) (((__typeof__(mask))(value) & (mask)) == (mask)) // cppcheck-suppress misra-c2012-1.2; allow __typeof__

#define BUILD_SAFETY_CFG(rx, tx) ((safety_config){(rx), (sizeof((rx)) / sizeof((rx)[0])), \
                                                  (tx), (sizeof((tx)) / sizeof((tx)[0]))})
#define SET_RX_CHECKS(rx, config) \
  do { \
    (config).rx_checks = (rx); \
    (config).rx_checks_len = sizeof((rx)) / sizeof((rx)[0]); \
  } while (0);

#define SET_TX_MSGS(tx, config) \
  do { \
    (config).tx_msgs = (tx); \
    (config).tx_msgs_len = sizeof((tx)) / sizeof((tx)[0]); \
  } while(0);

#define UPDATE_VEHICLE_SPEED(val_ms) (update_sample(&vehicle_speed, ROUND((val_ms) * VEHICLE_SPEED_FACTOR)))

uint32_t GET_BYTES(const CANPacket_t *msg, int start, int len);

extern const int MAX_WRONG_COUNTERS;
#define MAX_ADDR_CHECK_MSGS 3U
#define MAX_SAMPLE_VALS 6
// used to represent floating point vehicle speed in a sample_t
#define VEHICLE_SPEED_FACTOR 100.0


// sample struct that keeps 6 samples in memory
struct sample_t {
  int values[MAX_SAMPLE_VALS];
  int min;
  int max;
};

// safety code requires floats
struct lookup_t {
  float x[3];
  float y[3];
};

typedef struct {
  int addr;
  int bus;
  int len;
} CanMsg;

typedef enum {
  TorqueMotorLimited,   // torque steering command, limited by EPS output torque
  TorqueDriverLimited,  // torque steering command, limited by driver's input torque
} SteeringControlType;

typedef struct {
  // torque cmd limits
  const int max_steer;
  const int max_rate_up;
  const int max_rate_down;
  const int max_rt_delta;
  const uint32_t max_rt_interval;

  const SteeringControlType type;

  // driver torque limits
  const int driver_torque_allowance;
  const int driver_torque_factor;

  // motor torque limits
  const int max_torque_error;

  // safety around steer req bit
  const int min_valid_request_frames;
  const int max_invalid_request_frames;
  const uint32_t min_valid_request_rt_interval;
  const bool has_steer_req_tolerance;

  // angle cmd limits
  const float angle_deg_to_can;
  const struct lookup_t angle_rate_up_lookup;
  const struct lookup_t angle_rate_down_lookup;
  const int max_angle_error;             // used to limit error between meas and cmd while enabled
  const float angle_error_min_speed;     // minimum speed to start limiting angle error

  const bool enforce_angle_error;        // enables max_angle_error check
  const bool inactive_angle_is_zero;     // if false, enforces angle near meas when disabled (default)
} SteeringLimits;

typedef struct {
  // acceleration cmd limits
  const int max_accel;
  const int min_accel;
  const int inactive_accel;

  // gas & brake cmd limits
  // inactive and min gas are 0 on most safety modes
  const int max_gas;
  const int min_gas;
  const int inactive_gas;
  const int max_brake;

  // transmission rpm limits
  const int max_transmission_rpm;
  const int min_transmission_rpm;
  const int inactive_transmission_rpm;

  // speed cmd limits
  const int inactive_speed;
} LongitudinalLimits;

typedef struct {
  const int addr;
  const int bus;
  const int len;
  const bool check_checksum;         // true is checksum check is performed
  const uint8_t max_counter;         // maximum value of the counter. 0 means that the counter check is skipped
  const bool quality_flag;           // true is quality flag check is performed
  const uint32_t frequency;      // expected frequency of the message [Hz]
} CanMsgCheck;

typedef struct {
  // dynamic flags, reset on safety mode init
  bool msg_seen;
  int index;                         // if multiple messages are allowed to be checked, this stores the index of the first one seen. only msg[msg_index] will be used
  bool valid_checksum;               // true if and only if checksum check is passed
  int wrong_counters;                // counter of wrong counters, saturated between 0 and MAX_WRONG_COUNTERS
  bool valid_quality_flag;           // true if the message's quality/health/status signals are valid
  uint8_t last_counter;              // last counter value
  uint32_t last_timestamp;           // micro-s
  bool lagging;                      // true if and only if the time between updates is excessive
} RxStatus;

// params and flags about checksum, counter and frequency checks for each monitored address
typedef struct {
  const CanMsgCheck msg[MAX_ADDR_CHECK_MSGS];  // check either messages (e.g. honda steer)
  RxStatus status;
} RxCheck;

typedef struct {
  RxCheck *rx_checks;
  int rx_checks_len;
  const CanMsg *tx_msgs;
  int tx_msgs_len;
} safety_config;

typedef uint32_t (*get_checksum_t)(const CANPacket_t *to_push);
typedef uint32_t (*compute_checksum_t)(const CANPacket_t *to_push);
typedef uint8_t (*get_counter_t)(const CANPacket_t *to_push);
typedef bool (*get_quality_flag_valid_t)(const CANPacket_t *to_push);

typedef safety_config (*safety_hook_init)(uint16_t param);
typedef void (*rx_hook)(const CANPacket_t *to_push);
typedef bool (*tx_hook)(const CANPacket_t *to_send);
typedef int (*fwd_hook)(int bus_num, int addr);

typedef struct {
  safety_hook_init init;
  rx_hook rx;
  tx_hook tx;
  fwd_hook fwd;
  get_checksum_t get_checksum;
  compute_checksum_t compute_checksum;
  get_counter_t get_counter;
  get_quality_flag_valid_t get_quality_flag_valid;
} safety_hooks;

bool safety_rx_hook(const CANPacket_t *to_push);
bool safety_tx_hook(CANPacket_t *to_send);
uint32_t get_ts_elapsed(uint32_t ts, uint32_t ts_last);
int to_signed(int d, int bits);
void update_sample(struct sample_t *sample, int sample_new);
bool get_longitudinal_allowed(void);
int ROUND(float val);
void gen_crc_lookup_table_8(uint8_t poly, uint8_t crc_lut[]);
void gen_crc_lookup_table_16(uint16_t poly, uint16_t crc_lut[]);
void generic_rx_checks(bool stock_ecu_detected);
bool steer_torque_cmd_checks(int desired_torque, int steer_req, const SteeringLimits limits);
bool steer_angle_cmd_checks(int desired_angle, bool steer_control_enabled, const SteeringLimits limits);
bool longitudinal_accel_checks(int desired_accel, const LongitudinalLimits limits);
bool longitudinal_speed_checks(int desired_speed, const LongitudinalLimits limits);
bool longitudinal_gas_checks(int desired_gas, const LongitudinalLimits limits);
bool longitudinal_transmission_rpm_checks(int desired_transmission_rpm, const LongitudinalLimits limits);
bool longitudinal_brake_checks(int desired_brake, const LongitudinalLimits limits);
void pcm_cruise_check(bool cruise_engaged);

void safety_tick(const safety_config *safety_config);

// This can be set by the safety hooks
extern bool controls_allowed;
extern bool relay_malfunction;
extern bool gas_pressed;
extern bool gas_pressed_prev;
extern bool brake_pressed;
extern bool brake_pressed_prev;
extern bool regen_braking;
extern bool regen_braking_prev;
extern bool cruise_engaged_prev;
extern struct sample_t vehicle_speed;
extern bool vehicle_moving;
extern bool acc_main_on; // referred to as "ACC off" in ISO 15622:2018
extern int cruise_button_prev;
extern bool safety_rx_checks_invalid;

// for safety modes with torque steering control
extern int desired_torque_last;       // last desired steer torque
extern int rt_torque_last;            // last desired torque for real time check
extern int valid_steer_req_count;     // counter for steer request bit matching non-zero torque
extern int invalid_steer_req_count;   // counter to allow multiple frames of mismatching torque request bit
extern struct sample_t torque_meas;       // last 6 motor torques produced by the eps
extern struct sample_t torque_driver;     // last 6 driver torques measured
extern uint32_t ts_torque_check_last;
extern uint32_t ts_steer_req_mismatch_last;  // last timestamp steer req was mismatched with torque

// state for controls_allowed timeout logic
extern bool heartbeat_engaged;             // openpilot enabled, passed in heartbeat USB command
extern uint32_t heartbeat_engaged_mismatches;  // count of mismatches between heartbeat_engaged and controls_allowed

// for safety modes with angle steering control
extern uint32_t ts_angle_last;
extern int desired_angle_last;
extern struct sample_t angle_meas;         // last 6 steer angles/curvatures

// This can be set with a USB command
// It enables features that allow alternative experiences, like not disengaging on gas press
// It is only either 0 or 1 on mainline comma.ai openpilot

#define ALT_EXP_DISABLE_DISENGAGE_ON_GAS 1

// If using this flag, make sure to communicate to your users that a stock safety feature is now disabled.
#define ALT_EXP_DISABLE_STOCK_AEB 2

// If using this flag, be aware that harder braking is more likely to lead to rear endings,
//   and that alone this flag doesn't make braking compliant because there's also a time element.
// Setting this flag is used for allowing the full -5.0 to +4.0 m/s^2 at lower speeds
// See ISO 15622:2018 for more information.
#define ALT_EXP_RAISE_LONGITUDINAL_LIMITS_TO_ISO_MAX 8

// This flag allows AEB to be commanded from openpilot.
#define ALT_EXP_ALLOW_AEB 16

extern int alternative_experience;

// time since safety mode has been changed
<<<<<<< HEAD
extern uint32_t safety_mode_cnt;

typedef struct {
  uint16_t id;
  const safety_hooks *hooks;
} safety_hook_config;

extern uint16_t current_safety_mode;
extern uint16_t current_safety_param;
extern safety_config current_safety_config;

int safety_fwd_hook(int bus_num, int addr);
int set_safety_hooks(uint16_t mode, uint16_t param);
=======
uint32_t safety_mode_cnt = 0U;
// allow 1s of transition timeout after relay changes state before assessing malfunctioning
const uint32_t RELAY_TRNS_TIMEOUT = 1U;

extern const safety_hooks body_hooks;
extern const safety_hooks chrysler_hooks;
extern const safety_hooks elm327_hooks;
extern const safety_hooks nooutput_hooks;
extern const safety_hooks alloutput_hooks;
extern const safety_hooks ford_hooks;
extern const safety_hooks gm_hooks;
extern const safety_hooks honda_nidec_hooks;
extern const safety_hooks honda_bosch_hooks;
extern const safety_hooks hyundai_canfd_hooks;
extern const safety_hooks hyundai_hooks;
extern const safety_hooks hyundai_legacy_hooks;
extern const safety_hooks mazda_hooks;
extern const safety_hooks nissan_hooks;
extern const safety_hooks subaru_hooks;
extern const safety_hooks subaru_preglobal_hooks;
extern const safety_hooks tesla_hooks;
extern const safety_hooks toyota_hooks;
extern const safety_hooks volkswagen_mqb_hooks;
extern const safety_hooks volkswagen_pq_hooks;
>>>>>>> df5db3fd
<|MERGE_RESOLUTION|>--- conflicted
+++ resolved
@@ -245,7 +245,6 @@
 extern int alternative_experience;
 
 // time since safety mode has been changed
-<<<<<<< HEAD
 extern uint32_t safety_mode_cnt;
 
 typedef struct {
@@ -259,10 +258,6 @@
 
 int safety_fwd_hook(int bus_num, int addr);
 int set_safety_hooks(uint16_t mode, uint16_t param);
-=======
-uint32_t safety_mode_cnt = 0U;
-// allow 1s of transition timeout after relay changes state before assessing malfunctioning
-const uint32_t RELAY_TRNS_TIMEOUT = 1U;
 
 extern const safety_hooks body_hooks;
 extern const safety_hooks chrysler_hooks;
@@ -283,5 +278,4 @@
 extern const safety_hooks tesla_hooks;
 extern const safety_hooks toyota_hooks;
 extern const safety_hooks volkswagen_mqb_hooks;
-extern const safety_hooks volkswagen_pq_hooks;
->>>>>>> df5db3fd
+extern const safety_hooks volkswagen_pq_hooks;