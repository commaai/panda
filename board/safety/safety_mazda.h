--- conflicted
+++ resolved
@@ -72,13 +72,7 @@
   return valid;
 }
 
-<<<<<<< HEAD
-static int mazda_tx_hook(CANPacket_t *to_send, bool longitudinal_allowed, bool gas_allowed) {
-  UNUSED(longitudinal_allowed);
-  UNUSED(gas_allowed);
-=======
 static int mazda_tx_hook(CANPacket_t *to_send) {
->>>>>>> 88b30e1a
 
   int tx = 1;
   int addr = GET_ADDR(to_send);
