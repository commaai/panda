const addr_checks default_rx_checks = {
  .check = NULL,
  .len = 0,
};

int default_rx_hook(CANPacket_t *to_push) {
  UNUSED(to_push);
  return true;
}

// *** no output safety mode ***

static const addr_checks* nooutput_init(uint16_t param) {
  UNUSED(param);
  return &default_rx_checks;
}

<<<<<<< HEAD
static int nooutput_tx_hook(CANPacket_t *to_send, bool longitudinal_allowed, bool gas_allowed) {
  UNUSED(to_send);
  UNUSED(longitudinal_allowed);
  UNUSED(gas_allowed);
=======
static int nooutput_tx_hook(CANPacket_t *to_send) {
  UNUSED(to_send);
>>>>>>> 88b30e1a
  return false;
}

static int nooutput_tx_lin_hook(int lin_num, uint8_t *data, int len) {
  UNUSED(lin_num);
  UNUSED(data);
  UNUSED(len);
  return false;
}

static int default_fwd_hook(int bus_num, CANPacket_t *to_fwd) {
  UNUSED(bus_num);
  UNUSED(to_fwd);
  return -1;
}

const safety_hooks nooutput_hooks = {
  .init = nooutput_init,
  .rx = default_rx_hook,
  .tx = nooutput_tx_hook,
  .tx_lin = nooutput_tx_lin_hook,
  .fwd = default_fwd_hook,
};

// *** all output safety mode ***

// Enables passthrough mode where relay is open and bus 0 gets forwarded to bus 2 and vice versa
const uint16_t ALLOUTPUT_PARAM_PASSTHROUGH = 1;
bool alloutput_passthrough = false;

static const addr_checks* alloutput_init(uint16_t param) {
  controls_allowed = true;
  alloutput_passthrough = GET_FLAG(param, ALLOUTPUT_PARAM_PASSTHROUGH);
  return &default_rx_checks;
}

<<<<<<< HEAD
static int alloutput_tx_hook(CANPacket_t *to_send, bool longitudinal_allowed, bool gas_allowed) {
  UNUSED(to_send);
  UNUSED(longitudinal_allowed);
  UNUSED(gas_allowed);
=======
static int alloutput_tx_hook(CANPacket_t *to_send) {
  UNUSED(to_send);
>>>>>>> 88b30e1a
  return true;
}

static int alloutput_tx_lin_hook(int lin_num, uint8_t *data, int len) {
  UNUSED(lin_num);
  UNUSED(data);
  UNUSED(len);
  return true;
}

static int alloutput_fwd_hook(int bus_num, CANPacket_t *to_fwd) {
  UNUSED(to_fwd);
  int bus_fwd = -1;

  if (alloutput_passthrough) {
    if (bus_num == 0) {
      bus_fwd = 2;
    }
    if (bus_num == 2) {
      bus_fwd = 0;
    }
  }

  return bus_fwd;
}

const safety_hooks alloutput_hooks = {
  .init = alloutput_init,
  .rx = default_rx_hook,
  .tx = alloutput_tx_hook,
  .tx_lin = alloutput_tx_lin_hook,
  .fwd = alloutput_fwd_hook,
};<|MERGE_RESOLUTION|>--- conflicted
+++ resolved
@@ -15,15 +15,8 @@
   return &default_rx_checks;
 }
 
-<<<<<<< HEAD
-static int nooutput_tx_hook(CANPacket_t *to_send, bool longitudinal_allowed, bool gas_allowed) {
-  UNUSED(to_send);
-  UNUSED(longitudinal_allowed);
-  UNUSED(gas_allowed);
-=======
 static int nooutput_tx_hook(CANPacket_t *to_send) {
   UNUSED(to_send);
->>>>>>> 88b30e1a
   return false;
 }
 
@@ -60,15 +53,8 @@
   return &default_rx_checks;
 }
 
-<<<<<<< HEAD
-static int alloutput_tx_hook(CANPacket_t *to_send, bool longitudinal_allowed, bool gas_allowed) {
-  UNUSED(to_send);
-  UNUSED(longitudinal_allowed);
-  UNUSED(gas_allowed);
-=======
 static int alloutput_tx_hook(CANPacket_t *to_send) {
   UNUSED(to_send);
->>>>>>> 88b30e1a
   return true;
 }
 
