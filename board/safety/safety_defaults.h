void default_rx_hook(CAN_FIFOMailBox_TypeDef *to_push) {}

// *** no output safety mode ***

static void nooutput_init(int16_t param) {
  controls_allowed = 0;
}

static int nooutput_tx_hook(CAN_FIFOMailBox_TypeDef *to_send) {
  return false;
}

static int nooutput_tx_lin_hook(int lin_num, uint8_t *data, int len) {
  return false;
}

<<<<<<< HEAD
static int nooutput_ign_hook() {
=======
static int nooutput_fwd_hook(int bus_num, CAN_FIFOMailBox_TypeDef *to_fwd) {
>>>>>>> ea1c1dca
  return -1;
}

const safety_hooks nooutput_hooks = {
  .init = nooutput_init,
  .rx = default_rx_hook,
  .tx = nooutput_tx_hook,
  .tx_lin = nooutput_tx_lin_hook,
<<<<<<< HEAD
  .ignition = nooutput_ign_hook
=======
  .fwd = nooutput_fwd_hook,
>>>>>>> ea1c1dca
};

// *** all output safety mode ***

static void alloutput_init(int16_t param) {
  controls_allowed = 1;
}

static int alloutput_tx_hook(CAN_FIFOMailBox_TypeDef *to_send) {
  return true;
}

static int alloutput_tx_lin_hook(int lin_num, uint8_t *data, int len) {
  return true;
}

<<<<<<< HEAD
static int alloutput_ign_hook() {
=======
static int alloutput_fwd_hook(int bus_num, CAN_FIFOMailBox_TypeDef *to_fwd) {
>>>>>>> ea1c1dca
  return -1;
}

const safety_hooks alloutput_hooks = {
  .init = alloutput_init,
  .rx = default_rx_hook,
  .tx = alloutput_tx_hook,
  .tx_lin = alloutput_tx_lin_hook,
<<<<<<< HEAD
  .ignition = alloutput_ign_hook
=======
  .fwd = alloutput_fwd_hook,
>>>>>>> ea1c1dca
};
<|MERGE_RESOLUTION|>--- conflicted
+++ resolved
@@ -14,11 +14,10 @@
   return false;
 }
 
-<<<<<<< HEAD
 static int nooutput_ign_hook() {
-=======
+  return -1;
+}
 static int nooutput_fwd_hook(int bus_num, CAN_FIFOMailBox_TypeDef *to_fwd) {
->>>>>>> ea1c1dca
   return -1;
 }
 
@@ -27,11 +26,8 @@
   .rx = default_rx_hook,
   .tx = nooutput_tx_hook,
   .tx_lin = nooutput_tx_lin_hook,
-<<<<<<< HEAD
   .ignition = nooutput_ign_hook
-=======
   .fwd = nooutput_fwd_hook,
->>>>>>> ea1c1dca
 };
 
 // *** all output safety mode ***
@@ -48,11 +44,11 @@
   return true;
 }
 
-<<<<<<< HEAD
 static int alloutput_ign_hook() {
-=======
+  return -1
+}
+
 static int alloutput_fwd_hook(int bus_num, CAN_FIFOMailBox_TypeDef *to_fwd) {
->>>>>>> ea1c1dca
   return -1;
 }
 
@@ -61,9 +57,6 @@
   .rx = default_rx_hook,
   .tx = alloutput_tx_hook,
   .tx_lin = alloutput_tx_lin_hook,
-<<<<<<< HEAD
   .ignition = alloutput_ign_hook
-=======
   .fwd = alloutput_fwd_hook,
->>>>>>> ea1c1dca
 };
