--- conflicted
+++ resolved
@@ -121,7 +121,6 @@
       update_sample(&torque_driver, torque_driver_new);
     }
 
-<<<<<<< HEAD
     if (volkswagen_pq_longitudinal) {
       if (addr == MSG_MOTOR_5) {
         // ACC main switch on is a prerequisite to enter controls, exit controls immediately on main switch off
@@ -154,23 +153,9 @@
         // Enter controls on rising edge of stock ACC, exit controls if stock ACC disengages
         // Signal: Motor_2.GRA_Status
         int acc_status = (GET_BYTE(to_push, 2) & 0xC0U) >> 6;
-        int cruise_engaged = ((acc_status == 1) || (acc_status == 2)) ? 1 : 0;
-        if (cruise_engaged && !cruise_engaged_prev) {
-          controls_allowed = 1;
-        }
-        if (!cruise_engaged) {
-          controls_allowed = 0;
-        }
-        cruise_engaged_prev = cruise_engaged;
-      }
-=======
-    // Enter controls on rising edge of stock ACC, exit controls if stock ACC disengages
-    // Signal: Motor_2.GRA_Status
-    if (addr == MSG_MOTOR_2) {
-      int acc_status = (GET_BYTE(to_push, 2) & 0xC0U) >> 6;
-      bool cruise_engaged = (acc_status == 1) || (acc_status == 2);
-      pcm_cruise_check(cruise_engaged);
->>>>>>> 508ee90f
+        bool cruise_engaged = (acc_status == 1) || (acc_status == 2);
+        pcm_cruise_check(cruise_engaged);
+      }
     }
 
     // Signal: Motor_3.Fahrpedal_Rohsignal
