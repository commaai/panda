--- conflicted
+++ resolved
@@ -177,13 +177,7 @@
   return valid;
 }
 
-<<<<<<< HEAD
-static int volkswagen_pq_tx_hook(CANPacket_t *to_send, bool longitudinal_allowed, bool gas_allowed) {
-  UNUSED(gas_allowed);
-
-=======
 static int volkswagen_pq_tx_hook(CANPacket_t *to_send) {
->>>>>>> 88b30e1a
   int addr = GET_ADDR(to_send);
   int tx = 1;
 
