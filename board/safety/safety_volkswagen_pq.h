--- conflicted
+++ resolved
@@ -17,6 +17,7 @@
 const LongitudinalLimits VOLKSWAGEN_LONG_LIMITS = {
   .max_accel = 2000,
   .min_accel = -3500,
+  .inactive_accel = 3010,
 };
 
 #define MSG_LENKHILFE_3         0x0D0   // RX from EPS, for steering angle and driver steering torque
@@ -211,23 +212,9 @@
     // Signal: ACC_System.ACS_Sollbeschl (acceleration in m/s2, scale 0.005, offset -7.22)
     desired_accel = ((((GET_BYTE(to_send, 4) & 0x7U) << 8) | GET_BYTE(to_send, 3)) * 5U) - 7220U;
 
-<<<<<<< HEAD
-    // VW send one increment above the max range when inactive // TODO: remove me
-    if (desired_accel == 3010) {
-      desired_accel = 0;
-    }
-
+    // VW sends one increment above the max range when inactive
     violation |= long_accel_checks(desired_accel, VOLKSWAGEN_LONG_LIMITS, longitudinal_allowed);
 
-=======
-    // VW sends one increment above the max range when inactive
-    if (!longitudinal_allowed) {
-      violation |= desired_accel != 3010;
-    } else {
-      violation |= max_limit_check(desired_accel, VOLKSWAGEN_PQ_MAX_ACCEL, VOLKSWAGEN_PQ_MIN_ACCEL);
-    }
-
->>>>>>> 8accca13
     if (violation) {
       tx = 0;
     }
