// Safety-relevant CAN messages for Ford vehicles.
#define MSG_EngBrakeData          0x165   // RX from PCM, for driver brake pedal and cruise state
#define MSG_EngVehicleSpThrottle  0x204   // RX from PCM, for driver throttle input
#define MSG_DesiredTorqBrk        0x213   // RX from ABS, for standstill state
#define MSG_BrakeSysFeatures      0x415   // RX from ABS, for vehicle speed
#define MSG_EngVehicleSpThrottle2 0x202   // RX from PCM, for second vehicle speed
#define MSG_Yaw_Data_FD1          0x91    // RX from RCM, for yaw rate
#define MSG_Steering_Data_FD1     0x083   // TX by OP, various driver switches and LKAS/CC buttons
#define MSG_ACCDATA_3             0x18A   // TX by OP, ACC/TJA user interface
#define MSG_Lane_Assist_Data1     0x3CA   // TX by OP, Lane Keep Assist
#define MSG_LateralMotionControl  0x3D3   // TX by OP, Traffic Jam Assist
#define MSG_IPMA_Data             0x3D8   // TX by OP, IPMA and LKAS user interface

// CAN bus numbers.
#define FORD_MAIN_BUS 0U
#define FORD_CAM_BUS  2U

const CanMsg FORD_TX_MSGS[] = {
  {MSG_Steering_Data_FD1, 0, 8},
  {MSG_Steering_Data_FD1, 2, 8},
  {MSG_ACCDATA_3, 0, 8},
  {MSG_Lane_Assist_Data1, 0, 8},
  {MSG_LateralMotionControl, 0, 8},
  {MSG_IPMA_Data, 0, 8},
};
#define FORD_TX_LEN (sizeof(FORD_TX_MSGS) / sizeof(FORD_TX_MSGS[0]))

// warning: quality flags are not yet checked in openpilot's CAN parser,
// this may be the cause of blocked messages
AddrCheckStruct ford_addr_checks[] = {
  {.msg = {{MSG_BrakeSysFeatures, 0, 8, .check_checksum = true, .max_counter = 15U, .quality_flag=true, .expected_timestep = 20000U}, { 0 }, { 0 }}},
  {.msg = {{MSG_EngVehicleSpThrottle2, 0, 8, .check_checksum = true, .max_counter = 15U, .quality_flag=true, .expected_timestep = 20000U}, { 0 }, { 0 }}},
  {.msg = {{MSG_Yaw_Data_FD1, 0, 8, .check_checksum = true, .max_counter = 255U, .quality_flag=true, .expected_timestep = 10000U}, { 0 }, { 0 }}},
  // These messages have no counter or checksum
  {.msg = {{MSG_EngBrakeData, 0, 8, .expected_timestep = 100000U}, { 0 }, { 0 }}},
  {.msg = {{MSG_EngVehicleSpThrottle, 0, 8, .expected_timestep = 10000U}, { 0 }, { 0 }}},
  {.msg = {{MSG_DesiredTorqBrk, 0, 8, .expected_timestep = 20000U}, { 0 }, { 0 }}},
};
#define FORD_ADDR_CHECK_LEN (sizeof(ford_addr_checks) / sizeof(ford_addr_checks[0]))
addr_checks ford_rx_checks = {ford_addr_checks, FORD_ADDR_CHECK_LEN};

static uint8_t ford_get_counter(CANPacket_t *to_push) {
  int addr = GET_ADDR(to_push);

  uint8_t cnt;
  if (addr == MSG_BrakeSysFeatures) {
    // Signal: VehVActlBrk_No_Cnt
    cnt = (GET_BYTE(to_push, 2) >> 2) & 0xFU;
  } else if (addr == MSG_EngVehicleSpThrottle2) {
    // Signal: VehVActlEng_No_Cnt
    cnt = (GET_BYTE(to_push, 2) >> 3) & 0xFU;
  } else if (addr == MSG_Yaw_Data_FD1) {
    // Signal: VehRollYaw_No_Cnt
    cnt = GET_BYTE(to_push, 5);
  } else {
    cnt = 0;
  }
  return cnt;
}

static uint32_t ford_get_checksum(CANPacket_t *to_push) {
  int addr = GET_ADDR(to_push);

  uint8_t chksum;
  if (addr == MSG_BrakeSysFeatures) {
    // Signal: VehVActlBrk_No_Cs
    chksum = GET_BYTE(to_push, 3);
  } else if (addr == MSG_EngVehicleSpThrottle2) {
    // Signal: VehVActlEng_No_Cs
    chksum = GET_BYTE(to_push, 1);
  } else if (addr == MSG_Yaw_Data_FD1) {
    // Signal: VehRollYawW_No_Cs
    chksum = GET_BYTE(to_push, 4);
  } else {
    chksum = 0;
  }
  return chksum;
}

static uint32_t ford_compute_checksum(CANPacket_t *to_push) {
  int addr = GET_ADDR(to_push);

  uint8_t chksum = 0;
  if (addr == MSG_BrakeSysFeatures) {
    chksum += GET_BYTE(to_push, 0) + GET_BYTE(to_push, 1);  // Veh_V_ActlBrk
    chksum += GET_BYTE(to_push, 2) >> 6;                    // VehVActlBrk_D_Qf
    chksum += (GET_BYTE(to_push, 2) >> 2) & 0xFU;           // VehVActlBrk_No_Cnt
    chksum = 0xFFU - chksum;
  } else if (addr == MSG_EngVehicleSpThrottle2) {
    chksum += (GET_BYTE(to_push, 2) >> 3) & 0xFU;           // VehVActlEng_No_Cnt
    chksum += (GET_BYTE(to_push, 4) >> 5) & 0x3U;           // VehVActlEng_D_Qf
    chksum += GET_BYTE(to_push, 6) + GET_BYTE(to_push, 7);  // Veh_V_ActlEng
    chksum = 0xFFU - chksum;
  } else if (addr == MSG_Yaw_Data_FD1) {
    chksum += GET_BYTE(to_push, 0) + GET_BYTE(to_push, 1);  // VehRol_W_Actl
    chksum += GET_BYTE(to_push, 2) + GET_BYTE(to_push, 3);  // VehYaw_W_Actl
    chksum += GET_BYTE(to_push, 5);                         // VehRollYaw_No_Cnt
    chksum += GET_BYTE(to_push, 6) >> 6;                    // VehRolWActl_D_Qf
    chksum += (GET_BYTE(to_push, 6) >> 4) & 0x3U;           // VehYawWActl_D_Qf
    chksum = 0xFFU - chksum;
  } else {
  }

  return chksum;
}

static bool ford_get_quality_flag_valid(CANPacket_t *to_push) {
  int addr = GET_ADDR(to_push);

  bool valid = false;
  if (addr == MSG_BrakeSysFeatures) {
    valid = (GET_BYTE(to_push, 2) >> 6) == 0x3U;           // VehVActlBrk_D_Qf
  } else if (addr == MSG_EngVehicleSpThrottle2) {
    valid = ((GET_BYTE(to_push, 4) >> 5) & 0x3U) == 0x3U;  // VehVActlEng_D_Qf
  } else if (addr == MSG_Yaw_Data_FD1) {
    valid = (GET_BYTE(to_push, 6) >> 4) == 0xFU;           // VehRolWActl_D_Qf & VehYawWActl_D_Qf
  } else {
  }
  return valid;
}

#define INACTIVE_CURVATURE 1000U
#define INACTIVE_CURVATURE_RATE 4096U
#define INACTIVE_PATH_OFFSET 512U
#define INACTIVE_PATH_ANGLE 1000U
#define FORD_MAX_SPEED_DELTA 2.0  // m/s

static bool ford_lkas_msg_check(int addr) {
  return (addr == MSG_ACCDATA_3)
      || (addr == MSG_Lane_Assist_Data1)
      || (addr == MSG_LateralMotionControl)
      || (addr == MSG_IPMA_Data);
}

// Curvature rate limits
const SteeringLimits FORD_STEERING_LIMITS = {
  .max_steer = 1000,
  .angle_deg_to_can = 50000,        // 1 / (2e-5) rad to can
  .max_angle_error = 100,           // 0.002 * FORD_STEERING_LIMITS.angle_deg_to_can

  // no blending at low speed due to lack of torque wind-up and inaccurate current curvature
  .angle_error_limit_speed = 10.0,  // m/s

  .disable_angle_rate_limits = true,
  .enforce_angle_error = true,
  .disable_near_angle_check = true,
};

static int ford_rx_hook(CANPacket_t *to_push) {
  bool valid = addr_safety_check(to_push, &ford_rx_checks,
                                 ford_get_checksum, ford_compute_checksum, ford_get_counter, ford_get_quality_flag_valid);

  if (valid && (GET_BUS(to_push) == FORD_MAIN_BUS)) {
    int addr = GET_ADDR(to_push);

    // Update in motion state from standstill signal
    if (addr == MSG_DesiredTorqBrk) {
      // Signal: VehStop_D_Stat
      vehicle_moving = ((GET_BYTE(to_push, 3) >> 3) & 0x3U) == 0U;
    }

    // Update vehicle speed
    if (addr == MSG_BrakeSysFeatures) {
      // Signal: Veh_V_ActlBrk
      vehicle_speed = ((GET_BYTE(to_push, 0) << 8) | GET_BYTE(to_push, 1)) * 0.01 / 3.6;
    }

    // Check vehicle speed against a second source
    if (addr == MSG_EngVehicleSpThrottle2) {
      // Disable controls if speeds from ABS and PCM ECUs are too far apart.
      // Signal: Veh_V_ActlEng
      float filtered_pcm_speed = ((GET_BYTE(to_push, 6) << 8) | GET_BYTE(to_push, 7)) * 0.01 / 3.6;
      if (ABS(filtered_pcm_speed - vehicle_speed) > FORD_MAX_SPEED_DELTA) {
        controls_allowed = 0;
      }
    }

    // Update vehicle yaw rate
    if (addr == MSG_Yaw_Data_FD1) {
      // Signal: VehYaw_W_Actl
      float ford_yaw_rate = (((GET_BYTE(to_push, 2) << 8U) | GET_BYTE(to_push, 3)) * 0.0002) - 6.5;
      float current_curvature = ford_yaw_rate / MAX(vehicle_speed, 0.1);
      // convert current curvature into units on CAN for comparison with desired curvature
      int current_curvature_can = current_curvature * (float)FORD_STEERING_LIMITS.angle_deg_to_can +
                                  ((current_curvature > 0.) ? 0.5 : -0.5);
      update_sample(&angle_meas, current_curvature_can);
    }

    // Update gas pedal
    if (addr == MSG_EngVehicleSpThrottle) {
      // Pedal position: (0.1 * val) in percent
      // Signal: ApedPos_Pc_ActlArb
      gas_pressed = (((GET_BYTE(to_push, 0) & 0x03U) << 8) | GET_BYTE(to_push, 1)) > 0U;
    }

    // Update brake pedal and cruise state
    if (addr == MSG_EngBrakeData) {
      // Signal: BpedDrvAppl_D_Actl
      brake_pressed = ((GET_BYTE(to_push, 0) >> 4) & 0x3U) == 2U;

      // Signal: CcStat_D_Actl
      unsigned int cruise_state = GET_BYTE(to_push, 1) & 0x07U;
      bool cruise_engaged = (cruise_state == 4U) || (cruise_state == 5U);
      pcm_cruise_check(cruise_engaged);
    }

    // If steering controls messages are received on the destination bus, it's an indication
    // that the relay might be malfunctioning.
    generic_rx_checks(ford_lkas_msg_check(addr));
  }

  return valid;
}

static int ford_tx_hook(CANPacket_t *to_send) {

  int tx = 1;
  int addr = GET_ADDR(to_send);

  if (!msg_allowed(to_send, FORD_TX_MSGS, FORD_TX_LEN)) {
    tx = 0;
  }

  // Safety check for Steering_Data_FD1 button signals
  // Note: Many other signals in this message are not relevant to safety (e.g. blinkers, wiper switches, high beam)
  // which we passthru in OP.
  if (addr == MSG_Steering_Data_FD1) {
    // Violation if resume button is pressed while controls not allowed, or
    // if cancel button is pressed when cruise isn't engaged.
    bool violation = false;
    violation |= (GET_BIT(to_send, 8U) == 1U) && !cruise_engaged_prev;   // Signal: CcAslButtnCnclPress (cancel)
    violation |= (GET_BIT(to_send, 25U) == 1U) && !controls_allowed;     // Signal: CcAsllButtnResPress (resume)

    if (violation) {
      tx = 0;
    }
  }

  // Safety check for Lane_Assist_Data1 action
  if (addr == MSG_Lane_Assist_Data1) {
    // Do not allow steering using Lane_Assist_Data1 (Lane-Departure Aid).
    // This message must be sent for Lane Centering to work, and can include
    // values such as the steering angle or lane curvature for debugging,
    // but the action (LkaActvStats_D2_Req) must be set to zero.
    unsigned int action = GET_BYTE(to_send, 0) >> 5;
    if (action != 0U) {
      tx = 0;
    }
  }

  // Safety check for LateralMotionControl action
  if (addr == MSG_LateralMotionControl) {
    // Signal: LatCtl_D_Rq
    bool steer_control_enabled = ((GET_BYTE(to_send, 4) >> 2) & 0x7U) != 0U;
    unsigned int raw_curvature = (GET_BYTE(to_send, 0) << 3) | (GET_BYTE(to_send, 1) >> 5);
    unsigned int raw_curvature_rate = ((GET_BYTE(to_send, 1) & 0x1FU) << 8) | GET_BYTE(to_send, 2);
    unsigned int raw_path_angle = (GET_BYTE(to_send, 3) << 3) | (GET_BYTE(to_send, 4) >> 5);
    unsigned int raw_path_offset = (GET_BYTE(to_send, 5) << 2) | (GET_BYTE(to_send, 6) >> 6);

    // These signals are not yet tested with the current safety limits
    bool violation = (raw_curvature_rate != INACTIVE_CURVATURE_RATE) || (raw_path_angle != INACTIVE_PATH_ANGLE) || (raw_path_offset != INACTIVE_PATH_OFFSET);

    int desired_curvature = raw_curvature - INACTIVE_CURVATURE;  // /FORD_STEERING_LIMITS.angle_deg_to_can to get real curvature
<<<<<<< HEAD
    violation |= steer_angle_cmd_checks(desired_curvature, steer_control_enabled, FORD_STEERING_LIMITS);
=======
    if (controls_allowed && steer_control_enabled) {
      if (vehicle_speed > FORD_CURVATURE_DELTA_LIMIT_SPEED) {
        violation |= angle_dist_to_meas_check(desired_curvature, &angle_meas,
                                              FORD_STEERING_LIMITS.max_angle_error, FORD_STEERING_LIMITS.max_steer);
      }
    }

    // If steer control is not enabled, curvature must be 0
    if (!steer_control_enabled && (desired_curvature != 0)) {
      violation = true;
    }

    // No curvature command if controls is not allowed
    if (!controls_allowed && ((desired_curvature != 0) || steer_control_enabled)) {
      violation = true;
    }
>>>>>>> 240370cd

    if (violation) {
      tx = 0;
    }
  }

  // 1 allows the message through
  return tx;
}

static int ford_fwd_hook(int bus_num, int addr) {
  int bus_fwd = -1;

  switch (bus_num) {
    case FORD_MAIN_BUS: {
      // Forward all traffic from bus 0 onward
      bus_fwd = FORD_CAM_BUS;
      break;
    }
    case FORD_CAM_BUS: {
      // Block stock LKAS messages
      if (!ford_lkas_msg_check(addr)) {
        bus_fwd = FORD_MAIN_BUS;
      }
      break;
    }
    default: {
      // No other buses should be in use; fallback to do-not-forward
      bus_fwd = -1;
      break;
    }
  }

  return bus_fwd;
}

static const addr_checks* ford_init(uint16_t param) {
  UNUSED(param);

  return &ford_rx_checks;
}

const safety_hooks ford_hooks = {
  .init = ford_init,
  .rx = ford_rx_hook,
  .tx = ford_tx_hook,
  .tx_lin = nooutput_tx_lin_hook,
  .fwd = ford_fwd_hook,
};<|MERGE_RESOLUTION|>--- conflicted
+++ resolved
@@ -261,9 +261,8 @@
     bool violation = (raw_curvature_rate != INACTIVE_CURVATURE_RATE) || (raw_path_angle != INACTIVE_PATH_ANGLE) || (raw_path_offset != INACTIVE_PATH_OFFSET);
 
     int desired_curvature = raw_curvature - INACTIVE_CURVATURE;  // /FORD_STEERING_LIMITS.angle_deg_to_can to get real curvature
-<<<<<<< HEAD
     violation |= steer_angle_cmd_checks(desired_curvature, steer_control_enabled, FORD_STEERING_LIMITS);
-=======
+
     if (controls_allowed && steer_control_enabled) {
       if (vehicle_speed > FORD_CURVATURE_DELTA_LIMIT_SPEED) {
         violation |= angle_dist_to_meas_check(desired_curvature, &angle_meas,
@@ -280,7 +279,6 @@
     if (!controls_allowed && ((desired_curvature != 0) || steer_control_enabled)) {
       violation = true;
     }
->>>>>>> 240370cd
 
     if (violation) {
       tx = 0;
