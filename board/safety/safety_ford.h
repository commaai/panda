--- conflicted
+++ resolved
@@ -3,10 +3,7 @@
 #define MSG_EngVehicleSpThrottle  0x204   // RX from PCM, for driver throttle input
 #define MSG_DesiredTorqBrk        0x213   // RX from ABS, for standstill state
 #define MSG_BrakeSysFeatures      0x415   // RX from ABS, for vehicle speed
-<<<<<<< HEAD
-=======
 #define MSG_Yaw_Data_FD1          0x91    // RX from RCM, for yaw rate
->>>>>>> a5ddde5d
 #define MSG_Steering_Data_FD1     0x083   // TX by OP, various driver switches and LKAS/CC buttons
 #define MSG_ACCDATA_3             0x18A   // TX by OP, ACC/TJA user interface
 #define MSG_Lane_Assist_Data1     0x3CA   // TX by OP, Lane Keep Assist
@@ -39,21 +36,6 @@
 #define FORD_ADDR_CHECK_LEN (sizeof(ford_addr_checks) / sizeof(ford_addr_checks[0]))
 addr_checks ford_rx_checks = {ford_addr_checks, FORD_ADDR_CHECK_LEN};
 
-<<<<<<< HEAD
-// Curvature rate limits
-const SteeringLimits FORD_STEERING_LIMITS = {
-  .angle_deg_to_can = 50000,  // 1 / (2e-5) rad to can
-  .angle_disable_near_angle_check = true,
-  .angle_rate_up_lookup = {
-    {5., 15., 25.},
-    {0.004, 0.00044, 0.00016}
-  },
-  .angle_rate_down_lookup = {
-    {5., 15., 25.},
-    {0.006, 0.00066, 0.00024}
-  },
-};
-=======
 static uint8_t ford_get_counter(CANPacket_t *to_push) {
   int addr = GET_ADDR(to_push);
 
@@ -107,7 +89,20 @@
 
   return chksum;
 }
->>>>>>> a5ddde5d
+
+// Curvature rate limits
+const SteeringLimits FORD_STEERING_LIMITS = {
+  .angle_deg_to_can = 50000,  // 1 / (2e-5) rad to can
+  .angle_disable_near_angle_check = true,
+  .angle_rate_up_lookup = {
+    {5., 15., 25.},
+    {0.004, 0.00044, 0.00016}
+  },
+  .angle_rate_down_lookup = {
+    {5., 15., 25.},
+    {0.006, 0.00066, 0.00024}
+  },
+};
 
 #define INACTIVE_CURVATURE 1000U
 #define INACTIVE_CURVATURE_RATE 4096U
