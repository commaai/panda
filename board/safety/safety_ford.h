--- conflicted
+++ resolved
@@ -285,18 +285,13 @@
     violation |= longitudinal_accel_checks(accel, FORD_LONG_LIMITS);
     violation |= longitudinal_gas_checks(gas, FORD_LONG_LIMITS);
 
-<<<<<<< HEAD
     // Safety checks for stock AEB
-    violation |= cmbb_deny != 0U; // do not disable stock AEB
+    violation |= cmbb_deny != 0; // do not prevent stock AEB actuation
     if (ford_stock_aeb) {
       violation |= accel != FORD_LONG_LIMITS.inactive_accel;
       violation |= gas != FORD_LONG_LIMITS.inactive_gas;
       violation |= cmbb_engine_torque_min != 1U;
     }
-=======
-    // Safety check for stock AEB
-    violation |= cmbb_deny != 0; // do not prevent stock AEB actuation
->>>>>>> 2a538337
 
     if (violation) {
       tx = 0;
