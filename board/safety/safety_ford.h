// Safety-relevant CAN messages for Ford vehicles.
#define MSG_EngBrakeData          0x165   // RX from PCM, for driver brake pedal and cruise state
#define MSG_EngVehicleSpThrottle  0x204   // RX from PCM, for driver throttle input
#define MSG_DesiredTorqBrk        0x213   // RX from ABS, for standstill state
#define MSG_BrakeSysFeatures      0x415   // RX from ABS, for vehicle speed
#define MSG_EngVehicleSpThrottle2 0x202   // RX from PCM, for second vehicle speed
#define MSG_Yaw_Data_FD1          0x91    // RX from RCM, for yaw rate
#define MSG_Steering_Data_FD1     0x083   // TX by OP, various driver switches and LKAS/CC buttons
#define MSG_ACCDATA               0x186   // TX by OP, ACC controls
#define MSG_ACCDATA_3             0x18A   // TX by OP, ACC/TJA user interface
#define MSG_Lane_Assist_Data1     0x3CA   // TX by OP, Lane Keep Assist
#define MSG_LateralMotionControl  0x3D3   // TX by OP, Traffic Jam Assist
#define MSG_LateralMotionControl2 0x3D6   // TX by OP, BlueCruise
#define MSG_IPMA_Data             0x3D8   // TX by OP, IPMA and LKAS user interface

// CAN bus numbers.
#define FORD_MAIN_BUS 0U
#define FORD_CAM_BUS  2U

const CanMsg FORD_STOCK_TX_MSGS[] = {
  {MSG_Steering_Data_FD1, 0, 8},
  {MSG_Steering_Data_FD1, 2, 8},
  {MSG_ACCDATA_3, 0, 8},
  {MSG_Lane_Assist_Data1, 0, 8},
  {MSG_LateralMotionControl, 0, 8},
  {MSG_IPMA_Data, 0, 8},
};
#define FORD_STOCK_TX_LEN (sizeof(FORD_STOCK_TX_MSGS) / sizeof(FORD_STOCK_TX_MSGS[0]))

const CanMsg FORD_LONG_TX_MSGS[] = {
  {MSG_Steering_Data_FD1, 0, 8},
  {MSG_Steering_Data_FD1, 2, 8},
  {MSG_ACCDATA, 0, 8},
  {MSG_ACCDATA_3, 0, 8},
  {MSG_Lane_Assist_Data1, 0, 8},
  {MSG_LateralMotionControl, 0, 8},
  {MSG_IPMA_Data, 0, 8},
};
#define FORD_LONG_TX_LEN (sizeof(FORD_LONG_TX_MSGS) / sizeof(FORD_LONG_TX_MSGS[0]))

const CanMsg FORD_CANFD_TX_MSGS[] = {
  {MSG_Steering_Data_FD1, 0, 8},
  {MSG_Steering_Data_FD1, 2, 8},
  {MSG_ACCDATA_3, 0, 8},
  {MSG_Lane_Assist_Data1, 0, 8},
  {MSG_LateralMotionControl2, 0, 8},
  {MSG_IPMA_Data, 0, 8},
};
#define FORD_CANFD_TX_LEN (sizeof(FORD_CANFD_TX_MSGS) / sizeof(FORD_CANFD_TX_MSGS[0]))

// warning: quality flags are not yet checked in openpilot's CAN parser,
// this may be the cause of blocked messages
AddrCheckStruct ford_addr_checks[] = {
  {.msg = {{MSG_BrakeSysFeatures, 0, 8, .check_checksum = true, .max_counter = 15U, .quality_flag=true, .expected_timestep = 20000U}, { 0 }, { 0 }}},
  // TODO: MSG_EngVehicleSpThrottle2 has a counter that skips by 2, understand and enable counter check
  {.msg = {{MSG_EngVehicleSpThrottle2, 0, 8, .check_checksum = true, .quality_flag=true, .expected_timestep = 20000U}, { 0 }, { 0 }}},
  {.msg = {{MSG_Yaw_Data_FD1, 0, 8, .check_checksum = true, .max_counter = 255U, .quality_flag=true, .expected_timestep = 10000U}, { 0 }, { 0 }}},
  // These messages have no counter or checksum
  {.msg = {{MSG_EngBrakeData, 0, 8, .expected_timestep = 100000U}, { 0 }, { 0 }}},
  {.msg = {{MSG_EngVehicleSpThrottle, 0, 8, .expected_timestep = 10000U}, { 0 }, { 0 }}},
  {.msg = {{MSG_DesiredTorqBrk, 0, 8, .expected_timestep = 20000U}, { 0 }, { 0 }}},
};
#define FORD_ADDR_CHECK_LEN (sizeof(ford_addr_checks) / sizeof(ford_addr_checks[0]))
addr_checks ford_rx_checks = {ford_addr_checks, FORD_ADDR_CHECK_LEN};

static uint8_t ford_get_counter(CANPacket_t *to_push) {
  int addr = GET_ADDR(to_push);

  uint8_t cnt;
  if (addr == MSG_BrakeSysFeatures) {
    // Signal: VehVActlBrk_No_Cnt
    cnt = (GET_BYTE(to_push, 2) >> 2) & 0xFU;
  } else if (addr == MSG_EngVehicleSpThrottle2) {
    // Signal: VehVActlEng_No_Cnt
    cnt = (GET_BYTE(to_push, 2) >> 3) & 0xFU;
  } else if (addr == MSG_Yaw_Data_FD1) {
    // Signal: VehRollYaw_No_Cnt
    cnt = GET_BYTE(to_push, 5);
  } else {
    cnt = 0;
  }
  return cnt;
}

static uint32_t ford_get_checksum(CANPacket_t *to_push) {
  int addr = GET_ADDR(to_push);

  uint8_t chksum;
  if (addr == MSG_BrakeSysFeatures) {
    // Signal: VehVActlBrk_No_Cs
    chksum = GET_BYTE(to_push, 3);
  } else if (addr == MSG_EngVehicleSpThrottle2) {
    // Signal: VehVActlEng_No_Cs
    chksum = GET_BYTE(to_push, 1);
  } else if (addr == MSG_Yaw_Data_FD1) {
    // Signal: VehRollYawW_No_Cs
    chksum = GET_BYTE(to_push, 4);
  } else {
    chksum = 0;
  }
  return chksum;
}

static uint32_t ford_compute_checksum(CANPacket_t *to_push) {
  int addr = GET_ADDR(to_push);

  uint8_t chksum = 0;
  if (addr == MSG_BrakeSysFeatures) {
    chksum += GET_BYTE(to_push, 0) + GET_BYTE(to_push, 1);  // Veh_V_ActlBrk
    chksum += GET_BYTE(to_push, 2) >> 6;                    // VehVActlBrk_D_Qf
    chksum += (GET_BYTE(to_push, 2) >> 2) & 0xFU;           // VehVActlBrk_No_Cnt
    chksum = 0xFFU - chksum;
  } else if (addr == MSG_EngVehicleSpThrottle2) {
    chksum += (GET_BYTE(to_push, 2) >> 3) & 0xFU;           // VehVActlEng_No_Cnt
    chksum += (GET_BYTE(to_push, 4) >> 5) & 0x3U;           // VehVActlEng_D_Qf
    chksum += GET_BYTE(to_push, 6) + GET_BYTE(to_push, 7);  // Veh_V_ActlEng
    chksum = 0xFFU - chksum;
  } else if (addr == MSG_Yaw_Data_FD1) {
    chksum += GET_BYTE(to_push, 0) + GET_BYTE(to_push, 1);  // VehRol_W_Actl
    chksum += GET_BYTE(to_push, 2) + GET_BYTE(to_push, 3);  // VehYaw_W_Actl
    chksum += GET_BYTE(to_push, 5);                         // VehRollYaw_No_Cnt
    chksum += GET_BYTE(to_push, 6) >> 6;                    // VehRolWActl_D_Qf
    chksum += (GET_BYTE(to_push, 6) >> 4) & 0x3U;           // VehYawWActl_D_Qf
    chksum = 0xFFU - chksum;
  } else {
  }

  return chksum;
}

static bool ford_get_quality_flag_valid(CANPacket_t *to_push) {
  int addr = GET_ADDR(to_push);

  bool valid = false;
  if (addr == MSG_BrakeSysFeatures) {
    valid = (GET_BYTE(to_push, 2) >> 6) == 0x3U;           // VehVActlBrk_D_Qf
  } else if (addr == MSG_EngVehicleSpThrottle2) {
    valid = ((GET_BYTE(to_push, 4) >> 5) & 0x3U) == 0x3U;  // VehVActlEng_D_Qf
  } else if (addr == MSG_Yaw_Data_FD1) {
    valid = (GET_BYTE(to_push, 6) >> 4) == 0xFU;           // VehRolWActl_D_Qf & VehYawWActl_D_Qf
  } else {
  }
  return valid;
}

<<<<<<< HEAD
const uint16_t FORD_PARAM_CANFD = 1;

bool ford_canfd = false;
=======
const uint16_t FORD_PARAM_LONGITUDINAL = 1;

bool ford_longitudinal = false;

const LongitudinalLimits FORD_LONG_LIMITS = {
  // acceleration cmd limits (used for brakes)
  // Signal: AccBrkTot_A_Rq
  .max_accel = 5641,       //  1.9999 m/s^s
  .min_accel = 4231,       // -3.4991 m/s^2
  .inactive_accel = 5128,  // -0.0008 m/s^2

  // gas cmd limits
  // Signal: AccPrpl_A_Rq
  .max_gas = 700,          //  2.0 m/s^2
  .min_gas = 450,          // -0.5 m/s^2
  .inactive_gas = 0,       // -5.0 m/s^2
};
>>>>>>> f5c28f81

#define INACTIVE_CURVATURE 1000U
#define INACTIVE_CURVATURE_RATE 4096U
#define INACTIVE_PATH_OFFSET 512U
#define INACTIVE_PATH_ANGLE 1000U
#define FORD_MAX_SPEED_DELTA 2.0  // m/s

static bool ford_lkas_msg_check(int addr) {
  return (addr == MSG_ACCDATA_3)
      || (addr == MSG_Lane_Assist_Data1)
      || (addr == MSG_LateralMotionControl)
      || (addr == MSG_LateralMotionControl2)
      || (addr == MSG_IPMA_Data);
}

// Curvature rate limits
const SteeringLimits FORD_STEERING_LIMITS = {
  .max_steer = 1000,
  .angle_deg_to_can = 50000,        // 1 / (2e-5) rad to can
  .max_angle_error = 100,           // 0.002 * FORD_STEERING_LIMITS.angle_deg_to_can
  .angle_rate_up_lookup = {
    {5., 25., 25.},
    {0.0002, 0.0001, 0.0001}
  },
  .angle_rate_down_lookup = {
    {5., 25., 25.},
    {0.000225, 0.00015, 0.00015}
  },

  // no blending at low speed due to lack of torque wind-up and inaccurate current curvature
  .angle_error_min_speed = 10.0,    // m/s

  .enforce_angle_error = true,
  .inactive_angle_is_zero = true,
};

static int ford_rx_hook(CANPacket_t *to_push) {
  bool valid = addr_safety_check(to_push, &ford_rx_checks,
                                 ford_get_checksum, ford_compute_checksum, ford_get_counter, ford_get_quality_flag_valid);

  if (valid && (GET_BUS(to_push) == FORD_MAIN_BUS)) {
    int addr = GET_ADDR(to_push);

    // Update in motion state from standstill signal
    if (addr == MSG_DesiredTorqBrk) {
      // Signal: VehStop_D_Stat
      vehicle_moving = ((GET_BYTE(to_push, 3) >> 3) & 0x3U) == 0U;
    }

    // Update vehicle speed
    if (addr == MSG_BrakeSysFeatures) {
      // Signal: Veh_V_ActlBrk
      update_sample(&vehicle_speed, ROUND(((GET_BYTE(to_push, 0) << 8) | GET_BYTE(to_push, 1)) * 0.01 / 3.6 * VEHICLE_SPEED_FACTOR));
    }

    // Check vehicle speed against a second source
    if (addr == MSG_EngVehicleSpThrottle2) {
      // Disable controls if speeds from ABS and PCM ECUs are too far apart.
      // Signal: Veh_V_ActlEng
      float filtered_pcm_speed = ((GET_BYTE(to_push, 6) << 8) | GET_BYTE(to_push, 7)) * 0.01 / 3.6;
      if (ABS(filtered_pcm_speed - ((float)vehicle_speed.values[0] / VEHICLE_SPEED_FACTOR)) > FORD_MAX_SPEED_DELTA) {
        controls_allowed = 0;
      }
    }

    // Update vehicle yaw rate
    if (addr == MSG_Yaw_Data_FD1) {
      // Signal: VehYaw_W_Actl
      float ford_yaw_rate = (((GET_BYTE(to_push, 2) << 8U) | GET_BYTE(to_push, 3)) * 0.0002) - 6.5;
      float current_curvature = ford_yaw_rate / MAX(vehicle_speed.values[0] / VEHICLE_SPEED_FACTOR, 0.1);
      // convert current curvature into units on CAN for comparison with desired curvature
      update_sample(&angle_meas, ROUND(current_curvature * (float)FORD_STEERING_LIMITS.angle_deg_to_can));
    }

    // Update gas pedal
    if (addr == MSG_EngVehicleSpThrottle) {
      // Pedal position: (0.1 * val) in percent
      // Signal: ApedPos_Pc_ActlArb
      gas_pressed = (((GET_BYTE(to_push, 0) & 0x03U) << 8) | GET_BYTE(to_push, 1)) > 0U;
    }

    // Update brake pedal and cruise state
    if (addr == MSG_EngBrakeData) {
      // Signal: BpedDrvAppl_D_Actl
      brake_pressed = ((GET_BYTE(to_push, 0) >> 4) & 0x3U) == 2U;

      // Signal: CcStat_D_Actl
      unsigned int cruise_state = GET_BYTE(to_push, 1) & 0x07U;
      bool cruise_engaged = (cruise_state == 4U) || (cruise_state == 5U);
      pcm_cruise_check(cruise_engaged);
    }

    // If steering controls messages are received on the destination bus, it's an indication
    // that the relay might be malfunctioning.
    generic_rx_checks(ford_lkas_msg_check(addr));
  }

  return valid;
}

static int ford_tx_hook(CANPacket_t *to_send) {
  int tx = 1;
  int addr = GET_ADDR(to_send);

<<<<<<< HEAD
  if (ford_canfd) {
    tx = msg_allowed(to_send, FORD_CANFD_TX_MSGS, FORD_TX_LEN);
  } else {
    tx = msg_allowed(to_send, FORD_TX_MSGS, FORD_TX_LEN);
=======
  if (ford_longitudinal) {
    tx = msg_allowed(to_send, FORD_LONG_TX_MSGS, FORD_LONG_TX_LEN);
  } else {
    tx = msg_allowed(to_send, FORD_STOCK_TX_MSGS, FORD_STOCK_TX_LEN);
  }

  // Safety check for ACCDATA accel and brake requests
  if (addr == MSG_ACCDATA) {
    // Signal: AccPrpl_A_Rq
    int gas = ((GET_BYTE(to_send, 6) & 0x3U) << 8) | GET_BYTE(to_send, 7);
    // Signal: AccBrkTot_A_Rq
    int accel = ((GET_BYTE(to_send, 0) & 0x1FU) << 8) | GET_BYTE(to_send, 1);
    // Signal: CmbbDeny_B_Actl
    int cmbb_deny = GET_BIT(to_send, 37U);

    bool violation = false;
    violation |= longitudinal_accel_checks(accel, FORD_LONG_LIMITS);
    violation |= longitudinal_gas_checks(gas, FORD_LONG_LIMITS);

    // Safety check for stock AEB
    violation |= cmbb_deny != 0; // do not prevent stock AEB actuation

    if (violation) {
      tx = 0;
    }
>>>>>>> f5c28f81
  }

  // Safety check for Steering_Data_FD1 button signals
  // Note: Many other signals in this message are not relevant to safety (e.g. blinkers, wiper switches, high beam)
  // which we passthru in OP.
  if (addr == MSG_Steering_Data_FD1) {
    // Violation if resume button is pressed while controls not allowed, or
    // if cancel button is pressed when cruise isn't engaged.
    bool violation = false;
    violation |= (GET_BIT(to_send, 8U) == 1U) && !cruise_engaged_prev;   // Signal: CcAslButtnCnclPress (cancel)
    violation |= (GET_BIT(to_send, 25U) == 1U) && !controls_allowed;     // Signal: CcAsllButtnResPress (resume)

    if (violation) {
      tx = 0;
    }
  }

  // Safety check for Lane_Assist_Data1 action
  if (addr == MSG_Lane_Assist_Data1) {
    // Do not allow steering using Lane_Assist_Data1 (Lane-Departure Aid).
    // This message must be sent for Lane Centering to work, and can include
    // values such as the steering angle or lane curvature for debugging,
    // but the action (LkaActvStats_D2_Req) must be set to zero.
    unsigned int action = GET_BYTE(to_send, 0) >> 5;
    if (action != 0U) {
      tx = 0;
    }
  }

  // Safety check for LateralMotionControl action
  if (addr == MSG_LateralMotionControl) {
    // Signal: LatCtl_D_Rq
    bool steer_control_enabled = ((GET_BYTE(to_send, 4) >> 2) & 0x7U) != 0U;
    unsigned int raw_curvature = (GET_BYTE(to_send, 0) << 3) | (GET_BYTE(to_send, 1) >> 5);
    unsigned int raw_curvature_rate = ((GET_BYTE(to_send, 1) & 0x1FU) << 8) | GET_BYTE(to_send, 2);
    unsigned int raw_path_angle = (GET_BYTE(to_send, 3) << 3) | (GET_BYTE(to_send, 4) >> 5);
    unsigned int raw_path_offset = (GET_BYTE(to_send, 5) << 2) | (GET_BYTE(to_send, 6) >> 6);

    // These signals are not yet tested with the current safety limits
    bool violation = (raw_curvature_rate != INACTIVE_CURVATURE_RATE) || (raw_path_angle != INACTIVE_PATH_ANGLE) || (raw_path_offset != INACTIVE_PATH_OFFSET);

    // Check angle error and steer_control_enabled
    int desired_curvature = raw_curvature - INACTIVE_CURVATURE;  // /FORD_STEERING_LIMITS.angle_deg_to_can to get real curvature
    violation |= steer_angle_cmd_checks(desired_curvature, steer_control_enabled, FORD_STEERING_LIMITS);

    if (violation) {
      tx = 0;
    }
  }

  // Safety check for LateralMotionControl2 action
  if (addr == MSG_LateralMotionControl2) {
    // Signal: LatCtl_D2_Rq
    bool steer_control_enabled = ((GET_BYTE(to_send, 0) >> 4) & 0x7U) != 0U;
    unsigned int raw_curvature = (GET_BYTE(to_send, 2) << 3) | (GET_BYTE(to_send, 3) >> 5);
    unsigned int raw_curvature_rate = (GET_BYTE(to_send, 6) << 3) | (GET_BYTE(to_send, 7) >> 5);
    unsigned int raw_path_angle = ((GET_BYTE(to_send, 3) & 0x1FU) << 6) | (GET_BYTE(to_send, 4) >> 2);
    unsigned int raw_path_offset = ((GET_BYTE(to_send, 4) & 0x3U) << 8) | GET_BYTE(to_send, 5);

    // These signals are not yet tested with the current safety limits
    bool violation = (raw_curvature_rate != INACTIVE_CURVATURE_RATE) || (raw_path_angle != INACTIVE_PATH_ANGLE) || (raw_path_offset != INACTIVE_PATH_OFFSET);

    // Check angle error and steer_control_enabled
    int desired_curvature = raw_curvature - INACTIVE_CURVATURE;  // /FORD_STEERING_LIMITS.angle_deg_to_can to get real curvature
    violation |= steer_angle_cmd_checks(desired_curvature, steer_control_enabled, FORD_STEERING_LIMITS);

    if (violation) {
      tx = 0;
    }
  }

  // 1 allows the message through
  return tx;
}

static int ford_fwd_hook(int bus_num, int addr) {
  int bus_fwd = -1;

  switch (bus_num) {
    case FORD_MAIN_BUS: {
      // Forward all traffic from bus 0 onward
      bus_fwd = FORD_CAM_BUS;
      break;
    }
    case FORD_CAM_BUS: {
      if (ford_lkas_msg_check(addr)) {
        // Block stock LKAS and UI messages
        bus_fwd = -1;
      } else if (ford_longitudinal && (addr == MSG_ACCDATA)) {
        // Block stock ACC message
        bus_fwd = -1;
      } else {
        // Forward remaining traffic
        bus_fwd = FORD_MAIN_BUS;
      }
      break;
    }
    default: {
      // No other buses should be in use; fallback to do-not-forward
      bus_fwd = -1;
      break;
    }
  }

  return bus_fwd;
}

static const addr_checks* ford_init(uint16_t param) {
<<<<<<< HEAD
  ford_canfd = GET_FLAG(param, FORD_PARAM_CANFD);
=======
  UNUSED(param);
#ifdef ALLOW_DEBUG
  ford_longitudinal = GET_FLAG(param, FORD_PARAM_LONGITUDINAL);
#endif
>>>>>>> f5c28f81
  return &ford_rx_checks;
}

const safety_hooks ford_hooks = {
  .init = ford_init,
  .rx = ford_rx_hook,
  .tx = ford_tx_hook,
  .tx_lin = nooutput_tx_lin_hook,
  .fwd = ford_fwd_hook,
};<|MERGE_RESOLUTION|>--- conflicted
+++ resolved
@@ -38,7 +38,7 @@
 };
 #define FORD_LONG_TX_LEN (sizeof(FORD_LONG_TX_MSGS) / sizeof(FORD_LONG_TX_MSGS[0]))
 
-const CanMsg FORD_CANFD_TX_MSGS[] = {
+const CanMsg FORD_CANFD_STOCK_TX_MSGS[] = {
   {MSG_Steering_Data_FD1, 0, 8},
   {MSG_Steering_Data_FD1, 2, 8},
   {MSG_ACCDATA_3, 0, 8},
@@ -46,7 +46,18 @@
   {MSG_LateralMotionControl2, 0, 8},
   {MSG_IPMA_Data, 0, 8},
 };
-#define FORD_CANFD_TX_LEN (sizeof(FORD_CANFD_TX_MSGS) / sizeof(FORD_CANFD_TX_MSGS[0]))
+#define FORD_CANFD_STOCK_TX_LEN (sizeof(FORD_CANFD_STOCK_TX_MSGS) / sizeof(FORD_CANFD_STOCK_TX_MSGS[0]))
+
+const CanMsg FORD_CANFD_LONG_TX_MSGS[] = {
+  {MSG_Steering_Data_FD1, 0, 8},
+  {MSG_Steering_Data_FD1, 2, 8},
+  {MSG_ACCDATA, 0, 8},
+  {MSG_ACCDATA_3, 0, 8},
+  {MSG_Lane_Assist_Data1, 0, 8},
+  {MSG_LateralMotionControl2, 0, 8},
+  {MSG_IPMA_Data, 0, 8},
+};
+#define FORD_CANFD_LONG_TX_LEN (sizeof(FORD_CANFD_LONG_TX_MSGS) / sizeof(FORD_CANFD_LONG_TX_MSGS[0]))
 
 // warning: quality flags are not yet checked in openpilot's CAN parser,
 // this may be the cause of blocked messages
@@ -143,14 +154,11 @@
   return valid;
 }
 
-<<<<<<< HEAD
-const uint16_t FORD_PARAM_CANFD = 1;
-
+const uint16_t FORD_PARAM_LONGITUDINAL = 1;
+const uint16_t FORD_PARAM_CANFD = 2;
+
+bool ford_longitudinal = false;
 bool ford_canfd = false;
-=======
-const uint16_t FORD_PARAM_LONGITUDINAL = 1;
-
-bool ford_longitudinal = false;
 
 const LongitudinalLimits FORD_LONG_LIMITS = {
   // acceleration cmd limits (used for brakes)
@@ -165,7 +173,6 @@
   .min_gas = 450,          // -0.5 m/s^2
   .inactive_gas = 0,       // -5.0 m/s^2
 };
->>>>>>> f5c28f81
 
 #define INACTIVE_CURVATURE 1000U
 #define INACTIVE_CURVATURE_RATE 4096U
@@ -270,16 +277,18 @@
   int tx = 1;
   int addr = GET_ADDR(to_send);
 
-<<<<<<< HEAD
   if (ford_canfd) {
-    tx = msg_allowed(to_send, FORD_CANFD_TX_MSGS, FORD_TX_LEN);
+    if (ford_longitudinal) {
+      tx = msg_allowed(to_send, FORD_CANFD_LONG_TX_MSGS, FORD_CANFD_LONG_TX_LEN);
+    } else {
+      tx = msg_allowed(to_send, FORD_CANFD_STOCK_TX_MSGS, FORD_CANFD_STOCK_TX_LEN);
+    }
   } else {
-    tx = msg_allowed(to_send, FORD_TX_MSGS, FORD_TX_LEN);
-=======
-  if (ford_longitudinal) {
-    tx = msg_allowed(to_send, FORD_LONG_TX_MSGS, FORD_LONG_TX_LEN);
-  } else {
-    tx = msg_allowed(to_send, FORD_STOCK_TX_MSGS, FORD_STOCK_TX_LEN);
+    if (ford_longitudinal) {
+      tx = msg_allowed(to_send, FORD_LONG_TX_MSGS, FORD_LONG_TX_LEN);
+    } else {
+      tx = msg_allowed(to_send, FORD_STOCK_TX_MSGS, FORD_STOCK_TX_LEN);
+    }
   }
 
   // Safety check for ACCDATA accel and brake requests
@@ -301,7 +310,6 @@
     if (violation) {
       tx = 0;
     }
->>>>>>> f5c28f81
   }
 
   // Safety check for Steering_Data_FD1 button signals
@@ -410,14 +418,10 @@
 }
 
 static const addr_checks* ford_init(uint16_t param) {
-<<<<<<< HEAD
-  ford_canfd = GET_FLAG(param, FORD_PARAM_CANFD);
-=======
-  UNUSED(param);
 #ifdef ALLOW_DEBUG
   ford_longitudinal = GET_FLAG(param, FORD_PARAM_LONGITUDINAL);
 #endif
->>>>>>> f5c28f81
+  ford_canfd = GET_FLAG(param, FORD_PARAM_CANFD);
   return &ford_rx_checks;
 }
 
