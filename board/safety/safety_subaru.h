#define SUBARU_STEERING_LIMITS_GENERATOR(steer_max, rate_up, rate_down)          \
  {                                                                              \
    .max_steer = (steer_max),                                                    \
    .max_rt_delta = 940,                                                         \
    .max_rt_interval = 250000,                                                   \
    .max_rate_up = (rate_up),                                                    \
    .max_rate_down = (rate_down),                                                \
    .driver_torque_factor = 50,                                                  \
    .driver_torque_allowance = 60,                                               \
    .type = TorqueDriverLimited,                                                 \
  }                                                                              \

const SteeringLimits SUBARU_STEERING_LIMITS = SUBARU_STEERING_LIMITS_GENERATOR(2047, 50, 70);
const SteeringLimits SUBARU_GEN2_STEERING_LIMITS = SUBARU_STEERING_LIMITS_GENERATOR(1000, 40, 40);


#define MSG_SUBARU_Brake_Status          0x13c
#define MSG_SUBARU_CruiseControl         0x240
#define MSG_SUBARU_Throttle              0x40
#define MSG_SUBARU_Steering_Torque       0x119
#define MSG_SUBARU_Wheel_Speeds          0x13a

#define MSG_SUBARU_ES_LKAS               0x122
#define MSG_SUBARU_ES_Brake              0x220
#define MSG_SUBARU_ES_Distance           0x221
#define MSG_SUBARU_ES_Status             0x222
#define MSG_SUBARU_ES_DashStatus         0x321
#define MSG_SUBARU_ES_LKAS_State         0x322
#define MSG_SUBARU_ES_Infotainment       0x323

#define SUBARU_MAIN_BUS 0
#define SUBARU_ALT_BUS  1
#define SUBARU_CAM_BUS  2

#define SUBARU_COMMON_TX_MSGS(alt_bus)              \
  {MSG_SUBARU_ES_LKAS,         SUBARU_MAIN_BUS, 8}, \
  {MSG_SUBARU_ES_Distance,     alt_bus,         8}, \
  {MSG_SUBARU_ES_DashStatus,   SUBARU_MAIN_BUS, 8}, \
  {MSG_SUBARU_ES_LKAS_State,   SUBARU_MAIN_BUS, 8}, \
  {MSG_SUBARU_ES_Infotainment, SUBARU_MAIN_BUS, 8}, \

#define SUBARU_COMMON_ADDR_CHECKS(alt_bus)                                                                                                            \
  {.msg = {{MSG_SUBARU_Throttle,        SUBARU_MAIN_BUS, 8, .check_checksum = true, .max_counter = 15U, .expected_timestep = 10000U}, { 0 }, { 0 }}}, \
  {.msg = {{MSG_SUBARU_Steering_Torque, SUBARU_MAIN_BUS, 8, .check_checksum = true, .max_counter = 15U, .expected_timestep = 20000U}, { 0 }, { 0 }}}, \
  {.msg = {{MSG_SUBARU_Wheel_Speeds,    alt_bus,         8, .check_checksum = true, .max_counter = 15U, .expected_timestep = 20000U}, { 0 }, { 0 }}}, \
  {.msg = {{MSG_SUBARU_Brake_Status,    alt_bus,         8, .check_checksum = true, .max_counter = 15U, .expected_timestep = 20000U}, { 0 }, { 0 }}}, \
  {.msg = {{MSG_SUBARU_CruiseControl,   alt_bus,         8, .check_checksum = true, .max_counter = 15U, .expected_timestep = 50000U}, { 0 }, { 0 }}}, \

const LongitudinalLimits SUBARU_LONG_LIMITS = {
  .min_gas = 0,
  .max_gas = 3400,
  .min_rpm = 0,
  .max_rpm = 3200,
  .max_brake = 400,
};


const CanMsg SUBARU_TX_MSGS[] = {
  SUBARU_COMMON_TX_MSGS(SUBARU_MAIN_BUS)
};
#define SUBARU_TX_MSGS_LEN (sizeof(SUBARU_TX_MSGS) / sizeof(SUBARU_TX_MSGS[0]))

const CanMsg SUBARU_LONG_TX_MSGS[] = {
  {0x122, 0, 8},
  {0x220, 0, 8},
  {0x221, 0, 8},
  {0x222, 0, 8},
  {0x321, 0, 8},
  {0x322, 0, 8},
  {0x13c, 2, 8},
  {0x240, 2, 8}
};
#define SUBARU_LONG_TX_MSGS_LEN (sizeof(SUBARU_LONG_TX_MSGS) / sizeof(SUBARU_LONG_TX_MSGS[0]))

const CanMsg SUBARU_GEN2_TX_MSGS[] = {
  SUBARU_COMMON_TX_MSGS(SUBARU_ALT_BUS)
};
#define SUBARU_GEN2_TX_MSGS_LEN (sizeof(SUBARU_GEN2_TX_MSGS) / sizeof(SUBARU_GEN2_TX_MSGS[0]))

AddrCheckStruct subaru_addr_checks[] = {
  SUBARU_COMMON_ADDR_CHECKS(SUBARU_MAIN_BUS)
};
#define SUBARU_ADDR_CHECK_LEN (sizeof(subaru_addr_checks) / sizeof(subaru_addr_checks[0]))
addr_checks subaru_rx_checks = {subaru_addr_checks, SUBARU_ADDR_CHECK_LEN};

AddrCheckStruct subaru_gen2_addr_checks[] = {
  SUBARU_COMMON_ADDR_CHECKS(SUBARU_ALT_BUS)
};
#define SUBARU_GEN2_ADDR_CHECK_LEN (sizeof(subaru_gen2_addr_checks) / sizeof(subaru_gen2_addr_checks[0]))
addr_checks subaru_gen2_rx_checks = {subaru_gen2_addr_checks, SUBARU_GEN2_ADDR_CHECK_LEN};


const uint16_t SUBARU_PARAM_GEN2 = 1;
const uint16_t SUBARU_PARAM_LONGITUDINAL = 2;

bool subaru_gen2 = false;
bool subaru_longitudinal = false;

bool subaru_aeb = false;

static uint32_t subaru_get_checksum(CANPacket_t *to_push) {
  return (uint8_t)GET_BYTE(to_push, 0);
}

static uint8_t subaru_get_counter(CANPacket_t *to_push) {
  return (uint8_t)(GET_BYTE(to_push, 1) & 0xFU);
}

static uint32_t subaru_compute_checksum(CANPacket_t *to_push) {
  int addr = GET_ADDR(to_push);
  int len = GET_LEN(to_push);
  uint8_t checksum = (uint8_t)(addr) + (uint8_t)((unsigned int)(addr) >> 8U);
  for (int i = 1; i < len; i++) {
    checksum += (uint8_t)GET_BYTE(to_push, i);
  }
  return checksum;
}

static int subaru_rx_hook(CANPacket_t *to_push) {

  bool valid = addr_safety_check(to_push, &subaru_rx_checks,
                                 subaru_get_checksum, subaru_compute_checksum, subaru_get_counter, NULL);

  if (valid) {
    const int bus = GET_BUS(to_push);
<<<<<<< HEAD
    const int alt_bus = subaru_gen2 ? 1 : 0;
    const int alt_bus2 = subaru_gen2 ? 1 : 2;
=======
    const int alt_bus = subaru_gen2 ? SUBARU_ALT_BUS : SUBARU_MAIN_BUS;
>>>>>>> ed8ff7e4

    int addr = GET_ADDR(to_push);
    if ((addr == MSG_SUBARU_Steering_Torque) && (bus == SUBARU_MAIN_BUS)) {
      int torque_driver_new;
      torque_driver_new = ((GET_BYTES(to_push, 0, 4) >> 16) & 0x7FFU);
      torque_driver_new = -1 * to_signed(torque_driver_new, 11);
      update_sample(&torque_driver, torque_driver_new);
    }

    // ES_LKAS_State LKAS_Alert: 5, 6
    if ((addr == 0x322) && (bus == alt_bus2)) {
      const int lkas_alert = ((GET_BYTE(to_push, 4) >> 3) & 5U);
      subaru_aeb = ((lkas_alert == 5) || (lkas_alert == 6));
    }

    // enter controls on rising edge of ACC, exit controls on ACC off
    if ((addr == MSG_SUBARU_CruiseControl) && (bus == alt_bus)) {
      bool cruise_engaged = GET_BIT(to_push, 41U) != 0U;
      pcm_cruise_check(cruise_engaged);
    }

    // update vehicle moving with any non-zero wheel speed
    if ((addr == MSG_SUBARU_Wheel_Speeds) && (bus == alt_bus)) {
      vehicle_moving = ((GET_BYTES(to_push, 0, 4) >> 12) != 0U) || (GET_BYTES(to_push, 4, 4) != 0U);
    }

<<<<<<< HEAD
    if ((addr == 0x13c) && (bus == alt_bus)) {
      brake_pressed = GET_BIT(to_push, 62U) != 0U;
=======
    if ((addr == MSG_SUBARU_Brake_Status) && (bus == alt_bus)) {
      brake_pressed = ((GET_BYTE(to_push, 7) >> 6) & 1U);
>>>>>>> ed8ff7e4
    }

    if ((addr == MSG_SUBARU_Throttle) && (bus == SUBARU_MAIN_BUS)) {
      gas_pressed = GET_BYTE(to_push, 4) != 0U;
    }

    generic_rx_checks((addr == MSG_SUBARU_ES_LKAS) && (bus == SUBARU_MAIN_BUS));
  }
  return valid;
}


static int subaru_tx_hook(CANPacket_t *to_send) {

  int tx = 1;
  int addr = GET_ADDR(to_send);
  bool violation = false;

  if (subaru_gen2) {
    tx = msg_allowed(to_send, SUBARU_GEN2_TX_MSGS, SUBARU_GEN2_TX_MSGS_LEN);
  } else if (subaru_longitudinal) {
    tx = msg_allowed(to_send, SUBARU_LONG_TX_MSGS, SUBARU_LONG_TX_MSGS_LEN);
  } else {
    tx = msg_allowed(to_send, SUBARU_TX_MSGS, SUBARU_TX_MSGS_LEN);
  }

  // steer cmd checks
  if (addr == MSG_SUBARU_ES_LKAS) {
    int desired_torque = ((GET_BYTES(to_send, 0, 4) >> 16) & 0x1FFFU);
    desired_torque = -1 * to_signed(desired_torque, 13);

    const SteeringLimits limits = subaru_gen2 ? SUBARU_GEN2_STEERING_LIMITS : SUBARU_STEERING_LIMITS;
    if (steer_torque_cmd_checks(desired_torque, -1, limits)) {
      tx = 0;
    }
  }

  if (subaru_longitudinal && controls_allowed) {
    // check es_brake brake_pressure limits
    if (addr == 0x220) {
      int es_brake_pressure = ((GET_BYTES(to_send, 0, 4) >> 16) & 0xFFFFU);
      violation |= !subaru_aeb && longitudinal_brake_checks(es_brake_pressure, SUBARU_LONG_LIMITS);
    }

    // check es_distance cruise_throttle limits
    if ((addr == 0x221) && !gas_pressed) {
      int cruise_throttle = ((GET_BYTES(to_send, 0, 4) >> 16) & 0xFFFU);
      violation |= longitudinal_gas_checks(cruise_throttle, SUBARU_LONG_LIMITS);
    }

    // check es_status cruise_rpm limits
    if ((addr == 0x222) && !gas_pressed) {
      int cruise_rpm = ((GET_BYTES(to_send, 0, 4) >> 16) & 0xFFFU);
      if (get_longitudinal_allowed()) {
        violation |= max_limit_check(cruise_rpm, SUBARU_LONG_LIMITS.max_rpm, SUBARU_LONG_LIMITS.min_rpm);
      } else {
        violation |= cruise_rpm != 0;
      }
    }
  }

  if (violation) {
    tx = 0;
  }
  return tx;
}

static int subaru_fwd_hook(int bus_num, int addr) {
  int bus_fwd = -1;

<<<<<<< HEAD
  if (bus_num == 0) {
    // Global Platform
    // 0x13c is Brake_Status
    // 0x240 is CruiseControl
    bool block_msg = subaru_longitudinal && ((addr == 0x13c) || (addr == 0x240));
    if (!block_msg) {
      bus_fwd = 2;  // to the eyesight camera
    }
=======
  if (bus_num == SUBARU_MAIN_BUS) {
    bus_fwd = SUBARU_CAM_BUS;  // forward to camera
>>>>>>> ed8ff7e4
  }

  if (bus_num == SUBARU_CAM_BUS) {
    // Global platform
<<<<<<< HEAD
    // 0x122 ES_LKAS
    // 0x220 ES_Brake
    // 0x221 ES_Distance
    // 0x222 ES_Status
    // 0x321 ES_DashStatus
    // 0x322 ES_LKAS_State
    // 0x323 ES_Infotainment
    bool block_lkas = (addr == 0x122) || (addr == 0x321) || (addr == 0x322) || (addr == 0x323);
    bool block_long = (addr == 0x220) || (addr == 0x221) || (addr == 0x222);
    bool block_msg = block_lkas || (subaru_longitudinal && block_long);
    if (!block_msg) {
      bus_fwd = 0;  // Main CAN
=======
    bool block_lkas = ((addr == MSG_SUBARU_ES_LKAS) ||
                       (addr == MSG_SUBARU_ES_DashStatus) ||
                       (addr == MSG_SUBARU_ES_LKAS_State) ||
                       (addr == MSG_SUBARU_ES_Infotainment));
    if (!block_lkas) {
      bus_fwd = SUBARU_MAIN_BUS;  // Main CAN
>>>>>>> ed8ff7e4
    }
  }

  return bus_fwd;
}

static const addr_checks* subaru_init(uint16_t param) {
  subaru_gen2 = GET_FLAG(param, SUBARU_PARAM_GEN2);

#ifdef ALLOW_DEBUG
  subaru_longitudinal = GET_FLAG(param, SUBARU_PARAM_LONGITUDINAL);
#endif

  if (subaru_gen2) {
    subaru_rx_checks = (addr_checks){subaru_gen2_addr_checks, SUBARU_GEN2_ADDR_CHECK_LEN};
  } else {
    subaru_rx_checks = (addr_checks){subaru_addr_checks, SUBARU_ADDR_CHECK_LEN};
  }

  return &subaru_rx_checks;
}

const safety_hooks subaru_hooks = {
  .init = subaru_init,
  .rx = subaru_rx_hook,
  .tx = subaru_tx_hook,
  .tx_lin = nooutput_tx_lin_hook,
  .fwd = subaru_fwd_hook,
};<|MERGE_RESOLUTION|>--- conflicted
+++ resolved
@@ -123,12 +123,8 @@
 
   if (valid) {
     const int bus = GET_BUS(to_push);
-<<<<<<< HEAD
-    const int alt_bus = subaru_gen2 ? 1 : 0;
-    const int alt_bus2 = subaru_gen2 ? 1 : 2;
-=======
     const int alt_bus = subaru_gen2 ? SUBARU_ALT_BUS : SUBARU_MAIN_BUS;
->>>>>>> ed8ff7e4
+    const int alt_bus2 = subaru_gen2 ? SUBARU_ALT_BUS : SUBARU_CAM_BUS;
 
     int addr = GET_ADDR(to_push);
     if ((addr == MSG_SUBARU_Steering_Torque) && (bus == SUBARU_MAIN_BUS)) {
@@ -155,13 +151,8 @@
       vehicle_moving = ((GET_BYTES(to_push, 0, 4) >> 12) != 0U) || (GET_BYTES(to_push, 4, 4) != 0U);
     }
 
-<<<<<<< HEAD
-    if ((addr == 0x13c) && (bus == alt_bus)) {
-      brake_pressed = GET_BIT(to_push, 62U) != 0U;
-=======
     if ((addr == MSG_SUBARU_Brake_Status) && (bus == alt_bus)) {
       brake_pressed = ((GET_BYTE(to_push, 7) >> 6) & 1U);
->>>>>>> ed8ff7e4
     }
 
     if ((addr == MSG_SUBARU_Throttle) && (bus == SUBARU_MAIN_BUS)) {
@@ -232,44 +223,24 @@
 static int subaru_fwd_hook(int bus_num, int addr) {
   int bus_fwd = -1;
 
-<<<<<<< HEAD
-  if (bus_num == 0) {
-    // Global Platform
-    // 0x13c is Brake_Status
-    // 0x240 is CruiseControl
-    bool block_msg = subaru_longitudinal && ((addr == 0x13c) || (addr == 0x240));
+  if (bus_num == SUBARU_MAIN_BUS) {
+    bool block_msg = subaru_longitudinal && ((addr == MSG_SUBARU_Brake_Status) || (addr == MSG_SUBARU_CruiseControl));
     if (!block_msg) {
       bus_fwd = 2;  // to the eyesight camera
-    }
-=======
-  if (bus_num == SUBARU_MAIN_BUS) {
-    bus_fwd = SUBARU_CAM_BUS;  // forward to camera
->>>>>>> ed8ff7e4
+      bus_fwd = SUBARU_CAM_BUS;  // forward to camera
+    }
   }
 
   if (bus_num == SUBARU_CAM_BUS) {
-    // Global platform
-<<<<<<< HEAD
-    // 0x122 ES_LKAS
-    // 0x220 ES_Brake
-    // 0x221 ES_Distance
-    // 0x222 ES_Status
-    // 0x321 ES_DashStatus
-    // 0x322 ES_LKAS_State
-    // 0x323 ES_Infotainment
-    bool block_lkas = (addr == 0x122) || (addr == 0x321) || (addr == 0x322) || (addr == 0x323);
-    bool block_long = (addr == 0x220) || (addr == 0x221) || (addr == 0x222);
-    bool block_msg = block_lkas || (subaru_longitudinal && block_long);
-    if (!block_msg) {
-      bus_fwd = 0;  // Main CAN
-=======
     bool block_lkas = ((addr == MSG_SUBARU_ES_LKAS) ||
                        (addr == MSG_SUBARU_ES_DashStatus) ||
                        (addr == MSG_SUBARU_ES_LKAS_State) ||
                        (addr == MSG_SUBARU_ES_Infotainment));
-    if (!block_lkas) {
+ 
+    bool block_long = (addr == MSG_SUBARU_ES_Brake) || (addr == MSG_SUBARU_ES_Distance) || (addr == MSG_SUBARU_ES_Status);
+    bool block_msg = block_lkas || (subaru_longitudinal && block_long);
+    if (!block_msg) {
       bus_fwd = SUBARU_MAIN_BUS;  // Main CAN
->>>>>>> ed8ff7e4
     }
   }
 
