--- conflicted
+++ resolved
@@ -20,7 +20,6 @@
   .type = TorqueDriverLimited,
 };
 
-<<<<<<< HEAD
 const LongitudinalLimits SUBARU_LONG_LIMITS = {
   .min_gas = 0,
   .max_gas = 3400,
@@ -29,7 +28,6 @@
   .max_brake = 400,
 };
 
-=======
 #define MSG_SUBARU_Brake_Status          0x13c
 #define MSG_SUBARU_CruiseControl         0x240
 #define MSG_SUBARU_Throttle              0x40
@@ -47,7 +45,6 @@
 #define SUBARU_MAIN_BUS 0
 #define SUBARU_ALT_BUS  1
 #define SUBARU_CAM_BUS  2
->>>>>>> 8ba56838
 
 const CanMsg SUBARU_TX_MSGS[] = {
   {MSG_SUBARU_ES_LKAS,         SUBARU_MAIN_BUS, 8},
@@ -133,12 +130,8 @@
 
   if (valid) {
     const int bus = GET_BUS(to_push);
-<<<<<<< HEAD
-    const int alt_bus = subaru_gen2 ? 1 : 0;
-    const int alt_bus2 = subaru_gen2 ? 1 : 2;
-=======
     const int alt_bus = subaru_gen2 ? SUBARU_ALT_BUS : SUBARU_MAIN_BUS;
->>>>>>> 8ba56838
+    const int alt_bus2 = subaru_gen2 ? SUBARU_ALT_BUS : SUBARU_CAM_BUS;
 
     int addr = GET_ADDR(to_push);
     if ((addr == MSG_SUBARU_Steering_Torque) && (bus == SUBARU_MAIN_BUS)) {
@@ -165,13 +158,8 @@
       vehicle_moving = ((GET_BYTES(to_push, 0, 4) >> 12) != 0U) || (GET_BYTES(to_push, 4, 4) != 0U);
     }
 
-<<<<<<< HEAD
-    if ((addr == 0x13c) && (bus == alt_bus)) {
+    if ((addr == MSG_SUBARU_Brake_Status) && (bus == alt_bus)) {
       brake_pressed = GET_BIT(to_push, 62U) != 0U;
-=======
-    if ((addr == MSG_SUBARU_Brake_Status) && (bus == alt_bus)) {
-      brake_pressed = ((GET_BYTE(to_push, 7) >> 6) & 1U);
->>>>>>> 8ba56838
     }
 
     if ((addr == MSG_SUBARU_Throttle) && (bus == SUBARU_MAIN_BUS)) {
@@ -242,44 +230,26 @@
 static int subaru_fwd_hook(int bus_num, int addr) {
   int bus_fwd = -1;
 
-<<<<<<< HEAD
-  if (bus_num == 0) {
+  if (bus_num == SUBARU_MAIN_BUS) {
     // Global Platform
-    // 0x13c is Brake_Status
-    // 0x240 is CruiseControl
-    bool block_msg = subaru_longitudinal && ((addr == 0x13c) || (addr == 0x240));
+    bool block_msg = subaru_longitudinal && ((addr == MSG_SUBARU_Brake_Status) || (addr == MSG_SUBARU_CruiseControl));
     if (!block_msg) {
-      bus_fwd = 2;  // to the eyesight camera
-    }
-=======
-  if (bus_num == SUBARU_MAIN_BUS) {
-    bus_fwd = SUBARU_CAM_BUS;  // forward to camera
->>>>>>> 8ba56838
+      bus_fwd = SUBARU_CAM_BUS;  // to the eyesight camera
+    }
   }
 
   if (bus_num == SUBARU_CAM_BUS) {
     // Global platform
-<<<<<<< HEAD
-    // 0x122 ES_LKAS
-    // 0x220 ES_Brake
-    // 0x221 ES_Distance
-    // 0x222 ES_Status
-    // 0x321 ES_DashStatus
-    // 0x322 ES_LKAS_State
-    // 0x323 ES_Infotainment
-    bool block_lkas = (addr == 0x122) || (addr == 0x321) || (addr == 0x322) || (addr == 0x323);
-    bool block_long = (addr == 0x220) || (addr == 0x221) || (addr == 0x222);
-    bool block_msg = block_lkas || (subaru_longitudinal && block_long);
-    if (!block_msg) {
-      bus_fwd = 0;  // Main CAN
-=======
     bool block_lkas = ((addr == MSG_SUBARU_ES_LKAS) ||
                        (addr == MSG_SUBARU_ES_DashStatus) ||
                        (addr == MSG_SUBARU_ES_LKAS_State) ||
                        (addr == MSG_SUBARU_ES_Infotainment));
-    if (!block_lkas) {
+    bool block_long = ((addr == MSG_SUBARU_ES_Brake) ||
+                       (addr == MSG_SUBARU_ES_Distance) ||
+                       (addr == MSG_SUBARU_ES_Status));
+    bool block_msg = block_lkas || (subaru_longitudinal && block_long);
+    if (!block_msg) {
       bus_fwd = SUBARU_MAIN_BUS;  // Main CAN
->>>>>>> 8ba56838
     }
   }
 
