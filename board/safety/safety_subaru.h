const SteeringLimits SUBARU_STEERING_LIMITS = {
  .max_steer = 2047,
  .max_rt_delta = 940,
  .max_rt_interval = 250000,
  .max_rate_up = 50,
  .max_rate_down = 70,
  .driver_torque_factor = 50,
  .driver_torque_allowance = 60,
  .type = TorqueDriverLimited,
};

const SteeringLimits SUBARU_GEN2_STEERING_LIMITS = {
  .max_steer = 1000,
  .max_rt_delta = 940,
  .max_rt_interval = 250000,
  .max_rate_up = 40,
  .max_rate_down = 40,
  .driver_torque_factor = 50,
  .driver_torque_allowance = 60,
  .type = TorqueDriverLimited,
};

const LongitudinalLimits SUBARU_LONG_LIMITS = {
  .max_gas = 3400,      // approx  1.2 m/s^2 at low speeds, less at higher speeds
  .inactive_gas = 1818, // this is zero acceleration
  .max_brake = 600,     // approx -3.5 m/s^2
};

#define MSG_SUBARU_Brake_Status          0x13c
#define MSG_SUBARU_CruiseControl         0x240
#define MSG_SUBARU_Throttle              0x40
#define MSG_SUBARU_Steering_Torque       0x119
#define MSG_SUBARU_Wheel_Speeds          0x13a

#define MSG_SUBARU_ES_LKAS               0x122
#define MSG_SUBARU_ES_Brake              0x220
#define MSG_SUBARU_ES_Distance           0x221
#define MSG_SUBARU_ES_Status             0x222
#define MSG_SUBARU_ES_DashStatus         0x321
#define MSG_SUBARU_ES_LKAS_State         0x322
#define MSG_SUBARU_ES_Infotainment       0x323

#define SUBARU_MAIN_BUS 0
#define SUBARU_ALT_BUS  1
#define SUBARU_CAM_BUS  2

<<<<<<< HEAD

=======
>>>>>>> c8acdc6f
#define SUBARU_COMMON_TX_MSGS(alt_bus)              \
  {MSG_SUBARU_ES_LKAS,         SUBARU_MAIN_BUS, 8}, \
  {MSG_SUBARU_ES_Distance,     alt_bus,         8}, \
  {MSG_SUBARU_ES_DashStatus,   SUBARU_MAIN_BUS, 8}, \
  {MSG_SUBARU_ES_LKAS_State,   SUBARU_MAIN_BUS, 8}, \
  {MSG_SUBARU_ES_Infotainment, SUBARU_MAIN_BUS, 8}, \

<<<<<<< HEAD
#define SUBARU_COMMON_LONG_TX_MSGS(alt_bus)         \
  {MSG_SUBARU_ES_Brake,        SUBARU_MAIN_BUS, 8}, \
  {MSG_SUBARU_ES_Status,       SUBARU_MAIN_BUS, 8}, \
  {MSG_SUBARU_Brake_Status,    SUBARU_CAM_BUS,  8}, \
  {MSG_SUBARU_CruiseControl,   SUBARU_CAM_BUS,  8}, \

=======
>>>>>>> c8acdc6f
#define SUBARU_COMMON_ADDR_CHECKS(alt_bus)                                                                                                            \
  {.msg = {{MSG_SUBARU_Throttle,        SUBARU_MAIN_BUS, 8, .check_checksum = true, .max_counter = 15U, .expected_timestep = 10000U}, { 0 }, { 0 }}}, \
  {.msg = {{MSG_SUBARU_Steering_Torque, SUBARU_MAIN_BUS, 8, .check_checksum = true, .max_counter = 15U, .expected_timestep = 20000U}, { 0 }, { 0 }}}, \
  {.msg = {{MSG_SUBARU_Wheel_Speeds,    alt_bus,         8, .check_checksum = true, .max_counter = 15U, .expected_timestep = 20000U}, { 0 }, { 0 }}}, \
  {.msg = {{MSG_SUBARU_Brake_Status,    alt_bus,         8, .check_checksum = true, .max_counter = 15U, .expected_timestep = 20000U}, { 0 }, { 0 }}}, \
  {.msg = {{MSG_SUBARU_CruiseControl,   alt_bus,         8, .check_checksum = true, .max_counter = 15U, .expected_timestep = 50000U}, { 0 }, { 0 }}}, \

const CanMsg SUBARU_TX_MSGS[] = {
  SUBARU_COMMON_TX_MSGS(SUBARU_MAIN_BUS)
};
#define SUBARU_TX_MSGS_LEN (sizeof(SUBARU_TX_MSGS) / sizeof(SUBARU_TX_MSGS[0]))

const CanMsg SUBARU_LONG_TX_MSGS[] = {
  SUBARU_COMMON_TX_MSGS(SUBARU_MAIN_BUS)
  SUBARU_COMMON_LONG_TX_MSGS(SUBARU_MAIN_BUS)
};
#define SUBARU_LONG_TX_MSGS_LEN (sizeof(SUBARU_LONG_TX_MSGS) / sizeof(SUBARU_LONG_TX_MSGS[0]))

const CanMsg SUBARU_GEN2_TX_MSGS[] = {
  SUBARU_COMMON_TX_MSGS(SUBARU_ALT_BUS)
};
#define SUBARU_GEN2_TX_MSGS_LEN (sizeof(SUBARU_GEN2_TX_MSGS) / sizeof(SUBARU_GEN2_TX_MSGS[0]))

AddrCheckStruct subaru_addr_checks[] = {
  SUBARU_COMMON_ADDR_CHECKS(SUBARU_MAIN_BUS)
};
#define SUBARU_ADDR_CHECK_LEN (sizeof(subaru_addr_checks) / sizeof(subaru_addr_checks[0]))
addr_checks subaru_rx_checks = {subaru_addr_checks, SUBARU_ADDR_CHECK_LEN};

AddrCheckStruct subaru_gen2_addr_checks[] = {
  SUBARU_COMMON_ADDR_CHECKS(SUBARU_ALT_BUS)
};
#define SUBARU_GEN2_ADDR_CHECK_LEN (sizeof(subaru_gen2_addr_checks) / sizeof(subaru_gen2_addr_checks[0]))
addr_checks subaru_gen2_rx_checks = {subaru_gen2_addr_checks, SUBARU_GEN2_ADDR_CHECK_LEN};


const uint16_t SUBARU_PARAM_GEN2 = 1;
const uint16_t SUBARU_PARAM_LONGITUDINAL = 2;

bool subaru_gen2 = false;
bool subaru_longitudinal = false;


static uint32_t subaru_get_checksum(CANPacket_t *to_push) {
  return (uint8_t)GET_BYTE(to_push, 0);
}

static uint8_t subaru_get_counter(CANPacket_t *to_push) {
  return (uint8_t)(GET_BYTE(to_push, 1) & 0xFU);
}

static uint32_t subaru_compute_checksum(CANPacket_t *to_push) {
  int addr = GET_ADDR(to_push);
  int len = GET_LEN(to_push);
  uint8_t checksum = (uint8_t)(addr) + (uint8_t)((unsigned int)(addr) >> 8U);
  for (int i = 1; i < len; i++) {
    checksum += (uint8_t)GET_BYTE(to_push, i);
  }
  return checksum;
}

static int subaru_rx_hook(CANPacket_t *to_push) {

  bool valid = addr_safety_check(to_push, &subaru_rx_checks,
                                 subaru_get_checksum, subaru_compute_checksum, subaru_get_counter, NULL);

  if (valid) {
    const int bus = GET_BUS(to_push);
    const int alt_main_bus = subaru_gen2 ? SUBARU_ALT_BUS : SUBARU_MAIN_BUS;

    int addr = GET_ADDR(to_push);
    if ((addr == MSG_SUBARU_Steering_Torque) && (bus == SUBARU_MAIN_BUS)) {
      int torque_driver_new;
      torque_driver_new = ((GET_BYTES(to_push, 0, 4) >> 16) & 0x7FFU);
      torque_driver_new = -1 * to_signed(torque_driver_new, 11);
      update_sample(&torque_driver, torque_driver_new);
    }

    // enter controls on rising edge of ACC, exit controls on ACC off
    if ((addr == MSG_SUBARU_CruiseControl) && (bus == alt_main_bus)) {
      bool cruise_engaged = GET_BIT(to_push, 41U) != 0U;
      pcm_cruise_check(cruise_engaged);
    }

    // update vehicle moving with any non-zero wheel speed
    if ((addr == MSG_SUBARU_Wheel_Speeds) && (bus == alt_main_bus)) {
      vehicle_moving = ((GET_BYTES(to_push, 0, 4) >> 12) != 0U) || (GET_BYTES(to_push, 4, 4) != 0U);
    }

    if ((addr == MSG_SUBARU_Brake_Status) && (bus == alt_main_bus)) {
      brake_pressed = GET_BIT(to_push, 62U) != 0U;
    }

    if ((addr == MSG_SUBARU_Throttle) && (bus == SUBARU_MAIN_BUS)) {
      gas_pressed = GET_BYTE(to_push, 4) != 0U;
    }

    generic_rx_checks((addr == MSG_SUBARU_ES_LKAS) && (bus == SUBARU_MAIN_BUS));
  }
  return valid;
}


static int subaru_tx_hook(CANPacket_t *to_send) {

  int tx = 1;
  int addr = GET_ADDR(to_send);
  bool violation = false;

  if (subaru_gen2) {
    tx = msg_allowed(to_send, SUBARU_GEN2_TX_MSGS, SUBARU_GEN2_TX_MSGS_LEN);
  } else if (subaru_longitudinal) {
    tx = msg_allowed(to_send, SUBARU_LONG_TX_MSGS, SUBARU_LONG_TX_MSGS_LEN);
  } else {
    tx = msg_allowed(to_send, SUBARU_TX_MSGS, SUBARU_TX_MSGS_LEN);
  }

  // steer cmd checks
  if (addr == MSG_SUBARU_ES_LKAS) {
    int desired_torque = ((GET_BYTES(to_send, 0, 4) >> 16) & 0x1FFFU);
    desired_torque = -1 * to_signed(desired_torque, 13);

    const SteeringLimits limits = subaru_gen2 ? SUBARU_GEN2_STEERING_LIMITS : SUBARU_STEERING_LIMITS;
    if (steer_torque_cmd_checks(desired_torque, -1, limits)) {
      tx = 0;
    }
  }

  if (subaru_longitudinal) {
    // check es_brake brake_pressure limits
    if (addr == MSG_SUBARU_ES_Brake) {
      int es_brake_pressure = ((GET_BYTES(to_send, 0, 4) >> 16) & 0xFFFFU);
      violation |= longitudinal_brake_checks(es_brake_pressure, SUBARU_LONG_LIMITS);
    }

    // check es_distance cruise_throttle limits
    if (addr == MSG_SUBARU_ES_Distance) {
      int cruise_throttle = ((GET_BYTES(to_send, 0, 4) >> 16) & 0xFFFU);
      violation |= longitudinal_gas_checks(cruise_throttle, SUBARU_LONG_LIMITS);
    }
  }

  if (violation) {
    tx = 0;
  }
  return tx;
}

static int subaru_fwd_hook(int bus_num, int addr) {
  int bus_fwd = -1;

  if (bus_num == SUBARU_MAIN_BUS) {
    // Global Platform
    bool block_msg = subaru_longitudinal && ((addr == MSG_SUBARU_Brake_Status) || (addr == MSG_SUBARU_CruiseControl));
    if (!block_msg) {
      bus_fwd = SUBARU_CAM_BUS;  // to the eyesight camera
    }
  }

  if (bus_num == SUBARU_CAM_BUS) {
    // Global platform
    bool block_lkas = ((addr == MSG_SUBARU_ES_LKAS) ||
                       (addr == MSG_SUBARU_ES_DashStatus) ||
                       (addr == MSG_SUBARU_ES_LKAS_State) ||
                       (addr == MSG_SUBARU_ES_Infotainment));

    bool block_long = ((addr == MSG_SUBARU_ES_Brake) ||
                       (addr == MSG_SUBARU_ES_Distance) ||
                       (addr == MSG_SUBARU_ES_Status));

    bool block_msg = block_lkas || (subaru_longitudinal && block_long);
    if (!block_msg) {
      bus_fwd = SUBARU_MAIN_BUS;  // Main CAN
    }
  }

  return bus_fwd;
}

static const addr_checks* subaru_init(uint16_t param) {
  subaru_gen2 = GET_FLAG(param, SUBARU_PARAM_GEN2);

#ifdef ALLOW_DEBUG
  subaru_longitudinal = GET_FLAG(param, SUBARU_PARAM_LONGITUDINAL);
#endif

  if (subaru_gen2) {
    subaru_rx_checks = (addr_checks){subaru_gen2_addr_checks, SUBARU_GEN2_ADDR_CHECK_LEN};
  } else {
    subaru_rx_checks = (addr_checks){subaru_addr_checks, SUBARU_ADDR_CHECK_LEN};
  }

  return &subaru_rx_checks;
}

const safety_hooks subaru_hooks = {
  .init = subaru_init,
  .rx = subaru_rx_hook,
  .tx = subaru_tx_hook,
  .tx_lin = nooutput_tx_lin_hook,
  .fwd = subaru_fwd_hook,
};<|MERGE_RESOLUTION|>--- conflicted
+++ resolved
@@ -44,10 +44,6 @@
 #define SUBARU_ALT_BUS  1
 #define SUBARU_CAM_BUS  2
 
-<<<<<<< HEAD
-
-=======
->>>>>>> c8acdc6f
 #define SUBARU_COMMON_TX_MSGS(alt_bus)              \
   {MSG_SUBARU_ES_LKAS,         SUBARU_MAIN_BUS, 8}, \
   {MSG_SUBARU_ES_Distance,     alt_bus,         8}, \
@@ -55,15 +51,12 @@
   {MSG_SUBARU_ES_LKAS_State,   SUBARU_MAIN_BUS, 8}, \
   {MSG_SUBARU_ES_Infotainment, SUBARU_MAIN_BUS, 8}, \
 
-<<<<<<< HEAD
 #define SUBARU_COMMON_LONG_TX_MSGS(alt_bus)         \
   {MSG_SUBARU_ES_Brake,        SUBARU_MAIN_BUS, 8}, \
   {MSG_SUBARU_ES_Status,       SUBARU_MAIN_BUS, 8}, \
   {MSG_SUBARU_Brake_Status,    SUBARU_CAM_BUS,  8}, \
   {MSG_SUBARU_CruiseControl,   SUBARU_CAM_BUS,  8}, \
 
-=======
->>>>>>> c8acdc6f
 #define SUBARU_COMMON_ADDR_CHECKS(alt_bus)                                                                                                            \
   {.msg = {{MSG_SUBARU_Throttle,        SUBARU_MAIN_BUS, 8, .check_checksum = true, .max_counter = 15U, .expected_timestep = 10000U}, { 0 }, { 0 }}}, \
   {.msg = {{MSG_SUBARU_Steering_Torque, SUBARU_MAIN_BUS, 8, .check_checksum = true, .max_counter = 15U, .expected_timestep = 20000U}, { 0 }, { 0 }}}, \
