#define SUBARU_STEERING_LIMITS_GENERATOR(steer_max, rate_up, rate_down)               \
  {                                                                                   \
    .max_steer = (steer_max),                                                         \
    .max_rt_delta = 940,                                                              \
    .max_rt_interval = 250000,                                                        \
    .max_rate_up = (rate_up),                                                         \
    .max_rate_down = (rate_down),                                                     \
    .driver_torque_factor = 50,                                                       \
    .driver_torque_allowance = 60,                                                    \
    .type = TorqueDriverLimited,                                                      \
    /* the EPS will temporary fault if the steering rate is too high, so we cut the   \
       the steering torque every 7 frames for 1 frame if the steering rate is high */ \
    .min_valid_request_frames = 7,                                                    \
    .max_invalid_request_frames = 1,                                                  \
    .min_valid_request_rt_interval = 144000,  /* 10% tolerance */                     \
    .has_steer_req_tolerance = true,                                                  \
  }


const SteeringLimits SUBARU_STEERING_LIMITS      = SUBARU_STEERING_LIMITS_GENERATOR(2047, 50, 70);
const SteeringLimits SUBARU_GEN2_STEERING_LIMITS = SUBARU_STEERING_LIMITS_GENERATOR(1000, 40, 40);


const LongitudinalLimits SUBARU_LONG_LIMITS = {
  .min_gas = 808,       // appears to be engine braking
  .max_gas = 3400,      // approx  2 m/s^2 when maxing cruise_rpm and cruise_throttle
  .inactive_gas = 1818, // this is zero acceleration
  .max_brake = 600,     // approx -3.5 m/s^2

  .min_transmission_rpm = 0,
  .max_transmission_rpm = 2400,
};

#define MSG_SUBARU_Brake_Status          0x13c
#define MSG_SUBARU_CruiseControl         0x240
#define MSG_SUBARU_Throttle              0x40
#define MSG_SUBARU_Steering_Torque       0x119
#define MSG_SUBARU_Wheel_Speeds          0x13a

#define MSG_SUBARU_ES_LKAS               0x122
#define MSG_SUBARU_ES_LKAS_ANGLE         0x124
#define MSG_SUBARU_ES_Brake              0x220
#define MSG_SUBARU_ES_Distance           0x221
#define MSG_SUBARU_ES_Status             0x222
#define MSG_SUBARU_ES_DashStatus         0x321
#define MSG_SUBARU_ES_LKAS_State         0x322
#define MSG_SUBARU_ES_Infotainment       0x323

#define MSG_SUBARU_ES_UDS_Request        0x787

#define MSG_SUBARU_ES_HighBeamAssist     0x121
#define MSG_SUBARU_ES_STATIC_1           0x22a
#define MSG_SUBARU_ES_STATIC_2           0x325

#define SUBARU_MAIN_BUS 0
#define SUBARU_ALT_BUS  1
#define SUBARU_CAM_BUS  2

#define SUBARU_COMMON_TX_MSGS(alt_bus, lkas_msg)      \
  {lkas_msg,                     SUBARU_MAIN_BUS, 8}, \
  {MSG_SUBARU_ES_Distance,       alt_bus,         8}, \
  {MSG_SUBARU_ES_DashStatus,     SUBARU_MAIN_BUS, 8}, \
  {MSG_SUBARU_ES_LKAS_State,     SUBARU_MAIN_BUS, 8}, \
  {MSG_SUBARU_ES_Infotainment,   SUBARU_MAIN_BUS, 8}, \

#define SUBARU_COMMON_LONG_TX_MSGS(alt_bus)           \
  {MSG_SUBARU_ES_Brake,          alt_bus,         8}, \
  {MSG_SUBARU_ES_Status,         alt_bus,         8}, \

#define SUBARU_GEN2_LONG_ADDITIONAL_TX_MSGS()         \
  {MSG_SUBARU_ES_UDS_Request,    SUBARU_CAM_BUS,  8}, \
  {MSG_SUBARU_ES_HighBeamAssist, SUBARU_MAIN_BUS, 8}, \
  {MSG_SUBARU_ES_STATIC_1,       SUBARU_MAIN_BUS, 8}, \
  {MSG_SUBARU_ES_STATIC_2,       SUBARU_MAIN_BUS, 8}, \

#define SUBARU_COMMON_RX_CHECKS(alt_bus)                                                                                                            \
  {.msg = {{MSG_SUBARU_Throttle,        SUBARU_MAIN_BUS, 8, .check_checksum = true, .max_counter = 15U, .frequency = 100U}, { 0 }, { 0 }}}, \
  {.msg = {{MSG_SUBARU_Steering_Torque, SUBARU_MAIN_BUS, 8, .check_checksum = true, .max_counter = 15U, .frequency = 50U}, { 0 }, { 0 }}}, \
  {.msg = {{MSG_SUBARU_Wheel_Speeds,    alt_bus,         8, .check_checksum = true, .max_counter = 15U, .frequency = 50U}, { 0 }, { 0 }}}, \
  {.msg = {{MSG_SUBARU_Brake_Status,    alt_bus,         8, .check_checksum = true, .max_counter = 15U, .frequency = 50U}, { 0 }, { 0 }}}, \
  {.msg = {{MSG_SUBARU_CruiseControl,   alt_bus,         8, .check_checksum = true, .max_counter = 15U, .frequency = 20U}, { 0 }, { 0 }}}, \

const CanMsg SUBARU_TX_MSGS[] = {
  SUBARU_COMMON_TX_MSGS(SUBARU_MAIN_BUS, MSG_SUBARU_ES_LKAS)
};

const CanMsg SUBARU_LONG_TX_MSGS[] = {
  SUBARU_COMMON_TX_MSGS(SUBARU_MAIN_BUS, MSG_SUBARU_ES_LKAS)
  SUBARU_COMMON_LONG_TX_MSGS(SUBARU_MAIN_BUS)
};

const CanMsg SUBARU_GEN2_TX_MSGS[] = {
  SUBARU_COMMON_TX_MSGS(SUBARU_ALT_BUS, MSG_SUBARU_ES_LKAS)
};

const CanMsg SUBARU_GEN2_LONG_TX_MSGS[] = {
  SUBARU_COMMON_TX_MSGS(SUBARU_ALT_BUS, MSG_SUBARU_ES_LKAS)
  SUBARU_COMMON_LONG_TX_MSGS(SUBARU_ALT_BUS)
  SUBARU_GEN2_LONG_ADDITIONAL_TX_MSGS()
};

RxCheck subaru_rx_checks[] = {
  SUBARU_COMMON_RX_CHECKS(SUBARU_MAIN_BUS)
};

RxCheck subaru_gen2_rx_checks[] = {
  SUBARU_COMMON_RX_CHECKS(SUBARU_ALT_BUS)
};


const uint16_t SUBARU_PARAM_GEN2 = 1;
const uint16_t SUBARU_PARAM_LONGITUDINAL = 2;

bool subaru_gen2 = false;
bool subaru_longitudinal = false;


static uint32_t subaru_get_checksum(CANPacket_t *to_push) {
  return (uint8_t)GET_BYTE(to_push, 0);
}

static uint8_t subaru_get_counter(CANPacket_t *to_push) {
  return (uint8_t)(GET_BYTE(to_push, 1) & 0xFU);
}

static uint32_t subaru_compute_checksum(CANPacket_t *to_push) {
  int addr = GET_ADDR(to_push);
  int len = GET_LEN(to_push);
  uint8_t checksum = (uint8_t)(addr) + (uint8_t)((unsigned int)(addr) >> 8U);
  for (int i = 1; i < len; i++) {
    checksum += (uint8_t)GET_BYTE(to_push, i);
  }
  return checksum;
}

static void subaru_rx_hook(CANPacket_t *to_push) {
  const int bus = GET_BUS(to_push);
  const int alt_main_bus = subaru_gen2 ? SUBARU_ALT_BUS : SUBARU_MAIN_BUS;

  int addr = GET_ADDR(to_push);
  if ((addr == MSG_SUBARU_Steering_Torque) && (bus == SUBARU_MAIN_BUS)) {
    int torque_driver_new;
    torque_driver_new = ((GET_BYTES(to_push, 0, 4) >> 16) & 0x7FFU);
    torque_driver_new = -1 * to_signed(torque_driver_new, 11);
    update_sample(&torque_driver, torque_driver_new);

    int angle_meas_new = (GET_BYTES(to_push, 4, 2) & 0xFFFFU);
    // convert Steering_Torque -> Steering_Angle to centidegrees, to match the ES_LKAS_ANGLE angle request units
    angle_meas_new = ROUND(to_signed(angle_meas_new, 16) * -2.17);
    update_sample(&angle_meas, angle_meas_new);
  }

  // enter controls on rising edge of ACC, exit controls on ACC off
  if ((addr == MSG_SUBARU_CruiseControl) && (bus == alt_main_bus)) {
    bool cruise_engaged = GET_BIT(to_push, 41U) != 0U;
    pcm_cruise_check(cruise_engaged);
  }

  // update vehicle moving with any non-zero wheel speed
  if ((addr == MSG_SUBARU_Wheel_Speeds) && (bus == alt_main_bus)) {
    uint32_t fr = (GET_BYTES(to_push, 1, 3) >> 4) & 0x1FFFU;
    uint32_t rr = (GET_BYTES(to_push, 3, 3) >> 1) & 0x1FFFU;
    uint32_t rl = (GET_BYTES(to_push, 4, 3) >> 6) & 0x1FFFU;
    uint32_t fl = (GET_BYTES(to_push, 6, 2) >> 3) & 0x1FFFU;

    vehicle_moving = (fr > 0U) || (rr > 0U) || (rl > 0U) || (fl > 0U);

<<<<<<< HEAD
    float speed = (fr + rr + rl + fl) / 4U * 0.057;
    UPDATE_VEHICLE_SPEED(speed);
=======
    UPDATE_VEHICLE_SPEED((fr + rr + rl + fl) / 4U * 0.057);
>>>>>>> f741a90d
  }

  if ((addr == MSG_SUBARU_Brake_Status) && (bus == alt_main_bus)) {
    brake_pressed = GET_BIT(to_push, 62U) != 0U;
  }

  if ((addr == MSG_SUBARU_Throttle) && (bus == SUBARU_MAIN_BUS)) {
    gas_pressed = GET_BYTE(to_push, 4) != 0U;
  }

  generic_rx_checks((addr == MSG_SUBARU_ES_LKAS) && (bus == SUBARU_MAIN_BUS));
}

static bool subaru_tx_hook(CANPacket_t *to_send) {
  bool tx = true;
  int addr = GET_ADDR(to_send);
  bool violation = false;

  // steer cmd checks
  if (addr == MSG_SUBARU_ES_LKAS) {
    int desired_torque = ((GET_BYTES(to_send, 0, 4) >> 16) & 0x1FFFU);
    desired_torque = -1 * to_signed(desired_torque, 13);

    bool steer_req = GET_BIT(to_send, 29U) != 0U;

    const SteeringLimits limits = subaru_gen2 ? SUBARU_GEN2_STEERING_LIMITS : SUBARU_STEERING_LIMITS;
    violation |= steer_torque_cmd_checks(desired_torque, steer_req, limits);
  }

  // check es_brake brake_pressure limits
  if (addr == MSG_SUBARU_ES_Brake) {
    int es_brake_pressure = GET_BYTES(to_send, 2, 2);
    violation |= longitudinal_brake_checks(es_brake_pressure, SUBARU_LONG_LIMITS);
  }

  // check es_distance cruise_throttle limits
  if (addr == MSG_SUBARU_ES_Distance) {
    int cruise_throttle = (GET_BYTES(to_send, 2, 2) & 0xFFFU);
    bool cruise_cancel = GET_BIT(to_send, 56U) != 0U;

    if (subaru_longitudinal) {
      violation |= longitudinal_gas_checks(cruise_throttle, SUBARU_LONG_LIMITS);
    } else {
      // If openpilot is not controlling long, only allow ES_Distance for cruise cancel requests,
      // (when Cruise_Cancel is true, and Cruise_Throttle is inactive)
      violation |= (cruise_throttle != SUBARU_LONG_LIMITS.inactive_gas);
      violation |= (!cruise_cancel);
    }
  }

  // check es_status transmission_rpm limits
  if (addr == MSG_SUBARU_ES_Status) {
    int transmission_rpm = (GET_BYTES(to_send, 2, 2) & 0xFFFU);
    violation |= longitudinal_transmission_rpm_checks(transmission_rpm, SUBARU_LONG_LIMITS);
  }

  if (addr == MSG_SUBARU_ES_UDS_Request) {
    // tester present ('\x02\x3E\x80\x00\x00\x00\x00\x00') is allowed for gen2 longitudinal to keep eyesight disabled
    bool is_tester_present = (GET_BYTES(to_send, 0, 4) == 0x00803E02U) && (GET_BYTES(to_send, 4, 4) == 0x0U);

    // reading ES button data by identifier (b'\x03\x22\x11\x30\x00\x00\x00\x00') is also allowed (DID 0x1130)
    bool is_button_rdbi = (GET_BYTES(to_send, 0, 4) == 0x30112203U) && (GET_BYTES(to_send, 4, 4) == 0x0U);

    violation |= !(is_tester_present || is_button_rdbi);
  }

  if (violation){
    tx = false;
  }
  return tx;
}

static int subaru_fwd_hook(int bus_num, int addr) {
  int bus_fwd = -1;

  if (bus_num == SUBARU_MAIN_BUS) {
    bus_fwd = SUBARU_CAM_BUS;  // to the eyesight camera
  }

  if (bus_num == SUBARU_CAM_BUS) {
    // Global platform
    bool block_lkas = ((addr == MSG_SUBARU_ES_LKAS) ||
                       (addr == MSG_SUBARU_ES_DashStatus) ||
                       (addr == MSG_SUBARU_ES_LKAS_State) ||
                       (addr == MSG_SUBARU_ES_Infotainment));

    bool block_long = ((addr == MSG_SUBARU_ES_Brake) ||
                       (addr == MSG_SUBARU_ES_Distance) ||
                       (addr == MSG_SUBARU_ES_Status));

    bool block_msg = block_lkas || (subaru_longitudinal && block_long);
    if (!block_msg) {
      bus_fwd = SUBARU_MAIN_BUS;  // Main CAN
    }
  }

  return bus_fwd;
}

static safety_config subaru_init(uint16_t param) {
  subaru_gen2 = GET_FLAG(param, SUBARU_PARAM_GEN2);

#ifdef ALLOW_DEBUG
  subaru_longitudinal = GET_FLAG(param, SUBARU_PARAM_LONGITUDINAL);
#endif

  safety_config ret;
  if (subaru_gen2) {
    ret = subaru_longitudinal ? BUILD_SAFETY_CFG(subaru_gen2_rx_checks, SUBARU_GEN2_LONG_TX_MSGS) : \
                                BUILD_SAFETY_CFG(subaru_gen2_rx_checks, SUBARU_GEN2_TX_MSGS);
  } else {
    ret = subaru_longitudinal ? BUILD_SAFETY_CFG(subaru_rx_checks, SUBARU_LONG_TX_MSGS) : \
                                BUILD_SAFETY_CFG(subaru_rx_checks, SUBARU_TX_MSGS);
  }
  return ret;
}

const safety_hooks subaru_hooks = {
  .init = subaru_init,
  .rx = subaru_rx_hook,
  .tx = subaru_tx_hook,
  .fwd = subaru_fwd_hook,
  .get_counter = subaru_get_counter,
  .get_checksum = subaru_get_checksum,
  .compute_checksum = subaru_compute_checksum,
};<|MERGE_RESOLUTION|>--- conflicted
+++ resolved
@@ -165,12 +165,7 @@
 
     vehicle_moving = (fr > 0U) || (rr > 0U) || (rl > 0U) || (fl > 0U);
 
-<<<<<<< HEAD
-    float speed = (fr + rr + rl + fl) / 4U * 0.057;
-    UPDATE_VEHICLE_SPEED(speed);
-=======
     UPDATE_VEHICLE_SPEED((fr + rr + rl + fl) / 4U * 0.057);
->>>>>>> f741a90d
   }
 
   if ((addr == MSG_SUBARU_Brake_Status) && (bus == alt_main_bus)) {
