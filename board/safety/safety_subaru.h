const SteeringLimits SUBARU_STEERING_LIMITS = {
  .max_steer = 2047,
  .max_rt_delta = 940,
  .max_rt_interval = 250000,
  .max_rate_up = 50,
  .max_rate_down = 70,
  .driver_torque_factor = 50,
  .driver_torque_allowance = 60,
  .type = TorqueDriverLimited,
};

const SteeringLimits SUBARU_GEN2_STEERING_LIMITS = {
  .max_steer = 1000,
  .max_rt_delta = 940,
  .max_rt_interval = 250000,
  .max_rate_up = 40,
  .max_rate_down = 40,
  .driver_torque_factor = 50,
  .driver_torque_allowance = 60,
  .type = TorqueDriverLimited,
};

const LongitudinalLimits SUBARU_LONG_LIMITS = {
  .min_gas = 0,
  .max_gas = 3400,
  .min_rpm = 0,
  .max_rpm = 3200,
  .max_brake = 400,
};


const CanMsg SUBARU_TX_MSGS[] = {
  {0x122, 0, 8},
  {0x221, 0, 8},
  {0x321, 0, 8},
  {0x322, 0, 8},
  {0x323, 0, 8},
};
#define SUBARU_TX_MSGS_LEN (sizeof(SUBARU_TX_MSGS) / sizeof(SUBARU_TX_MSGS[0]))

const CanMsg SUBARU_LONG_TX_MSGS[] = {
  {0x122, 0, 8},
  {0x220, 0, 8},
  {0x221, 0, 8},
  {0x222, 0, 8},
  {0x321, 0, 8},
  {0x322, 0, 8},
  {0x13c, 2, 8},
  {0x240, 2, 8}
};
#define SUBARU_LONG_TX_MSGS_LEN (sizeof(SUBARU_LONG_TX_MSGS) / sizeof(SUBARU_LONG_TX_MSGS[0]))

const CanMsg SUBARU_GEN2_TX_MSGS[] = {
  {0x122, 0, 8},
  {0x221, 1, 8},
  {0x321, 0, 8},
  {0x322, 0, 8},
  {0x323, 0, 8}
};
#define SUBARU_GEN2_TX_MSGS_LEN (sizeof(SUBARU_GEN2_TX_MSGS) / sizeof(SUBARU_GEN2_TX_MSGS[0]))

AddrCheckStruct subaru_addr_checks[] = {
  {.msg = {{ 0x40, 0, 8, .check_checksum = true, .max_counter = 15U, .expected_timestep = 10000U}, { 0 }, { 0 }}},
  {.msg = {{0x119, 0, 8, .check_checksum = true, .max_counter = 15U, .expected_timestep = 20000U}, { 0 }, { 0 }}},
  {.msg = {{0x13a, 0, 8, .check_checksum = true, .max_counter = 15U, .expected_timestep = 20000U}, { 0 }, { 0 }}},
  {.msg = {{0x13c, 0, 8, .check_checksum = true, .max_counter = 15U, .expected_timestep = 20000U}, { 0 }, { 0 }}},
  {.msg = {{0x240, 0, 8, .check_checksum = true, .max_counter = 15U, .expected_timestep = 50000U}, { 0 }, { 0 }}},
};
#define SUBARU_ADDR_CHECK_LEN (sizeof(subaru_addr_checks) / sizeof(subaru_addr_checks[0]))
addr_checks subaru_rx_checks = {subaru_addr_checks, SUBARU_ADDR_CHECK_LEN};

AddrCheckStruct subaru_gen2_addr_checks[] = {
  {.msg = {{ 0x40, 0, 8, .check_checksum = true, .max_counter = 15U, .expected_timestep = 10000U}, { 0 }, { 0 }}},
  {.msg = {{0x119, 0, 8, .check_checksum = true, .max_counter = 15U, .expected_timestep = 20000U}, { 0 }, { 0 }}},
  {.msg = {{0x13a, 1, 8, .check_checksum = true, .max_counter = 15U, .expected_timestep = 20000U}, { 0 }, { 0 }}},
  {.msg = {{0x13c, 1, 8, .check_checksum = true, .max_counter = 15U, .expected_timestep = 20000U}, { 0 }, { 0 }}},
  {.msg = {{0x240, 1, 8, .check_checksum = true, .max_counter = 15U, .expected_timestep = 50000U}, { 0 }, { 0 }}},
};
#define SUBARU_GEN2_ADDR_CHECK_LEN (sizeof(subaru_gen2_addr_checks) / sizeof(subaru_gen2_addr_checks[0]))
addr_checks subaru_gen2_rx_checks = {subaru_gen2_addr_checks, SUBARU_GEN2_ADDR_CHECK_LEN};


const uint16_t SUBARU_PARAM_GEN2 = 1;
const uint16_t SUBARU_PARAM_LONGITUDINAL = 2;

bool subaru_gen2 = false;
bool subaru_longitudinal = false;

bool subaru_aeb = false;

static uint32_t subaru_get_checksum(CANPacket_t *to_push) {
  return (uint8_t)GET_BYTE(to_push, 0);
}

static uint8_t subaru_get_counter(CANPacket_t *to_push) {
  return (uint8_t)(GET_BYTE(to_push, 1) & 0xFU);
}

static uint32_t subaru_compute_checksum(CANPacket_t *to_push) {
  int addr = GET_ADDR(to_push);
  int len = GET_LEN(to_push);
  uint8_t checksum = (uint8_t)(addr) + (uint8_t)((unsigned int)(addr) >> 8U);
  for (int i = 1; i < len; i++) {
    checksum += (uint8_t)GET_BYTE(to_push, i);
  }
  return checksum;
}

static int subaru_rx_hook(CANPacket_t *to_push) {

  bool valid = addr_safety_check(to_push, &subaru_rx_checks,
                                 subaru_get_checksum, subaru_compute_checksum, subaru_get_counter, NULL);

  if (valid) {
    const int bus = GET_BUS(to_push);
    const int alt_bus = subaru_gen2 ? 1 : 0;
    const int alt_bus2 = subaru_gen2 ? 1 : 2;

    int addr = GET_ADDR(to_push);
    if ((addr == 0x119) && (bus == 0)) {
      int torque_driver_new;
      torque_driver_new = ((GET_BYTES_04(to_push) >> 16) & 0x7FFU);
      torque_driver_new = -1 * to_signed(torque_driver_new, 11);
      update_sample(&torque_driver, torque_driver_new);
    }

    // ES_LKAS_State LKAS_Alert: 2, 5, 6
    if ((addr == 0x322) && (bus == alt_bus2)) {
      const int lkas_alert = ((GET_BYTE(to_push, 4) >> 3) & 5U);
      subaru_aeb = ((lkas_alert == 2) || (lkas_alert == 5) || (lkas_alert == 6));
    }

    // enter controls on rising edge of ACC, exit controls on ACC off
    if ((addr == 0x240) && (bus == alt_bus)) {
      bool cruise_engaged = GET_BIT(to_push, 41U) != 0U;
      pcm_cruise_check(cruise_engaged);
    }

    // update vehicle moving with any non-zero wheel speed
    if ((addr == 0x13a) && (bus == alt_bus)) {
      vehicle_moving = ((GET_BYTES_04(to_push) >> 12) != 0U) || (GET_BYTES_48(to_push) != 0U);
    }

    if ((addr == 0x13c) && (bus == alt_bus)) {
      brake_pressed = GET_BIT(to_push, 62U) != 0U;
    }

    if ((addr == 0x40) && (bus == 0)) {
      gas_pressed = GET_BYTE(to_push, 4) != 0U;
    }

    generic_rx_checks((addr == 0x122) && (bus == 0));
  }
  return valid;
}


static int subaru_tx_hook(CANPacket_t *to_send) {

  int tx = 1;
  int addr = GET_ADDR(to_send);
  bool violation = false;

  if (subaru_gen2) {
    tx = msg_allowed(to_send, SUBARU_GEN2_TX_MSGS, SUBARU_GEN2_TX_MSGS_LEN);
  } else if (subaru_longitudinal) {
    tx = msg_allowed(to_send, SUBARU_LONG_TX_MSGS, SUBARU_LONG_TX_MSGS_LEN);
  } else {
    tx = msg_allowed(to_send, SUBARU_TX_MSGS, SUBARU_TX_MSGS_LEN);
  }

  // steer cmd checks
  if (addr == 0x122) {
    int desired_torque = ((GET_BYTES_04(to_send) >> 16) & 0x1FFFU);
    desired_torque = -1 * to_signed(desired_torque, 13);

    const SteeringLimits limits = subaru_gen2 ? SUBARU_GEN2_STEERING_LIMITS : SUBARU_STEERING_LIMITS;
    if (steer_torque_cmd_checks(desired_torque, -1, limits)) {
      tx = 0;
    }
  }

  if (subaru_longitudinal && controls_allowed) {
    // check es_brake brake_pressure limits
    if (addr == 0x220) {
      int es_brake_pressure = ((GET_BYTES_04(to_send) >> 16) & 0xFFFFU);
      violation |= !subaru_aeb && longitudinal_brake_checks(es_brake_pressure, SUBARU_LONG_LIMITS);
    }

    // check es_distance cruise_throttle limits
    if ((addr == 0x221) && !gas_pressed) {
      int cruise_throttle = ((GET_BYTES_04(to_send) >> 16) & 0xFFFU);
      violation |= longitudinal_gas_checks(cruise_throttle, SUBARU_LONG_LIMITS);
    }

    // check es_status cruise_rpm limits
    if ((addr == 0x222) && !gas_pressed) {
      int cruise_rpm = ((GET_BYTES_04(to_send) >> 16) & 0xFFFU);
      if (get_longitudinal_allowed()) {
        violation |= max_limit_check(cruise_rpm, SUBARU_LONG_LIMITS.max_rpm, SUBARU_LONG_LIMITS.min_rpm);
      } else {
        violation |= cruise_rpm != 0;
      }
    }
  }

  if (violation) {
    tx = 0;
  }
  return tx;
}

static int subaru_fwd_hook(int bus_num, int addr) {
  int bus_fwd = -1;

  if (bus_num == 0) {
    // Global Platform
    // 0x13c is Brake_Status
    // 0x240 is CruiseControl
    bool block_msg = subaru_longitudinal && ((addr == 0x13c) || (addr == 0x240));
    if (!block_msg) {
      bus_fwd = 2;  // to the eyesight camera
    }
  }

  if (bus_num == 2) {
<<<<<<< HEAD
    // Global Platform
    // 0x122 is ES_LKAS
    // 0x220 is ES_Brake
    // 0x221 is ES_Distance
    // 0x222 is ES_Status
    // 0x321 is ES_DashStatus
    // 0x322 is ES_LKAS_State
    bool block_common = (addr == 0x122) || (addr == 0x321) || (addr == 0x322);
    bool block_long = (addr == 0x220) || (addr == 0x221) || (addr == 0x222);
    bool block_msg = block_common || (subaru_longitudinal && block_long);
    if (!block_msg) {
=======
    // Global platform
    // 0x122 ES_LKAS
    // 0x321 ES_DashStatus
    // 0x322 ES_LKAS_State
    // 0x323 INFOTAINMENT_STATUS
    bool block_lkas = (addr == 0x122) || (addr == 0x321) || (addr == 0x322) || (addr == 0x323);
    if (!block_lkas) {
>>>>>>> b342c2d7
      bus_fwd = 0;  // Main CAN
    }
  }

  return bus_fwd;
}

static const addr_checks* subaru_init(uint16_t param) {
  subaru_gen2 = GET_FLAG(param, SUBARU_PARAM_GEN2);

#ifdef ALLOW_DEBUG
  subaru_longitudinal = GET_FLAG(param, SUBARU_PARAM_LONGITUDINAL);
#endif

  if (subaru_gen2) {
    subaru_rx_checks = (addr_checks){subaru_gen2_addr_checks, SUBARU_GEN2_ADDR_CHECK_LEN};
  } else {
    subaru_rx_checks = (addr_checks){subaru_addr_checks, SUBARU_ADDR_CHECK_LEN};
  }

  return &subaru_rx_checks;
}

const safety_hooks subaru_hooks = {
  .init = subaru_init,
  .rx = subaru_rx_hook,
  .tx = subaru_tx_hook,
  .tx_lin = nooutput_tx_lin_hook,
  .fwd = subaru_fwd_hook,
};<|MERGE_RESOLUTION|>--- conflicted
+++ resolved
@@ -224,7 +224,6 @@
   }
 
   if (bus_num == 2) {
-<<<<<<< HEAD
     // Global Platform
     // 0x122 is ES_LKAS
     // 0x220 is ES_Brake
@@ -232,19 +231,11 @@
     // 0x222 is ES_Status
     // 0x321 is ES_DashStatus
     // 0x322 is ES_LKAS_State
-    bool block_common = (addr == 0x122) || (addr == 0x321) || (addr == 0x322);
-    bool block_long = (addr == 0x220) || (addr == 0x221) || (addr == 0x222);
-    bool block_msg = block_common || (subaru_longitudinal && block_long);
-    if (!block_msg) {
-=======
-    // Global platform
-    // 0x122 ES_LKAS
-    // 0x321 ES_DashStatus
-    // 0x322 ES_LKAS_State
     // 0x323 INFOTAINMENT_STATUS
     bool block_lkas = (addr == 0x122) || (addr == 0x321) || (addr == 0x322) || (addr == 0x323);
-    if (!block_lkas) {
->>>>>>> b342c2d7
+    bool block_long = (addr == 0x220) || (addr == 0x221) || (addr == 0x222);
+    bool block_msg = block_lkas || (subaru_longitudinal && block_long);
+    if (!block_msg) {
       bus_fwd = 0;  // Main CAN
     }
   }
