const SteeringLimits SUBARU_STEERING_LIMITS = {
  .max_steer = 2047,
  .max_rt_delta = 940,
  .max_rt_interval = 250000,
  .max_rate_up = 50,
  .max_rate_down = 70,
  .driver_torque_factor = 50,
  .driver_torque_allowance = 60,
  .type = TorqueDriverLimited,
};

const SteeringLimits SUBARU_GEN2_STEERING_LIMITS = {
  .max_steer = 1000,
  .max_rt_delta = 940,
  .max_rt_interval = 250000,
  .max_rate_up = 40,
  .max_rate_down = 40,
  .driver_torque_factor = 50,
  .driver_torque_allowance = 60,
  .type = TorqueDriverLimited,
};

#define MSG_SUBARU_Brake_Status          0x13c
#define MSG_SUBARU_CruiseControl         0x240
#define MSG_SUBARU_Throttle              0x40
#define MSG_SUBARU_Steering_Torque       0x119
#define MSG_SUBARU_Wheel_Speeds          0x13a

#define MSG_SUBARU_ES_LKAS               0x122
#define MSG_SUBARU_ES_Brake              0x220
#define MSG_SUBARU_ES_Distance           0x221
#define MSG_SUBARU_ES_Status             0x222
#define MSG_SUBARU_ES_DashStatus         0x321
#define MSG_SUBARU_ES_LKAS_State         0x322
#define MSG_SUBARU_ES_Infotainment       0x323

#define SUBARU_MAIN_BUS 0
#define SUBARU_ALT_BUS  1
#define SUBARU_CAM_BUS  2

const CanMsg SUBARU_TX_MSGS[] = {
  {MSG_SUBARU_ES_LKAS,         SUBARU_MAIN_BUS, 8},
  {MSG_SUBARU_ES_Distance,     SUBARU_MAIN_BUS, 8},
  {MSG_SUBARU_ES_DashStatus,   SUBARU_MAIN_BUS, 8},
  {MSG_SUBARU_ES_LKAS_State,   SUBARU_MAIN_BUS, 8},
  {MSG_SUBARU_ES_Infotainment, SUBARU_MAIN_BUS, 8},
};
#define SUBARU_TX_MSGS_LEN (sizeof(SUBARU_TX_MSGS) / sizeof(SUBARU_TX_MSGS[0]))

const CanMsg SUBARU_GEN2_TX_MSGS[] = {
  {MSG_SUBARU_ES_LKAS,         SUBARU_MAIN_BUS, 8},
  {MSG_SUBARU_ES_Distance,     SUBARU_ALT_BUS,  8},
  {MSG_SUBARU_ES_DashStatus,   SUBARU_MAIN_BUS, 8},
  {MSG_SUBARU_ES_LKAS_State,   SUBARU_MAIN_BUS, 8},
  {MSG_SUBARU_ES_Infotainment, SUBARU_MAIN_BUS, 8}
};
#define SUBARU_GEN2_TX_MSGS_LEN (sizeof(SUBARU_GEN2_TX_MSGS) / sizeof(SUBARU_GEN2_TX_MSGS[0]))

const CanMsg SUBARU_FORESTER_2022_TX_MSGS[] = {
  {0x124, 0, 8},
  {0x221, 0, 8},
  {0x321, 0, 8},
  {0x322, 0, 8},
};
#define SUBARU_FORESTER_2022_TX_MSGS_LEN (sizeof(SUBARU_FORESTER_2022_TX_MSGS) / sizeof(SUBARU_FORESTER_2022_TX_MSGS[0]))

AddrCheckStruct subaru_addr_checks[] = {
  {.msg = {{MSG_SUBARU_Throttle,        SUBARU_MAIN_BUS, 8, .check_checksum = true, .max_counter = 15U, .expected_timestep = 10000U}, { 0 }, { 0 }}},
  {.msg = {{MSG_SUBARU_Steering_Torque, SUBARU_MAIN_BUS, 8, .check_checksum = true, .max_counter = 15U, .expected_timestep = 20000U}, { 0 }, { 0 }}},
  {.msg = {{MSG_SUBARU_Wheel_Speeds,    SUBARU_MAIN_BUS, 8, .check_checksum = true, .max_counter = 15U, .expected_timestep = 20000U}, { 0 }, { 0 }}},
  {.msg = {{MSG_SUBARU_Brake_Status,    SUBARU_MAIN_BUS, 8, .check_checksum = true, .max_counter = 15U, .expected_timestep = 20000U}, { 0 }, { 0 }}},
  {.msg = {{MSG_SUBARU_CruiseControl,   SUBARU_MAIN_BUS, 8, .check_checksum = true, .max_counter = 15U, .expected_timestep = 50000U}, { 0 }, { 0 }}},
};
#define SUBARU_ADDR_CHECK_LEN (sizeof(subaru_addr_checks) / sizeof(subaru_addr_checks[0]))
addr_checks subaru_rx_checks = {subaru_addr_checks, SUBARU_ADDR_CHECK_LEN};

AddrCheckStruct subaru_gen2_addr_checks[] = {
  {.msg = {{MSG_SUBARU_Throttle,        SUBARU_MAIN_BUS, 8, .check_checksum = true, .max_counter = 15U, .expected_timestep = 10000U}, { 0 }, { 0 }}},
  {.msg = {{MSG_SUBARU_Steering_Torque, SUBARU_MAIN_BUS, 8, .check_checksum = true, .max_counter = 15U, .expected_timestep = 20000U}, { 0 }, { 0 }}},
  {.msg = {{MSG_SUBARU_Wheel_Speeds,    SUBARU_ALT_BUS,  8, .check_checksum = true, .max_counter = 15U, .expected_timestep = 20000U}, { 0 }, { 0 }}},
  {.msg = {{MSG_SUBARU_Brake_Status,    SUBARU_ALT_BUS,  8, .check_checksum = true, .max_counter = 15U, .expected_timestep = 20000U}, { 0 }, { 0 }}},
  {.msg = {{MSG_SUBARU_CruiseControl,   SUBARU_ALT_BUS,  8, .check_checksum = true, .max_counter = 15U, .expected_timestep = 50000U}, { 0 }, { 0 }}},
};
#define SUBARU_GEN2_ADDR_CHECK_LEN (sizeof(subaru_gen2_addr_checks) / sizeof(subaru_gen2_addr_checks[0]))
addr_checks subaru_gen2_rx_checks = {subaru_gen2_addr_checks, SUBARU_GEN2_ADDR_CHECK_LEN};

AddrCheckStruct subaru_forester_2022_addr_checks[] = {
  {.msg = {{ 0x40, 0, 8, .check_checksum = true, .max_counter = 15U, .expected_timestep = 10000U}, { 0 }, { 0 }}},
  {.msg = {{0x119, 0, 8, .check_checksum = true, .max_counter = 15U, .expected_timestep = 20000U}, { 0 }, { 0 }}},
  {.msg = {{0x13a, 0, 8, .check_checksum = true, .max_counter = 15U, .expected_timestep = 20000U}, { 0 }, { 0 }}},
  {.msg = {{0x13c, 0, 8, .check_checksum = true, .max_counter = 15U, .expected_timestep = 20000U}, { 0 }, { 0 }}},
  {.msg = {{0x222, 2, 8, .check_checksum = true, .max_counter = 15U, .expected_timestep = 50000U}, { 0 }, { 0 }}},
  {.msg = {{0x321, 2, 8, .check_checksum = true, .max_counter = 15U, .expected_timestep = 100000U}, { 0 }, { 0 }}},
};
#define SUBARU_FORESTER_2022_ADDR_CHECK_LEN (sizeof(subaru_forester_2022_addr_checks) / sizeof(subaru_forester_2022_addr_checks[0]))

const uint16_t SUBARU_PARAM_GEN2 = 1;
const uint16_t SUBARU_PARAM_FORESTER_2022 = 2;
bool subaru_gen2 = false;
bool subaru_forester_2022 = false;


static uint32_t subaru_get_checksum(CANPacket_t *to_push) {
  return (uint8_t)GET_BYTE(to_push, 0);
}

static uint8_t subaru_get_counter(CANPacket_t *to_push) {
  return (uint8_t)(GET_BYTE(to_push, 1) & 0xFU);
}

static uint32_t subaru_compute_checksum(CANPacket_t *to_push) {
  int addr = GET_ADDR(to_push);
  int len = GET_LEN(to_push);
  uint8_t checksum = (uint8_t)(addr) + (uint8_t)((unsigned int)(addr) >> 8U);
  for (int i = 1; i < len; i++) {
    checksum += (uint8_t)GET_BYTE(to_push, i);
  }
  return checksum;
}

static int subaru_rx_hook(CANPacket_t *to_push) {

  bool valid = addr_safety_check(to_push, &subaru_rx_checks,
                                 subaru_get_checksum, subaru_compute_checksum, subaru_get_counter, NULL);

  if (valid) {
    const int bus = GET_BUS(to_push);
<<<<<<< HEAD
    const int alt_bus = subaru_gen2 ? 1 : 0;
    const int stock_ecu = subaru_forester_2022 ? 0x124 : 0x122;
=======
    const int alt_bus = subaru_gen2 ? SUBARU_ALT_BUS : SUBARU_MAIN_BUS;
>>>>>>> 8ba56838

    int addr = GET_ADDR(to_push);
    if ((addr == MSG_SUBARU_Steering_Torque) && (bus == SUBARU_MAIN_BUS)) {
      int torque_driver_new;
      torque_driver_new = ((GET_BYTES(to_push, 0, 4) >> 16) & 0x7FFU);
      torque_driver_new = -1 * to_signed(torque_driver_new, 11);
      update_sample(&torque_driver, torque_driver_new);
    }

    // enter controls on rising edge of ACC, exit controls on ACC off
<<<<<<< HEAD
    if ((addr == 0x240) && (bus == alt_bus) && !subaru_forester_2022) {
=======
    if ((addr == MSG_SUBARU_CruiseControl) && (bus == alt_bus)) {
>>>>>>> 8ba56838
      bool cruise_engaged = GET_BIT(to_push, 41U) != 0U;
      pcm_cruise_check(cruise_engaged);
    }

    if ((addr == 0x222) && (bus == 2) && subaru_forester_2022) {
      bool cruise_engaged = GET_BIT(to_push, 29U) != 0U;
      pcm_cruise_check(cruise_engaged);
    }

    // update vehicle moving with any non-zero wheel speed
    if ((addr == MSG_SUBARU_Wheel_Speeds) && (bus == alt_bus)) {
      vehicle_moving = ((GET_BYTES(to_push, 0, 4) >> 12) != 0U) || (GET_BYTES(to_push, 4, 4) != 0U);
    }

    if ((addr == MSG_SUBARU_Brake_Status) && (bus == alt_bus)) {
      brake_pressed = ((GET_BYTE(to_push, 7) >> 6) & 1U);
    }

    if ((addr == MSG_SUBARU_Throttle) && (bus == SUBARU_MAIN_BUS)) {
      gas_pressed = GET_BYTE(to_push, 4) != 0U;
    }

<<<<<<< HEAD
    generic_rx_checks((addr == stock_ecu) && (bus == 0));
=======
    generic_rx_checks((addr == MSG_SUBARU_ES_LKAS) && (bus == SUBARU_MAIN_BUS));
>>>>>>> 8ba56838
  }
  return valid;
}

static int subaru_tx_hook(CANPacket_t *to_send) {

  int tx = 1;
  int addr = GET_ADDR(to_send);

  if (subaru_gen2) {
    tx = msg_allowed(to_send, SUBARU_GEN2_TX_MSGS, SUBARU_GEN2_TX_MSGS_LEN);
  } else if (subaru_forester_2022) {
    tx = msg_allowed(to_send, SUBARU_FORESTER_2022_TX_MSGS, SUBARU_FORESTER_2022_TX_MSGS_LEN);
  } else {
    tx = msg_allowed(to_send, SUBARU_TX_MSGS, SUBARU_TX_MSGS_LEN);
  }

  // steer cmd checks
<<<<<<< HEAD
  if ((addr == 0x122) && !subaru_forester_2022) {
=======
  if (addr == MSG_SUBARU_ES_LKAS) {
>>>>>>> 8ba56838
    int desired_torque = ((GET_BYTES(to_send, 0, 4) >> 16) & 0x1FFFU);
    desired_torque = -1 * to_signed(desired_torque, 13);

    const SteeringLimits limits = subaru_gen2 ? SUBARU_GEN2_STEERING_LIMITS : SUBARU_STEERING_LIMITS;
    if (steer_torque_cmd_checks(desired_torque, -1, limits)) {
      tx = 0;
    }
  }
  if ((addr == 0x124) && subaru_forester_2022) {
    int desired_torque = ((GET_BYTES(to_send, 4, 8) >> 8) & 0x3FFFFU);
    desired_torque = -1 * to_signed(desired_torque, 17);

    const SteeringLimits limits = SUBARU_STEERING_LIMITS;
    if (steer_torque_cmd_checks(desired_torque, -1, limits)) {
      tx = 0;
    }
  }

  return tx;
}

static int subaru_fwd_hook(int bus_num, int addr) {
  int bus_fwd = -1;

  if (bus_num == SUBARU_MAIN_BUS) {
    bus_fwd = SUBARU_CAM_BUS;  // forward to camera
  }

  if (bus_num == SUBARU_CAM_BUS) {
    // Global platform
    bool block_lkas = ((addr == MSG_SUBARU_ES_LKAS) ||
                       (addr == MSG_SUBARU_ES_DashStatus) ||
                       (addr == MSG_SUBARU_ES_LKAS_State) ||
                       (addr == MSG_SUBARU_ES_Infotainment));
    if (!block_lkas) {
      bus_fwd = SUBARU_MAIN_BUS;  // Main CAN
    }
  }

  return bus_fwd;
}

static const addr_checks* subaru_init(uint16_t param) {
  subaru_gen2 = GET_FLAG(param, SUBARU_PARAM_GEN2);
  subaru_forester_2022 = GET_FLAG(param, SUBARU_PARAM_FORESTER_2022);

  if (subaru_gen2) {
    subaru_rx_checks = (addr_checks){subaru_gen2_addr_checks, SUBARU_GEN2_ADDR_CHECK_LEN};
  } else if (subaru_forester_2022) {
    subaru_rx_checks = (addr_checks){subaru_forester_2022_addr_checks, SUBARU_FORESTER_2022_ADDR_CHECK_LEN};
  } else {
    subaru_rx_checks = (addr_checks){subaru_addr_checks, SUBARU_ADDR_CHECK_LEN};
  }

  return &subaru_rx_checks;
}

const safety_hooks subaru_hooks = {
  .init = subaru_init,
  .rx = subaru_rx_hook,
  .tx = subaru_tx_hook,
  .tx_lin = nooutput_tx_lin_hook,
  .fwd = subaru_fwd_hook,
};<|MERGE_RESOLUTION|>--- conflicted
+++ resolved
@@ -27,6 +27,7 @@
 #define MSG_SUBARU_Wheel_Speeds          0x13a
 
 #define MSG_SUBARU_ES_LKAS               0x122
+#define MSG_SUBARU_ES_LKAS_ALT           0x124
 #define MSG_SUBARU_ES_Brake              0x220
 #define MSG_SUBARU_ES_Distance           0x221
 #define MSG_SUBARU_ES_Status             0x222
@@ -125,12 +126,8 @@
 
   if (valid) {
     const int bus = GET_BUS(to_push);
-<<<<<<< HEAD
-    const int alt_bus = subaru_gen2 ? 1 : 0;
+    const int alt_bus = subaru_gen2 ? SUBARU_ALT_BUS : SUBARU_MAIN_BUS;
     const int stock_ecu = subaru_forester_2022 ? 0x124 : 0x122;
-=======
-    const int alt_bus = subaru_gen2 ? SUBARU_ALT_BUS : SUBARU_MAIN_BUS;
->>>>>>> 8ba56838
 
     int addr = GET_ADDR(to_push);
     if ((addr == MSG_SUBARU_Steering_Torque) && (bus == SUBARU_MAIN_BUS)) {
@@ -141,16 +138,12 @@
     }
 
     // enter controls on rising edge of ACC, exit controls on ACC off
-<<<<<<< HEAD
-    if ((addr == 0x240) && (bus == alt_bus) && !subaru_forester_2022) {
-=======
-    if ((addr == MSG_SUBARU_CruiseControl) && (bus == alt_bus)) {
->>>>>>> 8ba56838
+    if ((addr == MSG_SUBARU_CruiseControl) && (bus == alt_bus) && !subaru_forester_2022) {
       bool cruise_engaged = GET_BIT(to_push, 41U) != 0U;
       pcm_cruise_check(cruise_engaged);
     }
 
-    if ((addr == 0x222) && (bus == 2) && subaru_forester_2022) {
+    if ((addr == MSG_SUBARU_ES_Status) && (bus == 2) && subaru_forester_2022) {
       bool cruise_engaged = GET_BIT(to_push, 29U) != 0U;
       pcm_cruise_check(cruise_engaged);
     }
@@ -168,11 +161,7 @@
       gas_pressed = GET_BYTE(to_push, 4) != 0U;
     }
 
-<<<<<<< HEAD
-    generic_rx_checks((addr == stock_ecu) && (bus == 0));
-=======
-    generic_rx_checks((addr == MSG_SUBARU_ES_LKAS) && (bus == SUBARU_MAIN_BUS));
->>>>>>> 8ba56838
+    generic_rx_checks((addr == stock_ecu) && (bus == SUBARU_MAIN_BUS));
   }
   return valid;
 }
@@ -191,11 +180,7 @@
   }
 
   // steer cmd checks
-<<<<<<< HEAD
-  if ((addr == 0x122) && !subaru_forester_2022) {
-=======
-  if (addr == MSG_SUBARU_ES_LKAS) {
->>>>>>> 8ba56838
+  if ((addr == MSG_SUBARU_ES_LKAS) && !subaru_forester_2022) {
     int desired_torque = ((GET_BYTES(to_send, 0, 4) >> 16) & 0x1FFFU);
     desired_torque = -1 * to_signed(desired_torque, 13);
 
@@ -204,7 +189,7 @@
       tx = 0;
     }
   }
-  if ((addr == 0x124) && subaru_forester_2022) {
+  if ((addr == MSG_SUBARU_ES_LKAS_ALT) && subaru_forester_2022) {
     int desired_torque = ((GET_BYTES(to_send, 4, 8) >> 8) & 0x3FFFFU);
     desired_torque = -1 * to_signed(desired_torque, 17);
 
