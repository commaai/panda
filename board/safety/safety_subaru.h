--- conflicted
+++ resolved
@@ -10,14 +10,9 @@
     .type = TorqueDriverLimited,                                                 \
   }                                                                              \
 
-<<<<<<< HEAD
-SUBARU_STEERING_LIMITS_GENERATOR(SUBARU_STEERING_LIMITS, 2047, 50, 70)
-SUBARU_STEERING_LIMITS_GENERATOR(SUBARU_GEN2_STEERING_LIMITS, 1000, 40, 40)
-SUBARU_STEERING_LIMITS_GENERATOR(SUBARU_ANGLE_STEERING_LIMITS, 90, 0.25, 0.25)
-=======
-const SteeringLimits SUBARU_STEERING_LIMITS = SUBARU_STEERING_LIMITS_GENERATOR(2047, 50, 70);
-const SteeringLimits SUBARU_GEN2_STEERING_LIMITS = SUBARU_STEERING_LIMITS_GENERATOR(1000, 40, 40);
->>>>>>> 177edf43
+const SteeringLimits SUBARU_STEERING_LIMITS       = SUBARU_STEERING_LIMITS_GENERATOR(2047, 50, 70);
+const SteeringLimits SUBARU_GEN2_STEERING_LIMITS  = SUBARU_STEERING_LIMITS_GENERATOR(1000, 40, 40);
+const SteeringLimits SUBARU_ANGLE_STEERING_LIMITS = SUBARU_STEERING_LIMITS_GENERATOR(90, 0.25, 0.25)
 
 
 #define MSG_SUBARU_Brake_Status          0x13c
@@ -65,10 +60,10 @@
 };
 #define SUBARU_GEN2_TX_MSGS_LEN (sizeof(SUBARU_GEN2_TX_MSGS) / sizeof(SUBARU_GEN2_TX_MSGS[0]))
 
-const CanMsg SUBARU_ALT_LKAS_TX_MSGS[] = {
-  SUBARU_COMMON_TX_MSGS(SUBARU_MAIN_BUS, MSG_SUBARU_ES_LKAS_ALT)
-};
-#define SUBARU_ALT_LKAS_TX_MSGS_LEN (sizeof(SUBARU_ALT_LKAS_TX_MSGS) / sizeof(SUBARU_ALT_LKAS_TX_MSGS[0]))
+const CanMsg SUBARU_LKAS_ANGLE_TX_MSGS[] = {
+  SUBARU_COMMON_TX_MSGS(SUBARU_MAIN_BUS, MSG_SUBARU_ES_LKAS_ANGLE)
+};
+#define SSUBARU_LKAS_ANGLE_TX_MSGS_LEN (sizeof(SUBARU_LKAS_ANGLE_TX_MSGS) / sizeof(SUBARU_LKAS_ANGLE_TX_MSGS[0]))
 
 AddrCheckStruct subaru_addr_checks[] = {
   SUBARU_COMMON_ADDR_CHECKS(SUBARU_MAIN_BUS)
@@ -172,7 +167,7 @@
   if (subaru_gen2) {
     tx = msg_allowed(to_send, SUBARU_GEN2_TX_MSGS, SUBARU_GEN2_TX_MSGS_LEN);
   } else if (lkas_angle) {
-    tx = msg_allowed(to_send, SUBARU_ALT_LKAS_TX_MSGS, SUBARU_ALT_LKAS_TX_MSGS_LEN);
+    tx = msg_allowed(to_send, SUBARU_LKAS_ANGLE_TX_MSGS, SUBARU_LKAS_ANGLE_TX_MSGS_LEN);
   } else {
     tx = msg_allowed(to_send, SUBARU_TX_MSGS, SUBARU_TX_MSGS_LEN);
   }
@@ -210,8 +205,8 @@
 
   if (bus_num == SUBARU_CAM_BUS) {
     // Global platform
-    bool block_lkas = (((addr == MSG_SUBARU_ES_LKAS)     && !lkas_alt) ||
-                       ((addr == MSG_SUBARU_ES_LKAS_ALT) &&  lkas_alt) ||
+    bool block_lkas = (((addr == MSG_SUBARU_ES_LKAS)       && !lkas_angle) ||
+                       ((addr == MSG_SUBARU_ES_LKAS_ANGLE) &&  lkas_angle) ||
                         (addr == MSG_SUBARU_ES_DashStatus) ||
                         (addr == MSG_SUBARU_ES_LKAS_State) ||
                         (addr == MSG_SUBARU_ES_Infotainment));
