const SteeringLimits SUBARU_STEERING_LIMITS = {
  .max_steer = 2047,
  .max_rt_delta = 940,
  .max_rt_interval = 250000,
  .max_rate_up = 50,
  .max_rate_down = 70,
  .driver_torque_factor = 50,
  .driver_torque_allowance = 60,
  .type = TorqueDriverLimited,
};

const SteeringLimits SUBARU_GEN2_STEERING_LIMITS = {
  .max_steer = 1000,
  .max_rt_delta = 940,
  .max_rt_interval = 250000,
  .max_rate_up = 40,
  .max_rate_down = 40,
  .driver_torque_factor = 50,
  .driver_torque_allowance = 60,
  .type = TorqueDriverLimited,
};

#define MSG_SUBARU_G_Brake_Status          0x13c
#define MSG_SUBARU_G_CruiseControl         0x240
#define MSG_SUBARU_G_Throttle              0x40
#define MSG_SUBARU_G_Steering_Torque       0x119
#define MSG_SUBARU_G_Wheel_Speeds          0x13a

#define MSG_SUBARU_G_ES_LKAS               0x122
#define MSG_SUBARU_G_ES_Brake              0x220
#define MSG_SUBARU_G_ES_Distance           0x221
#define MSG_SUBARU_G_ES_Status             0x222
#define MSG_SUBARU_G_ES_DashStatus         0x321
#define MSG_SUBARU_G_ES_LKAS_State         0x322
#define MSG_SUBARU_G_INFOTAINMENT_STATUS   0x323

const CanMsg SUBARU_TX_MSGS[] = {
  {MSG_SUBARU_G_ES_LKAS,             0, 8},
  {MSG_SUBARU_G_ES_Distance,         0, 8},
  {MSG_SUBARU_G_ES_DashStatus,       0, 8},
  {MSG_SUBARU_G_ES_LKAS_State,       0, 8},
  {MSG_SUBARU_G_INFOTAINMENT_STATUS, 0, 8},
};
#define SUBARU_TX_MSGS_LEN (sizeof(SUBARU_TX_MSGS) / sizeof(SUBARU_TX_MSGS[0]))

const CanMsg SUBARU_GEN2_TX_MSGS[] = {
  {MSG_SUBARU_G_ES_LKAS,             0, 8},
  {MSG_SUBARU_G_ES_Distance,         1, 8},
  {MSG_SUBARU_G_ES_DashStatus,       0, 8},
  {MSG_SUBARU_G_ES_LKAS_State,       0, 8},
  {MSG_SUBARU_G_INFOTAINMENT_STATUS, 0, 8}
};
#define SUBARU_GEN2_TX_MSGS_LEN (sizeof(SUBARU_GEN2_TX_MSGS) / sizeof(SUBARU_GEN2_TX_MSGS[0]))

AddrCheckStruct subaru_addr_checks[] = {
  {.msg = {{MSG_SUBARU_G_Throttle,        0, 8, .check_checksum = true, .max_counter = 15U, .expected_timestep = 10000U}, { 0 }, { 0 }}},
  {.msg = {{MSG_SUBARU_G_Steering_Torque, 0, 8, .check_checksum = true, .max_counter = 15U, .expected_timestep = 20000U}, { 0 }, { 0 }}},
  {.msg = {{MSG_SUBARU_G_Wheel_Speeds,    0, 8, .check_checksum = true, .max_counter = 15U, .expected_timestep = 20000U}, { 0 }, { 0 }}},
  {.msg = {{MSG_SUBARU_G_Brake_Status,    0, 8, .check_checksum = true, .max_counter = 15U, .expected_timestep = 20000U}, { 0 }, { 0 }}},
  {.msg = {{MSG_SUBARU_G_CruiseControl,   0, 8, .check_checksum = true, .max_counter = 15U, .expected_timestep = 50000U}, { 0 }, { 0 }}},
};
#define SUBARU_ADDR_CHECK_LEN (sizeof(subaru_addr_checks) / sizeof(subaru_addr_checks[0]))
addr_checks subaru_rx_checks = {subaru_addr_checks, SUBARU_ADDR_CHECK_LEN};

AddrCheckStruct subaru_gen2_addr_checks[] = {
  {.msg = {{MSG_SUBARU_G_Throttle,        0, 8, .check_checksum = true, .max_counter = 15U, .expected_timestep = 10000U}, { 0 }, { 0 }}},
  {.msg = {{MSG_SUBARU_G_Steering_Torque, 0, 8, .check_checksum = true, .max_counter = 15U, .expected_timestep = 20000U}, { 0 }, { 0 }}},
  {.msg = {{MSG_SUBARU_G_Wheel_Speeds,    1, 8, .check_checksum = true, .max_counter = 15U, .expected_timestep = 20000U}, { 0 }, { 0 }}},
  {.msg = {{MSG_SUBARU_G_Brake_Status,    1, 8, .check_checksum = true, .max_counter = 15U, .expected_timestep = 20000U}, { 0 }, { 0 }}},
  {.msg = {{MSG_SUBARU_G_CruiseControl,   1, 8, .check_checksum = true, .max_counter = 15U, .expected_timestep = 50000U}, { 0 }, { 0 }}},
};
#define SUBARU_GEN2_ADDR_CHECK_LEN (sizeof(subaru_gen2_addr_checks) / sizeof(subaru_gen2_addr_checks[0]))
addr_checks subaru_gen2_rx_checks = {subaru_gen2_addr_checks, SUBARU_GEN2_ADDR_CHECK_LEN};


const uint16_t SUBARU_PARAM_GEN2 = 1;
bool subaru_gen2 = false;


static uint32_t subaru_get_checksum(CANPacket_t *to_push) {
  return (uint8_t)GET_BYTE(to_push, 0);
}

static uint8_t subaru_get_counter(CANPacket_t *to_push) {
  return (uint8_t)(GET_BYTE(to_push, 1) & 0xFU);
}

static uint32_t subaru_compute_checksum(CANPacket_t *to_push) {
  int addr = GET_ADDR(to_push);
  int len = GET_LEN(to_push);
  uint8_t checksum = (uint8_t)(addr) + (uint8_t)((unsigned int)(addr) >> 8U);
  for (int i = 1; i < len; i++) {
    checksum += (uint8_t)GET_BYTE(to_push, i);
  }
  return checksum;
}

static int subaru_rx_hook(CANPacket_t *to_push) {

  bool valid = addr_safety_check(to_push, &subaru_rx_checks,
                                 subaru_get_checksum, subaru_compute_checksum, subaru_get_counter, NULL);

  if (valid) {
    const int bus = GET_BUS(to_push);
    const int alt_bus = subaru_gen2 ? 1 : 0;

    int addr = GET_ADDR(to_push);
    if ((addr == MSG_SUBARU_G_Steering_Torque) && (bus == 0)) {
      int torque_driver_new;
      torque_driver_new = ((GET_BYTES(to_push, 0, 4) >> 16) & 0x7FFU);
      torque_driver_new = -1 * to_signed(torque_driver_new, 11);
      update_sample(&torque_driver, torque_driver_new);
    }

    // enter controls on rising edge of ACC, exit controls on ACC off
    if ((addr == MSG_SUBARU_G_CruiseControl) && (bus == alt_bus)) {
      bool cruise_engaged = GET_BIT(to_push, 41U) != 0U;
      pcm_cruise_check(cruise_engaged);
    }

    // update vehicle moving with any non-zero wheel speed
    if ((addr == MSG_SUBARU_G_Wheel_Speeds) && (bus == alt_bus)) {
      vehicle_moving = ((GET_BYTES(to_push, 0, 4) >> 12) != 0U) || (GET_BYTES(to_push, 4, 4) != 0U);
    }

    if ((addr == MSG_SUBARU_G_Brake_Status) && (bus == alt_bus)) {
      brake_pressed = ((GET_BYTE(to_push, 7) >> 6) & 1U);
    }

    if ((addr == MSG_SUBARU_G_Throttle) && (bus == 0)) {
      gas_pressed = GET_BYTE(to_push, 4) != 0U;
    }

    generic_rx_checks((addr == MSG_SUBARU_G_ES_LKAS) && (bus == 0));
  }
  return valid;
}

static int subaru_tx_hook(CANPacket_t *to_send) {

  int tx = 1;
  int addr = GET_ADDR(to_send);

  if (subaru_gen2) {
    tx = msg_allowed(to_send, SUBARU_GEN2_TX_MSGS, SUBARU_GEN2_TX_MSGS_LEN);
  } else {
    tx = msg_allowed(to_send, SUBARU_TX_MSGS, SUBARU_TX_MSGS_LEN);
  }

  // steer cmd checks
  if (addr == MSG_SUBARU_G_ES_LKAS) {
    int desired_torque = ((GET_BYTES(to_send, 0, 4) >> 16) & 0x1FFFU);
    desired_torque = -1 * to_signed(desired_torque, 13);

    const SteeringLimits limits = subaru_gen2 ? SUBARU_GEN2_STEERING_LIMITS : SUBARU_STEERING_LIMITS;
    if (steer_torque_cmd_checks(desired_torque, -1, limits)) {
      tx = 0;
    }

  }
  return tx;
}

static int subaru_fwd_hook(int bus_num, int addr) {
  int bus_fwd = -1;

  if (bus_num == 0) {
    bus_fwd = 2;  // forward to camera
  }

  if (bus_num == 2) {
    // Global platform
<<<<<<< HEAD
    bool block_lkas = (addr == MSG_SUBARU_G_ES_LKAS) || (addr == MSG_SUBARU_G_ES_DashStatus) || (addr == MSG_SUBARU_G_ES_LKAS_State) || (addr == MSG_SUBARU_G_INFOTAINMENT_STATUS);
=======
    // 0x122 ES_LKAS
    // 0x321 ES_DashStatus
    // 0x322 ES_LKAS_State
    // 0x323 ES_Infotainment
    bool block_lkas = (addr == 0x122) || (addr == 0x321) || (addr == 0x322) || (addr == 0x323);
>>>>>>> a687b183
    if (!block_lkas) {
      bus_fwd = 0;  // Main CAN
    }
  }

  return bus_fwd;
}

static const addr_checks* subaru_init(uint16_t param) {
  subaru_gen2 = GET_FLAG(param, SUBARU_PARAM_GEN2);

  if (subaru_gen2) {
    subaru_rx_checks = (addr_checks){subaru_gen2_addr_checks, SUBARU_GEN2_ADDR_CHECK_LEN};
  } else {
    subaru_rx_checks = (addr_checks){subaru_addr_checks, SUBARU_ADDR_CHECK_LEN};
  }

  return &subaru_rx_checks;
}

const safety_hooks subaru_hooks = {
  .init = subaru_init,
  .rx = subaru_rx_hook,
  .tx = subaru_tx_hook,
  .tx_lin = nooutput_tx_lin_hook,
  .fwd = subaru_fwd_hook,
};

<|MERGE_RESOLUTION|>--- conflicted
+++ resolved
@@ -20,54 +20,54 @@
   .type = TorqueDriverLimited,
 };
 
-#define MSG_SUBARU_G_Brake_Status          0x13c
-#define MSG_SUBARU_G_CruiseControl         0x240
-#define MSG_SUBARU_G_Throttle              0x40
-#define MSG_SUBARU_G_Steering_Torque       0x119
-#define MSG_SUBARU_G_Wheel_Speeds          0x13a
-
-#define MSG_SUBARU_G_ES_LKAS               0x122
-#define MSG_SUBARU_G_ES_Brake              0x220
-#define MSG_SUBARU_G_ES_Distance           0x221
-#define MSG_SUBARU_G_ES_Status             0x222
-#define MSG_SUBARU_G_ES_DashStatus         0x321
-#define MSG_SUBARU_G_ES_LKAS_State         0x322
-#define MSG_SUBARU_G_INFOTAINMENT_STATUS   0x323
+#define MSG_SUBARU_Brake_Status          0x13c
+#define MSG_SUBARU_CruiseControl         0x240
+#define MSG_SUBARU_Throttle              0x40
+#define MSG_SUBARU_Steering_Torque       0x119
+#define MSG_SUBARU_Wheel_Speeds          0x13a
+
+#define MSG_SUBARU_ES_LKAS               0x122
+#define MSG_SUBARU_ES_Brake              0x220
+#define MSG_SUBARU_ES_Distance           0x221
+#define MSG_SUBARU_ES_Status             0x222
+#define MSG_SUBARU_ES_DashStatus         0x321
+#define MSG_SUBARU_ES_LKAS_State         0x322
+#define MSG_SUBARU_INFOTAINMENT_STATUS   0x323
 
 const CanMsg SUBARU_TX_MSGS[] = {
-  {MSG_SUBARU_G_ES_LKAS,             0, 8},
-  {MSG_SUBARU_G_ES_Distance,         0, 8},
-  {MSG_SUBARU_G_ES_DashStatus,       0, 8},
-  {MSG_SUBARU_G_ES_LKAS_State,       0, 8},
-  {MSG_SUBARU_G_INFOTAINMENT_STATUS, 0, 8},
+  {MSG_SUBARU_ES_LKAS,             0, 8},
+  {MSG_SUBARU_ES_Distance,         0, 8},
+  {MSG_SUBARU_ES_DashStatus,       0, 8},
+  {MSG_SUBARU_ES_LKAS_State,       0, 8},
+  {MSG_SUBARU_INFOTAINMENT_STATUS, 0, 8},
 };
 #define SUBARU_TX_MSGS_LEN (sizeof(SUBARU_TX_MSGS) / sizeof(SUBARU_TX_MSGS[0]))
 
 const CanMsg SUBARU_GEN2_TX_MSGS[] = {
-  {MSG_SUBARU_G_ES_LKAS,             0, 8},
-  {MSG_SUBARU_G_ES_Distance,         1, 8},
-  {MSG_SUBARU_G_ES_DashStatus,       0, 8},
-  {MSG_SUBARU_G_ES_LKAS_State,       0, 8},
-  {MSG_SUBARU_G_INFOTAINMENT_STATUS, 0, 8}
+  {MSG_SUBARU_ES_LKAS,             0, 8},
+  {MSG_SUBARU_ES_Distance,         1, 8},
+  {MSG_SUBARU_ES_DashStatus,       0, 8},
+  {MSG_SUBARU_ES_LKAS_State,       0, 8},
+  {MSG_SUBARU_INFOTAINMENT_STATUS, 0, 8}
 };
 #define SUBARU_GEN2_TX_MSGS_LEN (sizeof(SUBARU_GEN2_TX_MSGS) / sizeof(SUBARU_GEN2_TX_MSGS[0]))
 
 AddrCheckStruct subaru_addr_checks[] = {
-  {.msg = {{MSG_SUBARU_G_Throttle,        0, 8, .check_checksum = true, .max_counter = 15U, .expected_timestep = 10000U}, { 0 }, { 0 }}},
-  {.msg = {{MSG_SUBARU_G_Steering_Torque, 0, 8, .check_checksum = true, .max_counter = 15U, .expected_timestep = 20000U}, { 0 }, { 0 }}},
-  {.msg = {{MSG_SUBARU_G_Wheel_Speeds,    0, 8, .check_checksum = true, .max_counter = 15U, .expected_timestep = 20000U}, { 0 }, { 0 }}},
-  {.msg = {{MSG_SUBARU_G_Brake_Status,    0, 8, .check_checksum = true, .max_counter = 15U, .expected_timestep = 20000U}, { 0 }, { 0 }}},
-  {.msg = {{MSG_SUBARU_G_CruiseControl,   0, 8, .check_checksum = true, .max_counter = 15U, .expected_timestep = 50000U}, { 0 }, { 0 }}},
+  {.msg = {{MSG_SUBARU_Throttle,        0, 8, .check_checksum = true, .max_counter = 15U, .expected_timestep = 10000U}, { 0 }, { 0 }}},
+  {.msg = {{MSG_SUBARU_Steering_Torque, 0, 8, .check_checksum = true, .max_counter = 15U, .expected_timestep = 20000U}, { 0 }, { 0 }}},
+  {.msg = {{MSG_SUBARU_Wheel_Speeds,    0, 8, .check_checksum = true, .max_counter = 15U, .expected_timestep = 20000U}, { 0 }, { 0 }}},
+  {.msg = {{MSG_SUBARU_Brake_Status,    0, 8, .check_checksum = true, .max_counter = 15U, .expected_timestep = 20000U}, { 0 }, { 0 }}},
+  {.msg = {{MSG_SUBARU_CruiseControl,   0, 8, .check_checksum = true, .max_counter = 15U, .expected_timestep = 50000U}, { 0 }, { 0 }}},
 };
 #define SUBARU_ADDR_CHECK_LEN (sizeof(subaru_addr_checks) / sizeof(subaru_addr_checks[0]))
 addr_checks subaru_rx_checks = {subaru_addr_checks, SUBARU_ADDR_CHECK_LEN};
 
 AddrCheckStruct subaru_gen2_addr_checks[] = {
-  {.msg = {{MSG_SUBARU_G_Throttle,        0, 8, .check_checksum = true, .max_counter = 15U, .expected_timestep = 10000U}, { 0 }, { 0 }}},
-  {.msg = {{MSG_SUBARU_G_Steering_Torque, 0, 8, .check_checksum = true, .max_counter = 15U, .expected_timestep = 20000U}, { 0 }, { 0 }}},
-  {.msg = {{MSG_SUBARU_G_Wheel_Speeds,    1, 8, .check_checksum = true, .max_counter = 15U, .expected_timestep = 20000U}, { 0 }, { 0 }}},
-  {.msg = {{MSG_SUBARU_G_Brake_Status,    1, 8, .check_checksum = true, .max_counter = 15U, .expected_timestep = 20000U}, { 0 }, { 0 }}},
-  {.msg = {{MSG_SUBARU_G_CruiseControl,   1, 8, .check_checksum = true, .max_counter = 15U, .expected_timestep = 50000U}, { 0 }, { 0 }}},
+  {.msg = {{MSG_SUBARU_Throttle,        0, 8, .check_checksum = true, .max_counter = 15U, .expected_timestep = 10000U}, { 0 }, { 0 }}},
+  {.msg = {{MSG_SUBARU_Steering_Torque, 0, 8, .check_checksum = true, .max_counter = 15U, .expected_timestep = 20000U}, { 0 }, { 0 }}},
+  {.msg = {{MSG_SUBARU_Wheel_Speeds,    1, 8, .check_checksum = true, .max_counter = 15U, .expected_timestep = 20000U}, { 0 }, { 0 }}},
+  {.msg = {{MSG_SUBARU_Brake_Status,    1, 8, .check_checksum = true, .max_counter = 15U, .expected_timestep = 20000U}, { 0 }, { 0 }}},
+  {.msg = {{MSG_SUBARU_CruiseControl,   1, 8, .check_checksum = true, .max_counter = 15U, .expected_timestep = 50000U}, { 0 }, { 0 }}},
 };
 #define SUBARU_GEN2_ADDR_CHECK_LEN (sizeof(subaru_gen2_addr_checks) / sizeof(subaru_gen2_addr_checks[0]))
 addr_checks subaru_gen2_rx_checks = {subaru_gen2_addr_checks, SUBARU_GEN2_ADDR_CHECK_LEN};
@@ -105,7 +105,7 @@
     const int alt_bus = subaru_gen2 ? 1 : 0;
 
     int addr = GET_ADDR(to_push);
-    if ((addr == MSG_SUBARU_G_Steering_Torque) && (bus == 0)) {
+    if ((addr == MSG_SUBARU_Steering_Torque) && (bus == 0)) {
       int torque_driver_new;
       torque_driver_new = ((GET_BYTES(to_push, 0, 4) >> 16) & 0x7FFU);
       torque_driver_new = -1 * to_signed(torque_driver_new, 11);
@@ -113,25 +113,25 @@
     }
 
     // enter controls on rising edge of ACC, exit controls on ACC off
-    if ((addr == MSG_SUBARU_G_CruiseControl) && (bus == alt_bus)) {
+    if ((addr == MSG_SUBARU_CruiseControl) && (bus == alt_bus)) {
       bool cruise_engaged = GET_BIT(to_push, 41U) != 0U;
       pcm_cruise_check(cruise_engaged);
     }
 
     // update vehicle moving with any non-zero wheel speed
-    if ((addr == MSG_SUBARU_G_Wheel_Speeds) && (bus == alt_bus)) {
+    if ((addr == MSG_SUBARU_Wheel_Speeds) && (bus == alt_bus)) {
       vehicle_moving = ((GET_BYTES(to_push, 0, 4) >> 12) != 0U) || (GET_BYTES(to_push, 4, 4) != 0U);
     }
 
-    if ((addr == MSG_SUBARU_G_Brake_Status) && (bus == alt_bus)) {
+    if ((addr == MSG_SUBARU_Brake_Status) && (bus == alt_bus)) {
       brake_pressed = ((GET_BYTE(to_push, 7) >> 6) & 1U);
     }
 
-    if ((addr == MSG_SUBARU_G_Throttle) && (bus == 0)) {
+    if ((addr == MSG_SUBARU_Throttle) && (bus == 0)) {
       gas_pressed = GET_BYTE(to_push, 4) != 0U;
     }
 
-    generic_rx_checks((addr == MSG_SUBARU_G_ES_LKAS) && (bus == 0));
+    generic_rx_checks((addr == MSG_SUBARU_ES_LKAS) && (bus == 0));
   }
   return valid;
 }
@@ -148,7 +148,7 @@
   }
 
   // steer cmd checks
-  if (addr == MSG_SUBARU_G_ES_LKAS) {
+  if (addr == MSG_SUBARU_ES_LKAS) {
     int desired_torque = ((GET_BYTES(to_send, 0, 4) >> 16) & 0x1FFFU);
     desired_torque = -1 * to_signed(desired_torque, 13);
 
@@ -170,15 +170,7 @@
 
   if (bus_num == 2) {
     // Global platform
-<<<<<<< HEAD
-    bool block_lkas = (addr == MSG_SUBARU_G_ES_LKAS) || (addr == MSG_SUBARU_G_ES_DashStatus) || (addr == MSG_SUBARU_G_ES_LKAS_State) || (addr == MSG_SUBARU_G_INFOTAINMENT_STATUS);
-=======
-    // 0x122 ES_LKAS
-    // 0x321 ES_DashStatus
-    // 0x322 ES_LKAS_State
-    // 0x323 ES_Infotainment
-    bool block_lkas = (addr == 0x122) || (addr == 0x321) || (addr == 0x322) || (addr == 0x323);
->>>>>>> a687b183
+    bool block_lkas = (addr == MSG_SUBARU_ES_LKAS) || (addr == MSG_SUBARU_ES_DashStatus) || (addr == MSG_SUBARU_ES_LKAS_State) || (addr == MSG_SUBARU_INFOTAINMENT_STATUS);
     if (!block_lkas) {
       bus_fwd = 0;  // Main CAN
     }
