--- conflicted
+++ resolved
@@ -159,13 +159,8 @@
     // 0x122 ES_LKAS
     // 0x321 ES_DashStatus
     // 0x322 ES_LKAS_State
-<<<<<<< HEAD
     // 0x323 INFOTAINMENT_STATUS
-    int addr = GET_ADDR(to_fwd);
     bool block_lkas = (addr == 0x122) || (addr == 0x321) || (addr == 0x322) || (addr == 0x323);
-=======
-    bool block_lkas = (addr == 0x122) || (addr == 0x321) || (addr == 0x322);
->>>>>>> 22b8e5df
     if (!block_lkas) {
       bus_fwd = 0;  // Main CAN
     }
