--- conflicted
+++ resolved
@@ -62,19 +62,11 @@
   {MSG_SUBARU_ES_DashStatus,     SUBARU_MAIN_BUS, 8}, \
   {MSG_SUBARU_ES_LKAS_State,     SUBARU_MAIN_BUS, 8}, \
   {MSG_SUBARU_ES_Infotainment,   SUBARU_MAIN_BUS, 8}, \
-<<<<<<< HEAD
 
 #define SUBARU_COMMON_LONG_TX_MSGS(alt_bus)           \
   {MSG_SUBARU_ES_Brake,          alt_bus,         8}, \
   {MSG_SUBARU_ES_Status,         alt_bus,         8}, \
 
-=======
-
-#define SUBARU_COMMON_LONG_TX_MSGS(alt_bus)           \
-  {MSG_SUBARU_ES_Brake,          alt_bus,         8}, \
-  {MSG_SUBARU_ES_Status,         alt_bus,         8}, \
-
->>>>>>> d87d33cb
 #define SUBARU_GEN2_LONG_ADDITIONAL_TX_MSGS()         \
   {MSG_SUBARU_ES_UDS_Request,    SUBARU_CAM_BUS,  8}, \
   {MSG_SUBARU_ES_HighBeamAssist, SUBARU_MAIN_BUS, 8}, \
@@ -240,7 +232,7 @@
   if (addr == MSG_SUBARU_ES_Distance) {
     int cruise_throttle = (GET_BYTES(to_send, 2, 2) & 0xFFFU);
     bool cruise_cancel = GET_BIT(to_send, 56U) != 0U;
-    
+
     if (subaru_longitudinal) {
       violation |= longitudinal_gas_checks(cruise_throttle, SUBARU_LONG_LIMITS);
     } else {
