--- conflicted
+++ resolved
@@ -224,22 +224,14 @@
   }
 
   if (bus_num == 2) {
-<<<<<<< HEAD
-    // Global Platform
-    // 0x122 is ES_LKAS
-    // 0x220 is ES_Brake
-    // 0x221 is ES_Distance
-    // 0x222 is ES_Status
-    // 0x321 is ES_DashStatus
-    // 0x322 is ES_LKAS_State
-    // 0x323 INFOTAINMENT_STATUS
-=======
     // Global platform
     // 0x122 ES_LKAS
+    // 0x220 ES_Brake
+    // 0x221 ES_Distance
+    // 0x222 ES_Status
     // 0x321 ES_DashStatus
     // 0x322 ES_LKAS_State
     // 0x323 ES_Infotainment
->>>>>>> b2cf1976
     bool block_lkas = (addr == 0x122) || (addr == 0x321) || (addr == 0x322) || (addr == 0x323);
     bool block_long = (addr == 0x220) || (addr == 0x221) || (addr == 0x222);
     bool block_msg = block_lkas || (subaru_longitudinal && block_long);
