#define SUBARU_STEERING_LIMITS_GENERATOR(steer_max, rate_up, rate_down)          \
  {                                                                              \
    .max_steer = (steer_max),                                                    \
    .max_rt_delta = 940,                                                         \
    .max_rt_interval = 250000,                                                   \
    .max_rate_up = (rate_up),                                                    \
    .max_rate_down = (rate_down),                                                \
    .driver_torque_factor = 50,                                                  \
    .driver_torque_allowance = 60,                                               \
    .type = TorqueDriverLimited,                                                 \
  }                                                                              \



const SteeringLimits SUBARU_STEERING_LIMITS       = SUBARU_STEERING_LIMITS_GENERATOR(2047, 50, 70);
const SteeringLimits SUBARU_GEN2_STEERING_LIMITS  = SUBARU_STEERING_LIMITS_GENERATOR(1000, 40, 40);

#define STEER_ANGLE_MEAS_FACTOR -0.0217
#define STEER_ANGLE_CMD_FACTOR  -100

const SteeringLimits SUBARU_ANGLE_STEERING_LIMITS = {
  .angle_deg_to_can = 1,
  .angle_rate_up_lookup = {
    {0},
    {1}
  },
  .angle_rate_down_lookup = {
    {0},
    {1}
  },
};

#define MSG_SUBARU_Brake_Status          0x13c
#define MSG_SUBARU_CruiseControl         0x240
#define MSG_SUBARU_Throttle              0x40
#define MSG_SUBARU_Steering_Torque       0x119
#define MSG_SUBARU_Wheel_Speeds          0x13a

#define MSG_SUBARU_ES_LKAS               0x122
#define MSG_SUBARU_ES_LKAS_ANGLE         0x124
#define MSG_SUBARU_ES_Brake              0x220
#define MSG_SUBARU_ES_Distance           0x221
#define MSG_SUBARU_ES_Status             0x222
#define MSG_SUBARU_ES_DashStatus         0x321
#define MSG_SUBARU_ES_LKAS_State         0x322
#define MSG_SUBARU_ES_Infotainment       0x323

#define SUBARU_MAIN_BUS 0
#define SUBARU_ALT_BUS  1
#define SUBARU_CAM_BUS  2

#define SUBARU_COMMON_TX_MSGS(alt_bus)    \
  {MSG_SUBARU_ES_LKAS,         SUBARU_MAIN_BUS, 8}, \
  {MSG_SUBARU_ES_Distance,     alt_bus,         8}, \
  {MSG_SUBARU_ES_DashStatus,   SUBARU_MAIN_BUS, 8}, \
  {MSG_SUBARU_ES_LKAS_State,   SUBARU_MAIN_BUS, 8}, \
  {MSG_SUBARU_ES_Infotainment, SUBARU_MAIN_BUS, 8}, \

#define SUBARU_COMMON_ADDR_CHECKS(alt_bus)                                                                                                            \
  {.msg = {{MSG_SUBARU_Throttle,        SUBARU_MAIN_BUS, 8, .check_checksum = true, .max_counter = 15U, .expected_timestep = 10000U}, { 0 }, { 0 }}}, \
  {.msg = {{MSG_SUBARU_Steering_Torque, SUBARU_MAIN_BUS, 8, .check_checksum = true, .max_counter = 15U, .expected_timestep = 20000U}, { 0 }, { 0 }}}, \
  {.msg = {{MSG_SUBARU_Wheel_Speeds,    alt_bus,         8, .check_checksum = true, .max_counter = 15U, .expected_timestep = 20000U}, { 0 }, { 0 }}}, \
  {.msg = {{MSG_SUBARU_Brake_Status,    alt_bus,         8, .check_checksum = true, .max_counter = 15U, .expected_timestep = 20000U}, { 0 }, { 0 }}}, \

#define SUBARU_GEN12_ADDR_CHECKS(alt_bus)                                                                                                             \
  {.msg = {{MSG_SUBARU_CruiseControl,   alt_bus,         8, .check_checksum = true, .max_counter = 15U, .expected_timestep = 50000U}, { 0 }, { 0 }}}, \

const CanMsg SUBARU_TX_MSGS[] = {
  SUBARU_COMMON_TX_MSGS(SUBARU_MAIN_BUS)
};
#define SUBARU_TX_MSGS_LEN (sizeof(SUBARU_TX_MSGS) / sizeof(SUBARU_TX_MSGS[0]))

const CanMsg SUBARU_GEN2_TX_MSGS[] = {
  SUBARU_COMMON_TX_MSGS(SUBARU_ALT_BUS)
};
#define SUBARU_GEN2_TX_MSGS_LEN (sizeof(SUBARU_GEN2_TX_MSGS) / sizeof(SUBARU_GEN2_TX_MSGS[0]))

<<<<<<< HEAD
const CanMsg SUBARU_LKAS_ANGLE_TX_MSGS[] = {
  SUBARU_COMMON_TX_MSGS(SUBARU_MAIN_BUS, MSG_SUBARU_ES_LKAS_ANGLE)
};
#define SUBARU_LKAS_ANGLE_TX_MSGS_LEN (sizeof(SUBARU_LKAS_ANGLE_TX_MSGS) / sizeof(SUBARU_LKAS_ANGLE_TX_MSGS[0]))
=======
const CanMsg SUBARU_LKAS_ALT_TX_MSGS[] = {
  SUBARU_COMMON_TX_MSGS(SUBARU_MAIN_BUS)
  {MSG_SUBARU_ES_LKAS_ALT,         SUBARU_MAIN_BUS, 8}, \
};
#define SUBARU_LKAS_ALT_TX_MSGS_LEN (sizeof(SUBARU_LKAS_ALT_TX_MSGS) / sizeof(SUBARU_LKAS_ALT_TX_MSGS[0]))
>>>>>>> 062ba7fa

AddrCheckStruct subaru_addr_checks[] = {
  SUBARU_COMMON_ADDR_CHECKS(SUBARU_MAIN_BUS)
  SUBARU_GEN12_ADDR_CHECKS(SUBARU_MAIN_BUS)
};
#define SUBARU_ADDR_CHECK_LEN (sizeof(subaru_addr_checks) / sizeof(subaru_addr_checks[0]))
addr_checks subaru_rx_checks = {subaru_addr_checks, SUBARU_ADDR_CHECK_LEN};

AddrCheckStruct subaru_gen2_addr_checks[] = {
  SUBARU_COMMON_ADDR_CHECKS(SUBARU_ALT_BUS)
  SUBARU_GEN12_ADDR_CHECKS(SUBARU_ALT_BUS)
};
#define SUBARU_GEN2_ADDR_CHECK_LEN (sizeof(subaru_gen2_addr_checks) / sizeof(subaru_gen2_addr_checks[0]))
addr_checks subaru_gen2_rx_checks = {subaru_gen2_addr_checks, SUBARU_GEN2_ADDR_CHECK_LEN};

AddrCheckStruct subaru_es_status_addr_checks[] = {
  SUBARU_COMMON_ADDR_CHECKS(SUBARU_MAIN_BUS)
  {.msg = {{MSG_SUBARU_ES_Status, 2, 8, .check_checksum = true, .max_counter = 15U, .expected_timestep = 50000U}, { 0 }, { 0 }}},
};
#define SUBARU_ES_STATUS_ADDR_CHECK_LEN (sizeof(subaru_es_status_addr_checks) / sizeof(subaru_es_status_addr_checks[0]))

const uint16_t SUBARU_PARAM_GEN2 = 1;
const uint16_t SUBARU_PARAM_LKAS_ANGLE = 2;
const uint16_t SUBARU_PARAM_ES_STATUS = 4; // Use ES_Status for cruise_activated

bool subaru_gen2 = false;
bool lkas_angle = false;
bool es_status = false;


static uint32_t subaru_get_checksum(CANPacket_t *to_push) {
  return (uint8_t)GET_BYTE(to_push, 0);
}

static uint8_t subaru_get_counter(CANPacket_t *to_push) {
  return (uint8_t)(GET_BYTE(to_push, 1) & 0xFU);
}

static uint32_t subaru_compute_checksum(CANPacket_t *to_push) {
  int addr = GET_ADDR(to_push);
  int len = GET_LEN(to_push);
  uint8_t checksum = (uint8_t)(addr) + (uint8_t)((unsigned int)(addr) >> 8U);
  for (int i = 1; i < len; i++) {
    checksum += (uint8_t)GET_BYTE(to_push, i);
  }
  return checksum;
}

static int subaru_rx_hook(CANPacket_t *to_push) {

  bool valid = addr_safety_check(to_push, &subaru_rx_checks,
                                 subaru_get_checksum, subaru_compute_checksum, subaru_get_counter, NULL);

  if (valid) {
    const int bus = GET_BUS(to_push);
    const int alt_bus = subaru_gen2 ? SUBARU_ALT_BUS : SUBARU_MAIN_BUS;
    const int stock_ecu = lkas_angle ? MSG_SUBARU_ES_LKAS_ANGLE : MSG_SUBARU_ES_LKAS;

    int addr = GET_ADDR(to_push);
    if ((addr == MSG_SUBARU_Steering_Torque) && (bus == SUBARU_MAIN_BUS)) {
      int torque_driver_new = (GET_BYTES(to_push, 2, 4) & 0x7FFU);
      torque_driver_new = -1 * to_signed(torque_driver_new, 11);
      update_sample(&torque_driver, torque_driver_new);

      int angle_meas_new = (GET_BYTES(to_push, 4, 2) & 0xFFFFU);
      angle_meas_new = ROUND(to_signed(angle_meas_new, 16) * STEER_ANGLE_MEAS_FACTOR);
      update_sample(&angle_meas, angle_meas_new);
    }

    // enter controls on rising edge of ACC, exit controls on ACC off
    if ((addr == MSG_SUBARU_CruiseControl) && (bus == alt_bus) && !es_status) {
      bool cruise_engaged = GET_BIT(to_push, 41U) != 0U;
      pcm_cruise_check(cruise_engaged);
    }

    if ((addr == MSG_SUBARU_ES_Status) && (bus == SUBARU_CAM_BUS) && es_status) {
      bool cruise_engaged = GET_BIT(to_push, 29U) != 0U;
      pcm_cruise_check(cruise_engaged);
    }

    // update vehicle moving with any non-zero wheel speed
    if ((addr == MSG_SUBARU_Wheel_Speeds) && (bus == alt_bus)) {
      uint32_t fr = GET_BYTES(to_push, 1, 3) >> 4 & 0x1FFF;
      uint32_t rr = GET_BYTES(to_push, 3, 3) >> 1 & 0x1FFF;
      uint32_t rl = GET_BYTES(to_push, 4, 3) >> 6 & 0x1FFF;
      uint32_t fl = GET_BYTES(to_push, 6, 2) >> 3 & 0x1FFF;

      float speed = (fr + rr + rl + fl) / 4 * 0.057;
      vehicle_moving = speed > 0;

      update_sample(&vehicle_speed, ROUND(speed * VEHICLE_SPEED_FACTOR));
    }

    if ((addr == MSG_SUBARU_Brake_Status) && (bus == alt_bus)) {
      brake_pressed = ((GET_BYTE(to_push, 7) >> 6) & 1U);
    }

    if ((addr == MSG_SUBARU_Throttle) && (bus == SUBARU_MAIN_BUS)) {
      gas_pressed = GET_BYTE(to_push, 4) != 0U;
    }

    generic_rx_checks((addr == stock_ecu) && (bus == SUBARU_MAIN_BUS));
  }
  return valid;
}

static int subaru_tx_hook(CANPacket_t *to_send) {

  int tx = 1;
  int addr = GET_ADDR(to_send);

  if (subaru_gen2) {
    tx = msg_allowed(to_send, SUBARU_GEN2_TX_MSGS, SUBARU_GEN2_TX_MSGS_LEN);
<<<<<<< HEAD
  } else if (lkas_angle) {
    tx = msg_allowed(to_send, SUBARU_LKAS_ANGLE_TX_MSGS, SUBARU_LKAS_ANGLE_TX_MSGS_LEN);
=======
  } else if (lkas_alt) {
    tx = msg_allowed(to_send, SUBARU_LKAS_ALT_TX_MSGS, SUBARU_LKAS_ALT_TX_MSGS_LEN);
>>>>>>> 062ba7fa
  } else {
    tx = msg_allowed(to_send, SUBARU_TX_MSGS, SUBARU_TX_MSGS_LEN);
  }

  // steer cmd checks
  if ((addr == MSG_SUBARU_ES_LKAS)) {
    int desired_torque = ((GET_BYTES(to_send, 0, 4) >> 16) & 0x1FFFU);
    desired_torque = -1 * to_signed(desired_torque, 13);

    const SteeringLimits limits = subaru_gen2 ? SUBARU_GEN2_STEERING_LIMITS : SUBARU_STEERING_LIMITS;
    if (steer_torque_cmd_checks(desired_torque, -1, limits)) {
      tx = 0;
    }
  }

<<<<<<< HEAD
  if ((addr == MSG_SUBARU_ES_LKAS_ANGLE)) {
    int desired_angle = ((GET_BYTES(to_send, 4, 4) >> 8) & 0x3FFFFU);
    desired_angle = -1 * to_signed(desired_angle, 17) / 100;

    bool lkas_request = GET_BIT(to_send, 12);

    const SteeringLimits limits = SUBARU_ANGLE_STEERING_LIMITS;
    if (steer_angle_cmd_checks(desired_angle, lkas_request, limits)) {
=======
  // only allow zero steer and no steer request for now
  if ((addr == MSG_SUBARU_ES_LKAS_ALT)) {
    int desired_angle = ((GET_BYTES(to_send, 4, 4) >> 8) & 0x3FFFFU);
    desired_angle = -1 * to_signed(desired_angle, 17);

    bool request_angle = GET_BIT(to_send, 12);

    if((desired_angle != 0) || request_angle){
>>>>>>> 062ba7fa
      tx = 0;
    }
  }

  return tx;
}

static int subaru_fwd_hook(int bus_num, int addr) {
  int bus_fwd = -1;

  if (bus_num == SUBARU_MAIN_BUS) {
    bus_fwd = SUBARU_CAM_BUS;  // forward to camera
  }

  if (bus_num == SUBARU_CAM_BUS) {
    // Global platform
<<<<<<< HEAD
    bool block_lkas = (((addr == MSG_SUBARU_ES_LKAS)       && !lkas_angle) ||
                       ((addr == MSG_SUBARU_ES_LKAS_ANGLE) &&  lkas_angle) ||
=======
    bool block_lkas =  ((addr == MSG_SUBARU_ES_LKAS)        ||
                       ((addr == MSG_SUBARU_ES_LKAS_ALT) && lkas_alt) ||
>>>>>>> 062ba7fa
                        (addr == MSG_SUBARU_ES_DashStatus) ||
                        (addr == MSG_SUBARU_ES_LKAS_State) ||
                        (addr == MSG_SUBARU_ES_Infotainment));
    if (!block_lkas) {
      bus_fwd = SUBARU_MAIN_BUS;  // Main CAN
    }
  }

  return bus_fwd;
}

static const addr_checks* subaru_init(uint16_t param) {
  subaru_gen2 = GET_FLAG(param, SUBARU_PARAM_GEN2);
  lkas_angle = GET_FLAG(param, SUBARU_PARAM_LKAS_ANGLE);
  es_status = GET_FLAG(param, SUBARU_PARAM_ES_STATUS);

  if (subaru_gen2) {
    subaru_rx_checks = (addr_checks){subaru_gen2_addr_checks, SUBARU_GEN2_ADDR_CHECK_LEN};
  } else if (es_status) {
    subaru_rx_checks = (addr_checks){subaru_es_status_addr_checks, SUBARU_ES_STATUS_ADDR_CHECK_LEN};
  } else {
    subaru_rx_checks = (addr_checks){subaru_addr_checks, SUBARU_ADDR_CHECK_LEN};
  }

  return &subaru_rx_checks;
}

const safety_hooks subaru_hooks = {
  .init = subaru_init,
  .rx = subaru_rx_hook,
  .tx = subaru_tx_hook,
  .tx_lin = nooutput_tx_lin_hook,
  .fwd = subaru_fwd_hook,
};<|MERGE_RESOLUTION|>--- conflicted
+++ resolved
@@ -75,18 +75,10 @@
 };
 #define SUBARU_GEN2_TX_MSGS_LEN (sizeof(SUBARU_GEN2_TX_MSGS) / sizeof(SUBARU_GEN2_TX_MSGS[0]))
 
-<<<<<<< HEAD
 const CanMsg SUBARU_LKAS_ANGLE_TX_MSGS[] = {
   SUBARU_COMMON_TX_MSGS(SUBARU_MAIN_BUS, MSG_SUBARU_ES_LKAS_ANGLE)
 };
 #define SUBARU_LKAS_ANGLE_TX_MSGS_LEN (sizeof(SUBARU_LKAS_ANGLE_TX_MSGS) / sizeof(SUBARU_LKAS_ANGLE_TX_MSGS[0]))
-=======
-const CanMsg SUBARU_LKAS_ALT_TX_MSGS[] = {
-  SUBARU_COMMON_TX_MSGS(SUBARU_MAIN_BUS)
-  {MSG_SUBARU_ES_LKAS_ALT,         SUBARU_MAIN_BUS, 8}, \
-};
-#define SUBARU_LKAS_ALT_TX_MSGS_LEN (sizeof(SUBARU_LKAS_ALT_TX_MSGS) / sizeof(SUBARU_LKAS_ALT_TX_MSGS[0]))
->>>>>>> 062ba7fa
 
 AddrCheckStruct subaru_addr_checks[] = {
   SUBARU_COMMON_ADDR_CHECKS(SUBARU_MAIN_BUS)
@@ -200,13 +192,8 @@
 
   if (subaru_gen2) {
     tx = msg_allowed(to_send, SUBARU_GEN2_TX_MSGS, SUBARU_GEN2_TX_MSGS_LEN);
-<<<<<<< HEAD
   } else if (lkas_angle) {
     tx = msg_allowed(to_send, SUBARU_LKAS_ANGLE_TX_MSGS, SUBARU_LKAS_ANGLE_TX_MSGS_LEN);
-=======
-  } else if (lkas_alt) {
-    tx = msg_allowed(to_send, SUBARU_LKAS_ALT_TX_MSGS, SUBARU_LKAS_ALT_TX_MSGS_LEN);
->>>>>>> 062ba7fa
   } else {
     tx = msg_allowed(to_send, SUBARU_TX_MSGS, SUBARU_TX_MSGS_LEN);
   }
@@ -222,7 +209,6 @@
     }
   }
 
-<<<<<<< HEAD
   if ((addr == MSG_SUBARU_ES_LKAS_ANGLE)) {
     int desired_angle = ((GET_BYTES(to_send, 4, 4) >> 8) & 0x3FFFFU);
     desired_angle = -1 * to_signed(desired_angle, 17) / 100;
@@ -231,16 +217,6 @@
 
     const SteeringLimits limits = SUBARU_ANGLE_STEERING_LIMITS;
     if (steer_angle_cmd_checks(desired_angle, lkas_request, limits)) {
-=======
-  // only allow zero steer and no steer request for now
-  if ((addr == MSG_SUBARU_ES_LKAS_ALT)) {
-    int desired_angle = ((GET_BYTES(to_send, 4, 4) >> 8) & 0x3FFFFU);
-    desired_angle = -1 * to_signed(desired_angle, 17);
-
-    bool request_angle = GET_BIT(to_send, 12);
-
-    if((desired_angle != 0) || request_angle){
->>>>>>> 062ba7fa
       tx = 0;
     }
   }
@@ -257,13 +233,8 @@
 
   if (bus_num == SUBARU_CAM_BUS) {
     // Global platform
-<<<<<<< HEAD
     bool block_lkas = (((addr == MSG_SUBARU_ES_LKAS)       && !lkas_angle) ||
                        ((addr == MSG_SUBARU_ES_LKAS_ANGLE) &&  lkas_angle) ||
-=======
-    bool block_lkas =  ((addr == MSG_SUBARU_ES_LKAS)        ||
-                       ((addr == MSG_SUBARU_ES_LKAS_ALT) && lkas_alt) ||
->>>>>>> 062ba7fa
                         (addr == MSG_SUBARU_ES_DashStatus) ||
                         (addr == MSG_SUBARU_ES_LKAS_State) ||
                         (addr == MSG_SUBARU_ES_Infotainment));
