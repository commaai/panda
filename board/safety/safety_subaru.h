const int SUBARU_MAX_STEER = 2047; // 1s
// real time torque limit to prevent controls spamming
// the real time limit is 1500/sec
const int SUBARU_MAX_RT_DELTA = 940;          // max delta torque allowed for real time checks
const uint32_t SUBARU_RT_INTERVAL = 250000;    // 250ms between real time checks
const int SUBARU_MAX_RATE_UP = 50;
const int SUBARU_MAX_RATE_DOWN = 70;
const int SUBARU_DRIVER_TORQUE_ALLOWANCE = 60;
const int SUBARU_DRIVER_TORQUE_FACTOR = 10;
const int SUBARU_STANDSTILL_THRSLD = 20;  // about 1kph

const int SUBARU_L_DRIVER_TORQUE_ALLOWANCE = 75;
const int SUBARU_L_DRIVER_TORQUE_FACTOR = 10;

const CanMsg SUBARU_TX_MSGS[] = {{0x122, 0, 8}, {0x220, 0, 8}, {0x221, 0, 8}, {0x222, 0, 8}, {0x321, 0, 8}, {0x322, 0, 8}, {0x13c, 2, 8}, {0x240, 2, 8}};
#define SUBARU_TX_MSGS_LEN (sizeof(SUBARU_TX_MSGS) / sizeof(SUBARU_TX_MSGS[0]))

AddrCheckStruct subaru_addr_checks[] = {
  {.msg = {{ 0x40, 0, 8, .check_checksum = true, .max_counter = 15U, .expected_timestep = 10000U}, { 0 }, { 0 }}},
  {.msg = {{0x119, 0, 8, .check_checksum = true, .max_counter = 15U, .expected_timestep = 20000U}, { 0 }, { 0 }}},
  {.msg = {{0x13a, 0, 8, .check_checksum = true, .max_counter = 15U, .expected_timestep = 20000U}, { 0 }, { 0 }}},
  {.msg = {{0x13c, 0, 8, .check_checksum = true, .max_counter = 15U, .expected_timestep = 20000U}, { 0 }, { 0 }}},
  {.msg = {{0x240, 0, 8, .check_checksum = true, .max_counter = 15U, .expected_timestep = 50000U}, { 0 }, { 0 }}},
};
#define SUBARU_ADDR_CHECK_LEN (sizeof(subaru_addr_checks) / sizeof(subaru_addr_checks[0]))
addr_checks subaru_rx_checks = {subaru_addr_checks, SUBARU_ADDR_CHECK_LEN};

const CanMsg SUBARU_L_TX_MSGS[] = {{0x161, 0, 8}, {0x164, 0, 8}};
#define SUBARU_L_TX_MSGS_LEN (sizeof(SUBARU_L_TX_MSGS) / sizeof(SUBARU_L_TX_MSGS[0]))

// TODO: do checksum and counter checks after adding the signals to the outback dbc file
AddrCheckStruct subaru_l_addr_checks[] = {
  {.msg = {{0x140, 0, 8, .expected_timestep = 10000U}, { 0 }, { 0 }}},
  {.msg = {{0x371, 0, 8, .expected_timestep = 20000U}, { 0 }, { 0 }}},
  {.msg = {{0x144, 0, 8, .expected_timestep = 50000U}, { 0 }, { 0 }}},
};
#define SUBARU_L_ADDR_CHECK_LEN (sizeof(subaru_l_addr_checks) / sizeof(subaru_l_addr_checks[0]))
addr_checks subaru_l_rx_checks = {subaru_l_addr_checks, SUBARU_L_ADDR_CHECK_LEN};

static uint8_t subaru_get_checksum(CANPacket_t *to_push) {
  return (uint8_t)GET_BYTE(to_push, 0);
}

static uint8_t subaru_get_counter(CANPacket_t *to_push) {
  return (uint8_t)(GET_BYTE(to_push, 1) & 0xFU);
}

static uint8_t subaru_compute_checksum(CANPacket_t *to_push) {
  int addr = GET_ADDR(to_push);
  int len = GET_LEN(to_push);
  uint8_t checksum = (uint8_t)(addr) + (uint8_t)((unsigned int)(addr) >> 8U);
  for (int i = 1; i < len; i++) {
    checksum += (uint8_t)GET_BYTE(to_push, i);
  }
  return checksum;
}

static int subaru_rx_hook(CANPacket_t *to_push) {

  bool valid = addr_safety_check(to_push, &subaru_rx_checks,
                            subaru_get_checksum, subaru_compute_checksum, subaru_get_counter);

  if (valid && (GET_BUS(to_push) == 0U)) {
    int addr = GET_ADDR(to_push);
    if (addr == 0x119) {
      int torque_driver_new;
      torque_driver_new = ((GET_BYTES_04(to_push) >> 16) & 0x7FFU);
      torque_driver_new = -1 * to_signed(torque_driver_new, 11);
      update_sample(&torque_driver, torque_driver_new);
    }

    // enter controls on rising edge of ACC, exit controls on ACC off
    if (addr == 0x240) {
      int cruise_engaged = ((GET_BYTES_48(to_push) >> 9) & 1U);
      if (cruise_engaged && !cruise_engaged_prev) {
        controls_allowed = 1;
      }
      if (!cruise_engaged) {
        controls_allowed = 0;
      }
      cruise_engaged_prev = cruise_engaged;
    }

    // sample wheel speed, averaging opposite corners
    if (addr == 0x13a) {
      int subaru_speed = ((GET_BYTES_04(to_push) >> 12) & 0x1FFFU) + ((GET_BYTES_48(to_push) >> 6) & 0x1FFFU);  // FR + RL
      subaru_speed /= 2;
      vehicle_moving = subaru_speed > SUBARU_STANDSTILL_THRSLD;
    }

    if (addr == 0x13c) {
      brake_pressed = ((GET_BYTE(to_push, 7) >> 6) & 1U);
    }

    if (addr == 0x40) {
      gas_pressed = GET_BYTE(to_push, 4) != 0U;
    }

    generic_rx_checks((addr == 0x122));
  }
  return valid;
}

static int subaru_legacy_rx_hook(CANPacket_t *to_push) {

  bool valid = addr_safety_check(to_push, &subaru_l_rx_checks, NULL, NULL, NULL);

  if (valid && (GET_BUS(to_push) == 0U)) {
    int addr = GET_ADDR(to_push);
    if (addr == 0x371) {
      int torque_driver_new;
      torque_driver_new = (GET_BYTE(to_push, 3) >> 5) + (GET_BYTE(to_push, 4) << 3);
      torque_driver_new = to_signed(torque_driver_new, 11);
      update_sample(&torque_driver, torque_driver_new);
    }

    // enter controls on rising edge of ACC, exit controls on ACC off
    if (addr == 0x144) {
      int cruise_engaged = ((GET_BYTES_48(to_push) >> 17) & 1U);
      if (cruise_engaged && !cruise_engaged_prev) {
        controls_allowed = 1;
      }
      if (!cruise_engaged) {
        controls_allowed = 0;
      }
      cruise_engaged_prev = cruise_engaged;
    }

    // sample wheel speed, averaging opposite corners
    if (addr == 0xD4) {
      int subaru_speed = ((GET_BYTES_04(to_push) >> 16) & 0xFFFFU) + (GET_BYTES_48(to_push) & 0xFFFFU);  // FR + RL
      subaru_speed /= 2;
      vehicle_moving = subaru_speed > SUBARU_STANDSTILL_THRSLD;
    }

    if (addr == 0xD1) {
      brake_pressed = ((GET_BYTES_04(to_push) >> 16) & 0xFFU) > 0U;
    }

    if (addr == 0x140) {
      gas_pressed = GET_BYTE(to_push, 0) != 0U;
    }

    generic_rx_checks((addr == 0x164));
  }
  return valid;
}

static int subaru_tx_hook(CANPacket_t *to_send) {
  int tx = 1;
  int addr = GET_ADDR(to_send);

  if (!msg_allowed(to_send, SUBARU_TX_MSGS, SUBARU_TX_MSGS_LEN)) {
    tx = 0;
  }

  // steer cmd checks
  if (addr == 0x122) {
    int desired_torque = ((GET_BYTES_04(to_send) >> 16) & 0x1FFFU);
    bool violation = 0;
    uint32_t ts = microsecond_timer_get();

    desired_torque = -1 * to_signed(desired_torque, 13);

    if (controls_allowed) {

      // *** global torque limit check ***
      violation |= max_limit_check(desired_torque, SUBARU_MAX_STEER, -SUBARU_MAX_STEER);

      // *** torque rate limit check ***
      violation |= driver_limit_check(desired_torque, desired_torque_last, &torque_driver,
        SUBARU_MAX_STEER, SUBARU_MAX_RATE_UP, SUBARU_MAX_RATE_DOWN,
        SUBARU_DRIVER_TORQUE_ALLOWANCE, SUBARU_DRIVER_TORQUE_FACTOR);

      // used next time
      desired_torque_last = desired_torque;

      // *** torque real time rate limit check ***
      violation |= rt_rate_limit_check(desired_torque, rt_torque_last, SUBARU_MAX_RT_DELTA);

      // every RT_INTERVAL set the new limits
      uint32_t ts_elapsed = get_ts_elapsed(ts, ts_last);
      if (ts_elapsed > SUBARU_RT_INTERVAL) {
        rt_torque_last = desired_torque;
        ts_last = ts;
      }
    }

    // no torque if controls is not allowed
    if (!controls_allowed && (desired_torque != 0)) {
      violation = 1;
    }

    // reset to 0 if either controls is not allowed or there's a violation
    if (violation || !controls_allowed) {
      desired_torque_last = 0;
      rt_torque_last = 0;
      ts_last = ts;
    }

    if (violation) {
      tx = 0;
    }

  }
  return tx;
}

static int subaru_legacy_tx_hook(CANPacket_t *to_send) {
  int tx = 1;
  int addr = GET_ADDR(to_send);

  if (!msg_allowed(to_send, SUBARU_L_TX_MSGS, SUBARU_L_TX_MSGS_LEN)) {
    tx = 0;
  }

  // steer cmd checks
  if (addr == 0x164) {
    int desired_torque = ((GET_BYTES_04(to_send) >> 8) & 0x1FFFU);
    bool violation = 0;
    uint32_t ts = microsecond_timer_get();

    desired_torque = -1 * to_signed(desired_torque, 13);

    if (controls_allowed) {

      // *** global torque limit check ***
      violation |= max_limit_check(desired_torque, SUBARU_MAX_STEER, -SUBARU_MAX_STEER);

      // *** torque rate limit check ***
      violation |= driver_limit_check(desired_torque, desired_torque_last, &torque_driver,
        SUBARU_MAX_STEER, SUBARU_MAX_RATE_UP, SUBARU_MAX_RATE_DOWN,
        SUBARU_L_DRIVER_TORQUE_ALLOWANCE, SUBARU_L_DRIVER_TORQUE_FACTOR);

      // used next time
      desired_torque_last = desired_torque;

      // *** torque real time rate limit check ***
      violation |= rt_rate_limit_check(desired_torque, rt_torque_last, SUBARU_MAX_RT_DELTA);

      // every RT_INTERVAL set the new limits
      uint32_t ts_elapsed = get_ts_elapsed(ts, ts_last);
      if (ts_elapsed > SUBARU_RT_INTERVAL) {
        rt_torque_last = desired_torque;
        ts_last = ts;
      }
    }

    // no torque if controls is not allowed
    if (!controls_allowed && (desired_torque != 0)) {
      violation = 1;
    }

    // reset to 0 if either controls is not allowed or there's a violation
    if (violation || !controls_allowed) {
      desired_torque_last = 0;
      rt_torque_last = 0;
      ts_last = ts;
    }

    if (violation) {
      tx = 0;
    }

  }
  return tx;
}

static int subaru_fwd_hook(int bus_num, CANPacket_t *to_fwd) {
  int bus_fwd = -1;

<<<<<<< HEAD
  if (!relay_malfunction) {
    int addr = GET_ADDR(to_fwd);

    if (bus_num == 0) {
      // 0x13c is Brake_Status for Global
      // 0x240 is CruiseControl for Global
      int block_msg = ((addr == 0x13c) || (addr == 0x240));
      if (!block_msg) {
        bus_fwd = 2;  // Camera CAN
      }
    }
    if (bus_num == 2) {
      // Global Platform:
      // 0x122 is ES_LKAS
      // 0x220 is ES_Brake
      // 0x221 is ES_Distance
      // 0x222 is ES_Status
      // 0x321 is ES_DashStatus
      // 0x322 is ES_LKAS_State
      int block_msg = ((addr == 0x122) || (addr == 0x220) ||
                       (addr == 0x221) || (addr == 0x222) ||
                       (addr == 0x321) || (addr == 0x322));
      if (!block_msg) {
        bus_fwd = 0;  // Main CAN
      }
=======
  if (bus_num == 0) {
    bus_fwd = 2;  // Camera CAN
  }

  if (bus_num == 2) {
    // Global platform
    // 0x122 ES_LKAS
    // 0x221 ES_Distance
    // 0x322 ES_LKAS_State
    int addr = GET_ADDR(to_fwd);
    int block_msg = ((addr == 0x122) || (addr == 0x221) || (addr == 0x322));
    if (!block_msg) {
      bus_fwd = 0;  // Main CAN
>>>>>>> 9ac35a4a
    }
  }

  return bus_fwd;
}

static int subaru_legacy_fwd_hook(int bus_num, CANPacket_t *to_fwd) {
  int bus_fwd = -1;

  if (bus_num == 0) {
    bus_fwd = 2;  // Camera CAN
  }

  if (bus_num == 2) {
    // Preglobal platform
    // 0x161 is ES_CruiseThrottle
    // 0x164 is ES_LKAS
    int addr = GET_ADDR(to_fwd);
    int block_msg = ((addr == 0x161) || (addr == 0x164));
    if (!block_msg) {
      bus_fwd = 0;  // Main CAN
    }
  }

  return bus_fwd;
}

static const addr_checks* subaru_init(int16_t param) {
  UNUSED(param);
  controls_allowed = false;
  relay_malfunction_reset();
  return &subaru_rx_checks;
}

const safety_hooks subaru_hooks = {
  .init = subaru_init,
  .rx = subaru_rx_hook,
  .tx = subaru_tx_hook,
  .tx_lin = nooutput_tx_lin_hook,
  .fwd = subaru_fwd_hook,
};

static const addr_checks* subaru_legacy_init(int16_t param) {
  UNUSED(param);
  controls_allowed = false;
  relay_malfunction_reset();
  return &subaru_l_rx_checks;
}

const safety_hooks subaru_legacy_hooks = {
  .init = subaru_legacy_init,
  .rx = subaru_legacy_rx_hook,
  .tx = subaru_legacy_tx_hook,
  .tx_lin = nooutput_tx_lin_hook,
  .fwd = subaru_legacy_fwd_hook,
};<|MERGE_RESOLUTION|>--- conflicted
+++ resolved
@@ -269,47 +269,29 @@
 static int subaru_fwd_hook(int bus_num, CANPacket_t *to_fwd) {
   int bus_fwd = -1;
 
-<<<<<<< HEAD
-  if (!relay_malfunction) {
-    int addr = GET_ADDR(to_fwd);
-
-    if (bus_num == 0) {
-      // 0x13c is Brake_Status for Global
-      // 0x240 is CruiseControl for Global
-      int block_msg = ((addr == 0x13c) || (addr == 0x240));
-      if (!block_msg) {
-        bus_fwd = 2;  // Camera CAN
-      }
-    }
-    if (bus_num == 2) {
-      // Global Platform:
-      // 0x122 is ES_LKAS
-      // 0x220 is ES_Brake
-      // 0x221 is ES_Distance
-      // 0x222 is ES_Status
-      // 0x321 is ES_DashStatus
-      // 0x322 is ES_LKAS_State
-      int block_msg = ((addr == 0x122) || (addr == 0x220) ||
-                       (addr == 0x221) || (addr == 0x222) ||
-                       (addr == 0x321) || (addr == 0x322));
-      if (!block_msg) {
-        bus_fwd = 0;  // Main CAN
-      }
-=======
+  int addr = GET_ADDR(to_fwd);
+
   if (bus_num == 0) {
-    bus_fwd = 2;  // Camera CAN
-  }
-
+    // 0x13c is Brake_Status for Global
+    // 0x240 is CruiseControl for Global
+    int block_msg = ((addr == 0x13c) || (addr == 0x240));
+    if (!block_msg) {
+      bus_fwd = 2;  // Camera CAN
+    }
+  }
   if (bus_num == 2) {
-    // Global platform
-    // 0x122 ES_LKAS
-    // 0x221 ES_Distance
-    // 0x322 ES_LKAS_State
-    int addr = GET_ADDR(to_fwd);
-    int block_msg = ((addr == 0x122) || (addr == 0x221) || (addr == 0x322));
+    // Global Platform:
+    // 0x122 is ES_LKAS
+    // 0x220 is ES_Brake
+    // 0x221 is ES_Distance
+    // 0x222 is ES_Status
+    // 0x321 is ES_DashStatus
+    // 0x322 is ES_LKAS_State
+    int block_msg = ((addr == 0x122) || (addr == 0x220) ||
+                     (addr == 0x221) || (addr == 0x222) ||
+                     (addr == 0x321) || (addr == 0x322));
     if (!block_msg) {
       bus_fwd = 0;  // Main CAN
->>>>>>> 9ac35a4a
     }
   }
 
