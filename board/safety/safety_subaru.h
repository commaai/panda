--- conflicted
+++ resolved
@@ -75,12 +75,7 @@
         torque_driver_new = (GET_BYTE(to_push, 3) >> 5) + (GET_BYTE(to_push, 4) << 3);
         torque_driver_new = to_signed(torque_driver_new, 11);
       }
-<<<<<<< HEAD
-      update_sample(&subaru_torque_driver, torque_driver_new);
-=======
-      torque_driver_new = to_signed(torque_driver_new, 11);
       update_sample(&torque_driver, torque_driver_new);
->>>>>>> 0bc864b3
     }
 
     // enter controls on rising edge of ACC, exit controls on ACC off
