--- conflicted
+++ resolved
@@ -20,11 +20,7 @@
 const int TESLA_FLAG_POWERTRAIN = 1;
 const int TESLA_FLAG_LONGITUDINAL_CONTROL = 2;
 const int TESLA_FLAG_RAVEN = 4;
-<<<<<<< HEAD
-const int TESLA_FLAG_MODEL3 = 8;
-=======
 const int TESLA_FLAG_MODEL3_Y = 8;
->>>>>>> 4a8bf5da
 
 const CanMsg TESLA_TX_MSGS[] = {
   {0x488, 0, 4},  // DAS_steeringControl
@@ -63,11 +59,7 @@
   {.msg = {{0x318, 0, 8, .frequency = 10U}, { 0 }, { 0 }}},   // GTW_carState
 };
 
-<<<<<<< HEAD
-RxCheck tesla_model3_rx_checks[] = {
-=======
 RxCheck tesla_model3_y_rx_checks[] = {
->>>>>>> 4a8bf5da
   {.msg = {{0x2b9, 2, 8, .frequency = 25U}, { 0 }, { 0 }}},   // DAS_control
   {.msg = {{0x155, 0, 8, .frequency = 50U}, { 0 }, { 0 }}},   // ESP_wheelRotation (speed in kph)
   {.msg = {{0x370, 0, 8, .frequency = 100U}, { 0 }, { 0 }}},  // EPAS3S_internalSAS (steering angle)
@@ -90,11 +82,7 @@
 bool tesla_longitudinal = false;
 bool tesla_powertrain = false;  // Are we the second panda intercepting the powertrain bus?
 bool tesla_raven = false;
-<<<<<<< HEAD
-bool tesla_model3 = false;
-=======
 bool tesla_model3_y = false;
->>>>>>> 4a8bf5da
 
 bool tesla_stock_aeb = false;
 
@@ -103,11 +91,7 @@
   int addr = GET_ADDR(to_push);
 
   if (!tesla_powertrain) {
-<<<<<<< HEAD
-    if((!tesla_raven && (addr == 0x370) && (bus == 0)) || (tesla_model3 && (addr == 0x370) && (bus == 0)) || (tesla_raven && (addr == 0x131) && (bus == 2))) {
-=======
     if((!tesla_raven && (addr == 0x370) && (bus == 0)) || (tesla_model3_y && (addr == 0x370) && (bus == 0)) || (tesla_raven && (addr == 0x131) && (bus == 2))) {
->>>>>>> 4a8bf5da
       // Steering angle: (0.1 * val) - 819.2 in deg.
       // Store it 1/10 deg to match steering request
       int angle_meas_new = (((GET_BYTE(to_push, 4) & 0x3FU) << 8) | GET_BYTE(to_push, 5)) - 8192U;
@@ -117,11 +101,7 @@
 
   if(bus == 0) {
 
-<<<<<<< HEAD
-    if(tesla_model3 && (addr == 0x155)){
-=======
     if(tesla_model3_y && (addr == 0x155)){
->>>>>>> 4a8bf5da
       // Vehicle speed: (val * 0.5) * KPH_TO_MPS
       float speed = ((((GET_BYTE(to_push, 6) & 0x0FU) << 6) | (GET_BYTE(to_push, 5) >> 2)) * 0.5) * 0.277778;
       vehicle_moving = GET_BIT(to_push, 41) == 0U;
@@ -134,33 +114,21 @@
     }
 
     // Gas pressed
-<<<<<<< HEAD
-    if(tesla_model3 && (addr == 0x118)){
-=======
     if(tesla_model3_y && (addr == 0x118)){
->>>>>>> 4a8bf5da
       gas_pressed = (GET_BYTE(to_push, 4) != 0U);
     } else if( addr == (tesla_powertrain ? 0x106 : 0x108)) {
       gas_pressed = (GET_BYTE(to_push, 6) != 0U);
     }
 
     // Brake pressed
-<<<<<<< HEAD
-    if(tesla_model3 && (addr == 0x39d)){
-=======
     if(tesla_model3_y && (addr == 0x39d)){
->>>>>>> 4a8bf5da
       brake_pressed = (GET_BYTE(to_push, 2) & 0x03U)  == 2U;
     }else if(addr == (tesla_powertrain ? 0x1f8 : 0x20a)) {
       brake_pressed = (((GET_BYTE(to_push, 0) & 0x0CU) >> 2) != 1U);
     }
 
     // Cruise state
-<<<<<<< HEAD
-    if(tesla_model3 && (addr == 0x286)) {
-=======
     if(tesla_model3_y && (addr == 0x286)) {
->>>>>>> 4a8bf5da
       int cruise_state = ((GET_BYTE(to_push, 1) << 1 ) >> 5);
       bool cruise_engaged = (cruise_state == 2) ||  // ENABLED
                             (cruise_state == 3) ||  // STANDSTILL
@@ -187,11 +155,7 @@
     }
   }
 
-<<<<<<< HEAD
-  if (tesla_model3) {
-=======
   if (tesla_model3_y) {
->>>>>>> 4a8bf5da
     generic_rx_checks((addr == 0x488) && (bus == 0));
     generic_rx_checks((addr == 0x2b9) && (bus == 0));
   }else if (tesla_powertrain) {
@@ -225,11 +189,7 @@
   }
 
 
-<<<<<<< HEAD
-  if (tesla_model3 && (addr == 0x229)){
-=======
   if (tesla_model3_y && (addr == 0x229)){
->>>>>>> 4a8bf5da
     // Only the "Half up" and "Neutral" positions are permitted for sending stalk signals.
     int control_lever_status = ((GET_BYTE(to_send, 1) & 0x70U) >> 4);
     if (control_lever_status != 0 && control_lever_status != 1) {
@@ -307,11 +267,7 @@
   tesla_powertrain = GET_FLAG(param, TESLA_FLAG_POWERTRAIN);
   tesla_longitudinal = GET_FLAG(param, TESLA_FLAG_LONGITUDINAL_CONTROL);
   tesla_raven = GET_FLAG(param, TESLA_FLAG_RAVEN);
-<<<<<<< HEAD
-  tesla_model3 = GET_FLAG(param, TESLA_FLAG_MODEL3);
-=======
   tesla_model3_y = GET_FLAG(param, TESLA_FLAG_MODEL3_Y);
->>>>>>> 4a8bf5da
 
   tesla_stock_aeb = false;
 
@@ -320,13 +276,8 @@
     ret = BUILD_SAFETY_CFG(tesla_pt_rx_checks, TESLA_PT_TX_MSGS);
   } else if (tesla_raven) {
     ret = BUILD_SAFETY_CFG(tesla_raven_rx_checks, TESLA_TX_MSGS);
-<<<<<<< HEAD
-  } else if (tesla_model3) {
-    ret = BUILD_SAFETY_CFG(tesla_model3_rx_checks, TESLA_M3_TX_MSGS);
-=======
   } else if (tesla_model3_y) {
     ret = BUILD_SAFETY_CFG(tesla_model3_y_rx_checks, TESLA_M3_TX_MSGS);
->>>>>>> 4a8bf5da
   } else {
     ret = BUILD_SAFETY_CFG(tesla_rx_checks, TESLA_TX_MSGS);
   }
