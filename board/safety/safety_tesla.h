const SteeringLimits TESLA_STEERING_LIMITS = {
  .angle_deg_to_can = 10,
  .angle_rate_up_lookup = {
    {2., 7., 17.},
    {5., .8, .25}
  },
  .angle_rate_down_lookup = {
    {2., 7., 17.},
    {5., 3.5, .8}
  },
};

const LongitudinalLimits TESLA_LONG_LIMITS = {
  .max_accel = 425,       // 2. m/s^2
  .min_accel = 287,       // -3.52 m/s^2  // TODO: limit to -3.48
  .inactive_accel = 375,  // 0. m/s^2
};


const int TESLA_FLAG_POWERTRAIN = 1;
const int TESLA_FLAG_LONGITUDINAL_CONTROL = 2;

const CanMsg TESLA_TX_MSGS[] = {
  {0x488, 0, 4},  // DAS_steeringControl
  {0x45, 0, 8},   // STW_ACTN_RQ
  {0x45, 2, 8},   // STW_ACTN_RQ
  {0x2b9, 0, 8},  // DAS_control
};
#define TESLA_TX_LEN (sizeof(TESLA_TX_MSGS) / sizeof(TESLA_TX_MSGS[0]))

const CanMsg TESLA_PT_TX_MSGS[] = {
  {0x2bf, 0, 8},  // DAS_control
};
#define TESLA_PT_TX_LEN (sizeof(TESLA_PT_TX_MSGS) / sizeof(TESLA_PT_TX_MSGS[0]))

AddrCheckStruct tesla_addr_checks[] = {
  {.msg = {{0x370, 0, 8, .expected_timestep = 40000U}, { 0 }, { 0 }}},   // EPAS_sysStatus (25Hz)
  {.msg = {{0x108, 0, 8, .expected_timestep = 10000U}, { 0 }, { 0 }}},   // DI_torque1 (100Hz)
  {.msg = {{0x118, 0, 6, .expected_timestep = 10000U}, { 0 }, { 0 }}},   // DI_torque2 (100Hz)
  {.msg = {{0x20a, 0, 8, .expected_timestep = 20000U}, { 0 }, { 0 }}},   // BrakeMessage (50Hz)
  {.msg = {{0x368, 0, 8, .expected_timestep = 100000U}, { 0 }, { 0 }}},  // DI_state (10Hz)
  {.msg = {{0x318, 0, 8, .expected_timestep = 100000U}, { 0 }, { 0 }}},  // GTW_carState (10Hz)
};
#define TESLA_ADDR_CHECK_LEN (sizeof(tesla_addr_checks) / sizeof(tesla_addr_checks[0]))
addr_checks tesla_rx_checks = {tesla_addr_checks, TESLA_ADDR_CHECK_LEN};

AddrCheckStruct tesla_pt_addr_checks[] = {
  {.msg = {{0x106, 0, 8, .expected_timestep = 10000U}, { 0 }, { 0 }}},   // DI_torque1 (100Hz)
  {.msg = {{0x116, 0, 6, .expected_timestep = 10000U}, { 0 }, { 0 }}},   // DI_torque2 (100Hz)
  {.msg = {{0x1f8, 0, 8, .expected_timestep = 20000U}, { 0 }, { 0 }}},   // BrakeMessage (50Hz)
  {.msg = {{0x256, 0, 8, .expected_timestep = 100000U}, { 0 }, { 0 }}},  // DI_state (10Hz)
};
#define TESLA_PT_ADDR_CHECK_LEN (sizeof(tesla_pt_addr_checks) / sizeof(tesla_pt_addr_checks[0]))
addr_checks tesla_pt_rx_checks = {tesla_pt_addr_checks, TESLA_PT_ADDR_CHECK_LEN};

bool tesla_longitudinal = false;
bool tesla_powertrain = false;  // Are we the second panda intercepting the powertrain bus?

bool tesla_stock_aeb = false;

static int tesla_rx_hook(CANPacket_t *to_push) {
  bool valid = addr_safety_check(to_push, tesla_powertrain ? (&tesla_pt_rx_checks) : (&tesla_rx_checks),
                                 NULL, NULL, NULL);

  if(valid) {
    int bus = GET_BUS(to_push);
    int addr = GET_ADDR(to_push);

    if(bus == 0) {
      if (!tesla_powertrain) {
        if(addr == 0x370) {
          // Steering angle: (0.1 * val) - 819.2 in deg.
          // Store it 1/10 deg to match steering request
          int angle_meas_new = (((GET_BYTE(to_push, 4) & 0x3FU) << 8) | GET_BYTE(to_push, 5)) - 8192U;
          update_sample(&angle_meas, angle_meas_new);
        }
      }

      if(addr == (tesla_powertrain ? 0x116 : 0x118)) {
        // Vehicle speed: ((0.05 * val) - 25) * MPH_TO_MPS
        vehicle_speed = (((((GET_BYTE(to_push, 3) & 0x0FU) << 8) | (GET_BYTE(to_push, 2))) * 0.05) - 25) * 0.447;
        vehicle_moving = ABS(vehicle_speed) > 0.1;
      }

      if(addr == (tesla_powertrain ? 0x106 : 0x108)) {
        // Gas pressed
        gas_pressed = (GET_BYTE(to_push, 6) != 0U);
      }

      if(addr == (tesla_powertrain ? 0x1f8 : 0x20a)) {
        // Brake pressed
        brake_pressed = (((GET_BYTE(to_push, 0) & 0x0CU) >> 2) != 1U);
      }

      if(addr == (tesla_powertrain ? 0x256 : 0x368)) {
        // Cruise state
        int cruise_state = (GET_BYTE(to_push, 1) >> 4);
        bool cruise_engaged = (cruise_state == 2) ||  // ENABLED
                              (cruise_state == 3) ||  // STANDSTILL
                              (cruise_state == 4) ||  // OVERRIDE
                              (cruise_state == 6) ||  // PRE_FAULT
                              (cruise_state == 7);    // PRE_CANCEL
        pcm_cruise_check(cruise_engaged);
      }
    }

    if (tesla_powertrain) {
      // 0x2bf: DAS_control should not be received on bus 0
      generic_rx_checks((addr == 0x2bf) && (bus == 0));
    } else {
      // 0x488: DAS_steeringControl should not be received on bus 0
      generic_rx_checks((addr == 0x488) && (bus == 0));
    }
  }

  return valid;
}


static int tesla_tx_hook(CANPacket_t *to_send) {

  int tx = 1;
  int addr = GET_ADDR(to_send);
  bool violation = false;

  if(!msg_allowed(to_send,
                  tesla_powertrain ? TESLA_PT_TX_MSGS : TESLA_TX_MSGS,
                  tesla_powertrain ? TESLA_PT_TX_LEN : TESLA_TX_LEN)) {
    tx = 0;
  }

  if(!tesla_powertrain && (addr == 0x488)) {
    // Steering control: (0.1 * val) - 1638.35 in deg.
    // We use 1/10 deg as a unit here
    int raw_angle_can = (((GET_BYTE(to_send, 0) & 0x7FU) << 8) | GET_BYTE(to_send, 1));
    int desired_angle = raw_angle_can - 16384;
    int steer_control_type = GET_BYTE(to_send, 2) >> 6;
    bool steer_control_enabled = (steer_control_type != 0) &&  // NONE
                                 (steer_control_type != 3);    // DISABLED

<<<<<<< HEAD
    // Rate limit while steering
    if(get_lateral_allowed() && steer_control_enabled) {
      // Add 1 to not false trigger the violation
      float delta_angle_float;
      delta_angle_float = (interpolate(TESLA_LOOKUP_ANGLE_RATE_UP, vehicle_speed) * TESLA_DEG_TO_CAN);
      int delta_angle_up = (int)(delta_angle_float) + 1;
      delta_angle_float =  (interpolate(TESLA_LOOKUP_ANGLE_RATE_DOWN, vehicle_speed) * TESLA_DEG_TO_CAN);
      int delta_angle_down = (int)(delta_angle_float) + 1;
      int highest_desired_angle = desired_angle_last + ((desired_angle_last > 0) ? delta_angle_up : delta_angle_down);
      int lowest_desired_angle = desired_angle_last - ((desired_angle_last >= 0) ? delta_angle_down : delta_angle_up);

      // Check for violation;
      violation |= max_limit_check(desired_angle, highest_desired_angle, lowest_desired_angle);
    }
    desired_angle_last = desired_angle;

    // Angle should be the same as current angle while not steering
    if(!get_lateral_allowed() && ((desired_angle < (angle_meas.min - 1)) || (desired_angle > (angle_meas.max + 1)))) {
      violation = true;
    }

    // No angle control allowed when controls are not allowed
    if(!get_lateral_allowed() && steer_control_enabled) {
=======
    if (steer_angle_cmd_checks(desired_angle, steer_control_enabled, TESLA_STEERING_LIMITS)) {
>>>>>>> a6d0765b
      violation = true;
    }
  }

  if (!tesla_powertrain && (addr == 0x45)) {
    // No button other than cancel can be sent by us
    int control_lever_status = (GET_BYTE(to_send, 0) & 0x3FU);
    if (control_lever_status != 1) {
      violation = true;
    }
  }

  if(addr == (tesla_powertrain ? 0x2bf : 0x2b9)) {
    // DAS_control: longitudinal control message
    if (tesla_longitudinal) {
      // No AEB events may be sent by openpilot
      int aeb_event = GET_BYTE(to_send, 2) & 0x03U;
      if (aeb_event != 0) {
        violation = true;
      }

      // Don't send messages when the stock AEB system is active
      if (tesla_stock_aeb) {
        violation = true;
      }

      // Don't allow any acceleration limits above the safety limits
      int raw_accel_max = ((GET_BYTE(to_send, 6) & 0x1FU) << 4) | (GET_BYTE(to_send, 5) >> 4);
      int raw_accel_min = ((GET_BYTE(to_send, 5) & 0x0FU) << 5) | (GET_BYTE(to_send, 4) >> 3);
      violation |= longitudinal_accel_checks(raw_accel_max, TESLA_LONG_LIMITS);
      violation |= longitudinal_accel_checks(raw_accel_min, TESLA_LONG_LIMITS);
    } else {
      violation = true;
    }
  }

  if (violation) {
    tx = 0;
  }

  return tx;
}

static int tesla_fwd_hook(int bus_num, CANPacket_t *to_fwd) {
  int bus_fwd = -1;
  int addr = GET_ADDR(to_fwd);

  if(bus_num == 0) {
    // Chassis/PT to autopilot
    bus_fwd = 2;
  }

  if(bus_num == 2) {
    // Autopilot to chassis/PT
    int das_control_addr = (tesla_powertrain ? 0x2bf : 0x2b9);

    bool block_msg = false;
    if (!tesla_powertrain && (addr == 0x488)) {
      block_msg = true;
    }

    if (tesla_longitudinal && (addr == das_control_addr)) {
      // "AEB_ACTIVE"
      tesla_stock_aeb = ((GET_BYTE(to_fwd, 2) & 0x03U) == 1U);

      if (!tesla_stock_aeb) {
        block_msg = true;
      }
    }

    if(!block_msg) {
      bus_fwd = 0;
    }
  }

  return bus_fwd;
}

static const addr_checks* tesla_init(uint16_t param) {
  tesla_powertrain = GET_FLAG(param, TESLA_FLAG_POWERTRAIN);
  tesla_longitudinal = GET_FLAG(param, TESLA_FLAG_LONGITUDINAL_CONTROL);

  return tesla_powertrain ? (&tesla_pt_rx_checks) : (&tesla_rx_checks);
}

const safety_hooks tesla_hooks = {
  .init = tesla_init,
  .rx = tesla_rx_hook,
  .tx = tesla_tx_hook,
  .tx_lin = nooutput_tx_lin_hook,
  .fwd = tesla_fwd_hook,
};<|MERGE_RESOLUTION|>--- conflicted
+++ resolved
@@ -138,33 +138,7 @@
     bool steer_control_enabled = (steer_control_type != 0) &&  // NONE
                                  (steer_control_type != 3);    // DISABLED
 
-<<<<<<< HEAD
-    // Rate limit while steering
-    if(get_lateral_allowed() && steer_control_enabled) {
-      // Add 1 to not false trigger the violation
-      float delta_angle_float;
-      delta_angle_float = (interpolate(TESLA_LOOKUP_ANGLE_RATE_UP, vehicle_speed) * TESLA_DEG_TO_CAN);
-      int delta_angle_up = (int)(delta_angle_float) + 1;
-      delta_angle_float =  (interpolate(TESLA_LOOKUP_ANGLE_RATE_DOWN, vehicle_speed) * TESLA_DEG_TO_CAN);
-      int delta_angle_down = (int)(delta_angle_float) + 1;
-      int highest_desired_angle = desired_angle_last + ((desired_angle_last > 0) ? delta_angle_up : delta_angle_down);
-      int lowest_desired_angle = desired_angle_last - ((desired_angle_last >= 0) ? delta_angle_down : delta_angle_up);
-
-      // Check for violation;
-      violation |= max_limit_check(desired_angle, highest_desired_angle, lowest_desired_angle);
-    }
-    desired_angle_last = desired_angle;
-
-    // Angle should be the same as current angle while not steering
-    if(!get_lateral_allowed() && ((desired_angle < (angle_meas.min - 1)) || (desired_angle > (angle_meas.max + 1)))) {
-      violation = true;
-    }
-
-    // No angle control allowed when controls are not allowed
-    if(!get_lateral_allowed() && steer_control_enabled) {
-=======
     if (steer_angle_cmd_checks(desired_angle, steer_control_enabled, TESLA_STEERING_LIMITS)) {
->>>>>>> a6d0765b
       violation = true;
     }
   }
