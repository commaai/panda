const SteeringLimits TESLA_STEERING_LIMITS = {
  .angle_deg_to_can = 10,
  .angle_rate_up_lookup = {
    {0., 5., 15.},
    {10., 1.6, .3}
  },
  .angle_rate_down_lookup = {
    {0., 5., 15.},
    {10., 7.0, .8}
  },
};

const LongitudinalLimits TESLA_LONG_LIMITS = {
  .max_accel = 425,       // 2. m/s^2
  .min_accel = 287,       // -3.52 m/s^2  // TODO: limit to -3.48
  .inactive_accel = 375,  // 0. m/s^2
};


const int TESLA_FLAG_POWERTRAIN = 1;
const int TESLA_FLAG_LONGITUDINAL_CONTROL = 2;
const int TESLA_FLAG_RAVEN = 4;
<<<<<<< HEAD
const int TESLA_FLAG_MODEL3 = 8;
=======
>>>>>>> 4b6f6ac1

const CanMsg TESLA_TX_MSGS[] = {
  {0x488, 0, 4},  // DAS_steeringControl
  {0x45, 0, 8},   // STW_ACTN_RQ
  {0x45, 2, 8},   // STW_ACTN_RQ
  {0x2b9, 0, 8},  // DAS_control
};

const CanMsg TESLA_M3_TX_MSGS[] = {
  {0x488, 0, 4},  // DAS_steeringControl
  {0x2b9, 0, 8},  // DAS_control
  // # todo: add action request
};

const CanMsg TESLA_PT_TX_MSGS[] = {
  {0x2bf, 0, 8},  // DAS_control
};

RxCheck tesla_rx_checks[] = {
  {.msg = {{0x2b9, 2, 8, .frequency = 25U}, { 0 }, { 0 }}},   // DAS_control
  {.msg = {{0x370, 0, 8, .frequency = 25U}, { 0 }, { 0 }}},   // EPAS_sysStatus
  {.msg = {{0x108, 0, 8, .frequency = 100U}, { 0 }, { 0 }}},  // DI_torque1
  {.msg = {{0x118, 0, 6, .frequency = 100U}, { 0 }, { 0 }}},  // DI_torque2
  {.msg = {{0x20a, 0, 8, .frequency = 50U}, { 0 }, { 0 }}},   // BrakeMessage
  {.msg = {{0x368, 0, 8, .frequency = 10U}, { 0 }, { 0 }}},   // DI_state
  {.msg = {{0x318, 0, 8, .frequency = 10U}, { 0 }, { 0 }}},   // GTW_carState
};

RxCheck tesla_raven_rx_checks[] = {
  {.msg = {{0x2b9, 2, 8, .frequency = 25U}, { 0 }, { 0 }}},   // DAS_control
  {.msg = {{0x131, 2, 8, .frequency = 100U}, { 0 }, { 0 }}},  // EPAS3P_sysStatus
  {.msg = {{0x108, 0, 8, .frequency = 100U}, { 0 }, { 0 }}},  // DI_torque1
  {.msg = {{0x118, 0, 6, .frequency = 100U}, { 0 }, { 0 }}},  // DI_torque2
  {.msg = {{0x20a, 0, 8, .frequency = 50U}, { 0 }, { 0 }}},   // BrakeMessage
  {.msg = {{0x368, 0, 8, .frequency = 10U}, { 0 }, { 0 }}},   // DI_state
  {.msg = {{0x318, 0, 8, .frequency = 10U}, { 0 }, { 0 }}},   // GTW_carState
};

<<<<<<< HEAD
RxCheck tesla_model3_rx_checks[] = {
  {.msg = {{0x2b9, 2, 8, .frequency = 25U}, { 0 }, { 0 }}},   // DAS_control
  {.msg = {{0x52, 2, 8, .frequency = 100U}, { 0 }, { 0 }}},  // EPAS3P_sysStatus
  {.msg = {{0x108, 0, 8, .frequency = 100U}, { 0 }, { 0 }}},  // DI_torque
  {.msg = {{0x39d, 0, 5, .frequency = 25U}, { 0 }, { 0 }}},   // IBST_status (brakes)
  {.msg = {{0x118, 0, 8, .frequency = 100U}, { 0 }, { 0 }}},   // DI_systemStatus (pedal)
  {.msg = {{0x368, 0, 8, .frequency = 10U}, { 0 }, { 0 }}},   // DI_state todo (acc state)
  {.msg = {{0x3f5, 0, 8, .frequency = 11U}, { 0 }, { 0 }}},   // ID3F5VCFRONT_lighting (indicator) todo frequency
  {.msg = {{0x2e1, 0, 8, .frequency = 71U}, { 0 }, { 0 }}},   // VCFRONT_status (doors) todo frequency
};

=======
>>>>>>> 4b6f6ac1
RxCheck tesla_pt_rx_checks[] = {
  {.msg = {{0x106, 0, 8, .frequency = 100U}, { 0 }, { 0 }}},  // DI_torque1
  {.msg = {{0x116, 0, 6, .frequency = 100U}, { 0 }, { 0 }}},  // DI_torque2
  {.msg = {{0x1f8, 0, 8, .frequency = 50U}, { 0 }, { 0 }}},   // BrakeMessage
  {.msg = {{0x2bf, 2, 8, .frequency = 25U}, { 0 }, { 0 }}},   // DAS_control
  {.msg = {{0x256, 0, 8, .frequency = 10U}, { 0 }, { 0 }}},   // DI_state
};

bool tesla_longitudinal = false;
bool tesla_powertrain = false;  // Are we the second panda intercepting the powertrain bus?
bool tesla_raven = false;
<<<<<<< HEAD
bool tesla_model3 = false;
=======
>>>>>>> 4b6f6ac1

bool tesla_stock_aeb = false;

static void tesla_rx_hook(const CANPacket_t *to_push) {
  int bus = GET_BUS(to_push);
  int addr = GET_ADDR(to_push);

  if (!tesla_powertrain) {
    if((!tesla_raven && (addr == 0x370) && (bus == 0)) || (tesla_raven && (addr == 0x131) && (bus == 2))) {
      // Steering angle: (0.1 * val) - 819.2 in deg.
      // Store it 1/10 deg to match steering request
      int angle_meas_new = (((GET_BYTE(to_push, 4) & 0x3FU) << 8) | GET_BYTE(to_push, 5)) - 8192U;
      update_sample(&angle_meas, angle_meas_new);
    }
  }

  if(bus == 0) {
    if(addr == (tesla_powertrain ? 0x116 : 0x118)) {
      // Vehicle speed: ((0.05 * val) - 25) * MPH_TO_MPS
      float speed = (((((GET_BYTE(to_push, 3) & 0x0FU) << 8) | (GET_BYTE(to_push, 2))) * 0.05) - 25) * 0.447;
      vehicle_moving = ABS(speed) > 0.1;
      UPDATE_VEHICLE_SPEED(speed);
    }

    if(addr == (tesla_powertrain ? 0x106 : 0x108)) {
      // Gas pressed
      gas_pressed = (GET_BYTE(to_push, 6) != 0U);
    }

    if(addr == (tesla_powertrain ? 0x1f8 : 0x20a)) {
      // Brake pressed
      brake_pressed = (((GET_BYTE(to_push, 0) & 0x0CU) >> 2) != 1U);
    }

    if(addr == (tesla_powertrain ? 0x256 : 0x368)) {
      // Cruise state
      int cruise_state = (GET_BYTE(to_push, 1) >> 4);
      bool cruise_engaged = (cruise_state == 2) ||  // ENABLED
                            (cruise_state == 3) ||  // STANDSTILL
                            (cruise_state == 4) ||  // OVERRIDE
                            (cruise_state == 6) ||  // PRE_FAULT
                            (cruise_state == 7);    // PRE_CANCEL
      pcm_cruise_check(cruise_engaged);
    }
  }

  if (bus == 2) {
    int das_control_addr = (tesla_powertrain ? 0x2bf : 0x2b9);
    if (tesla_longitudinal && (addr == das_control_addr)) {
      // "AEB_ACTIVE"
      tesla_stock_aeb = ((GET_BYTE(to_push, 2) & 0x03U) == 1U);
    }
  }

  if (tesla_powertrain) {
    // 0x2bf: DAS_control should not be received on bus 0
    generic_rx_checks((addr == 0x2bf) && (bus == 0));
  } else {
    // 0x488: DAS_steeringControl should not be received on bus 0
    generic_rx_checks((addr == 0x488) && (bus == 0));
  }

}


static bool tesla_tx_hook(const CANPacket_t *to_send) {
  bool tx = true;
  int addr = GET_ADDR(to_send);
  bool violation = false;

  if(!tesla_powertrain && (addr == 0x488)) {
    // Steering control: (0.1 * val) - 1638.35 in deg.
    // We use 1/10 deg as a unit here
    int raw_angle_can = (((GET_BYTE(to_send, 0) & 0x7FU) << 8) | GET_BYTE(to_send, 1));
    int desired_angle = raw_angle_can - 16384;
    int steer_control_type = GET_BYTE(to_send, 2) >> 6;
    bool steer_control_enabled = (steer_control_type != 0) &&  // NONE
                                 (steer_control_type != 3);    // DISABLED

    if (steer_angle_cmd_checks(desired_angle, steer_control_enabled, TESLA_STEERING_LIMITS)) {
      violation = true;
    }
  }

  if (!tesla_powertrain && (addr == 0x45)) {
    // No button other than cancel can be sent by us
    int control_lever_status = (GET_BYTE(to_send, 0) & 0x3FU);
    if (control_lever_status != 1) {
      violation = true;
    }
  }

  if(addr == (tesla_powertrain ? 0x2bf : 0x2b9)) {
    // DAS_control: longitudinal control message
    if (tesla_longitudinal) {
      // No AEB events may be sent by openpilot
      int aeb_event = GET_BYTE(to_send, 2) & 0x03U;
      if (aeb_event != 0) {
        violation = true;
      }

      // Don't send messages when the stock AEB system is active
      if (tesla_stock_aeb) {
        violation = true;
      }

      // Don't allow any acceleration limits above the safety limits
      int raw_accel_max = ((GET_BYTE(to_send, 6) & 0x1FU) << 4) | (GET_BYTE(to_send, 5) >> 4);
      int raw_accel_min = ((GET_BYTE(to_send, 5) & 0x0FU) << 5) | (GET_BYTE(to_send, 4) >> 3);
      violation |= longitudinal_accel_checks(raw_accel_max, TESLA_LONG_LIMITS);
      violation |= longitudinal_accel_checks(raw_accel_min, TESLA_LONG_LIMITS);
    } else {
      violation = true;
    }
  }

  if (violation) {
    tx = false;
  }

  return tx;
}

static int tesla_fwd_hook(int bus_num, int addr) {
  int bus_fwd = -1;

  if(bus_num == 0) {
    // Chassis/PT to autopilot
    bus_fwd = 2;
  }

  if(bus_num == 2) {
    // Autopilot to chassis/PT
    int das_control_addr = (tesla_powertrain ? 0x2bf : 0x2b9);

    bool block_msg = false;
    if (!tesla_powertrain && (addr == 0x488)) {
      block_msg = true;
    }

    if (tesla_longitudinal && (addr == das_control_addr) && !tesla_stock_aeb) {
      block_msg = true;
    }

    if(!block_msg) {
      bus_fwd = 0;
    }
  }

  return bus_fwd;
}

static safety_config tesla_init(uint16_t param) {
  tesla_powertrain = GET_FLAG(param, TESLA_FLAG_POWERTRAIN);
  tesla_longitudinal = GET_FLAG(param, TESLA_FLAG_LONGITUDINAL_CONTROL);
  tesla_raven = GET_FLAG(param, TESLA_FLAG_RAVEN);

  tesla_stock_aeb = false;

  safety_config ret;
  if (tesla_powertrain) {
    ret = BUILD_SAFETY_CFG(tesla_pt_rx_checks, TESLA_PT_TX_MSGS);
  } else if (tesla_raven) {
    ret = BUILD_SAFETY_CFG(tesla_raven_rx_checks, TESLA_TX_MSGS);
<<<<<<< HEAD
  } else if (tesla_model3) {
    ret = BUILD_SAFETY_CFG(tesla_model3_rx_checks, TESLA_M3_TX_MSGS);
=======
>>>>>>> 4b6f6ac1
  } else {
    ret = BUILD_SAFETY_CFG(tesla_rx_checks, TESLA_TX_MSGS);
  }
  return ret;
}

const safety_hooks tesla_hooks = {
  .init = tesla_init,
  .rx = tesla_rx_hook,
  .tx = tesla_tx_hook,
  .fwd = tesla_fwd_hook,
};<|MERGE_RESOLUTION|>--- conflicted
+++ resolved
@@ -20,22 +20,12 @@
 const int TESLA_FLAG_POWERTRAIN = 1;
 const int TESLA_FLAG_LONGITUDINAL_CONTROL = 2;
 const int TESLA_FLAG_RAVEN = 4;
-<<<<<<< HEAD
-const int TESLA_FLAG_MODEL3 = 8;
-=======
->>>>>>> 4b6f6ac1
 
 const CanMsg TESLA_TX_MSGS[] = {
   {0x488, 0, 4},  // DAS_steeringControl
   {0x45, 0, 8},   // STW_ACTN_RQ
   {0x45, 2, 8},   // STW_ACTN_RQ
   {0x2b9, 0, 8},  // DAS_control
-};
-
-const CanMsg TESLA_M3_TX_MSGS[] = {
-  {0x488, 0, 4},  // DAS_steeringControl
-  {0x2b9, 0, 8},  // DAS_control
-  // # todo: add action request
 };
 
 const CanMsg TESLA_PT_TX_MSGS[] = {
@@ -62,20 +52,6 @@
   {.msg = {{0x318, 0, 8, .frequency = 10U}, { 0 }, { 0 }}},   // GTW_carState
 };
 
-<<<<<<< HEAD
-RxCheck tesla_model3_rx_checks[] = {
-  {.msg = {{0x2b9, 2, 8, .frequency = 25U}, { 0 }, { 0 }}},   // DAS_control
-  {.msg = {{0x52, 2, 8, .frequency = 100U}, { 0 }, { 0 }}},  // EPAS3P_sysStatus
-  {.msg = {{0x108, 0, 8, .frequency = 100U}, { 0 }, { 0 }}},  // DI_torque
-  {.msg = {{0x39d, 0, 5, .frequency = 25U}, { 0 }, { 0 }}},   // IBST_status (brakes)
-  {.msg = {{0x118, 0, 8, .frequency = 100U}, { 0 }, { 0 }}},   // DI_systemStatus (pedal)
-  {.msg = {{0x368, 0, 8, .frequency = 10U}, { 0 }, { 0 }}},   // DI_state todo (acc state)
-  {.msg = {{0x3f5, 0, 8, .frequency = 11U}, { 0 }, { 0 }}},   // ID3F5VCFRONT_lighting (indicator) todo frequency
-  {.msg = {{0x2e1, 0, 8, .frequency = 71U}, { 0 }, { 0 }}},   // VCFRONT_status (doors) todo frequency
-};
-
-=======
->>>>>>> 4b6f6ac1
 RxCheck tesla_pt_rx_checks[] = {
   {.msg = {{0x106, 0, 8, .frequency = 100U}, { 0 }, { 0 }}},  // DI_torque1
   {.msg = {{0x116, 0, 6, .frequency = 100U}, { 0 }, { 0 }}},  // DI_torque2
@@ -87,10 +63,6 @@
 bool tesla_longitudinal = false;
 bool tesla_powertrain = false;  // Are we the second panda intercepting the powertrain bus?
 bool tesla_raven = false;
-<<<<<<< HEAD
-bool tesla_model3 = false;
-=======
->>>>>>> 4b6f6ac1
 
 bool tesla_stock_aeb = false;
 
@@ -255,11 +227,6 @@
     ret = BUILD_SAFETY_CFG(tesla_pt_rx_checks, TESLA_PT_TX_MSGS);
   } else if (tesla_raven) {
     ret = BUILD_SAFETY_CFG(tesla_raven_rx_checks, TESLA_TX_MSGS);
-<<<<<<< HEAD
-  } else if (tesla_model3) {
-    ret = BUILD_SAFETY_CFG(tesla_model3_rx_checks, TESLA_M3_TX_MSGS);
-=======
->>>>>>> 4b6f6ac1
   } else {
     ret = BUILD_SAFETY_CFG(tesla_rx_checks, TESLA_TX_MSGS);
   }
