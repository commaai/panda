const SteeringLimits TESLA_STEERING_LIMITS = {
  .angle_deg_to_can = 10,
  .angle_rate_up_lookup = {
    {0., 5., 15.},
    {10., 1.6, .3}
  },
  .angle_rate_down_lookup = {
    {0., 5., 15.},
    {10., 7.0, .8}
  },
};

const LongitudinalLimits TESLA_LONG_LIMITS = {
  .max_accel = 425,       // 2. m/s^2
  .min_accel = 287,       // -3.52 m/s^2  // TODO: limit to -3.48
  .inactive_accel = 375,  // 0. m/s^2
};

const int TESLA_FLAG_MODEL3_Y = 1;
const int TESLA_FLAG_LONGITUDINAL_CONTROL = 2;
<<<<<<< HEAD
const int TESLA_FLAG_RAVEN = 4;
const int TESLA_FLAG_MODEL3_Y = 8;
=======
>>>>>>> 827bdf39

const CanMsg TESLA_M3_Y_TX_MSGS[] = {
  {0x488, 0, 4},  // DAS_steeringControl
  {0x2b9, 0, 8},  // DAS_control
  {0x229, 1, 3},  // SCCM_rightStalk
};

<<<<<<< HEAD
const CanMsg TESLA_M3_Y_TX_MSGS[] = {
  {0x488, 0, 4},  // DAS_steeringControl
  {0x2b9, 0, 8},  // DAS_control
  {0x229, 1, 3},  // SCCM_rightStalk
};

const CanMsg TESLA_PT_TX_MSGS[] = {
  {0x2bf, 0, 8},  // DAS_control
};

RxCheck tesla_rx_checks[] = {
=======
RxCheck tesla_model3_y_rx_checks[] = {
>>>>>>> 827bdf39
  {.msg = {{0x2b9, 2, 8, .frequency = 25U}, { 0 }, { 0 }}},   // DAS_control
  {.msg = {{0x155, 0, 8, .frequency = 50U}, { 0 }, { 0 }}},   // ESP_wheelRotation (speed in kph)
  {.msg = {{0x370, 0, 8, .frequency = 100U}, { 0 }, { 0 }}},  // EPAS3S_internalSAS (steering angle)
  {.msg = {{0x118, 0, 8, .frequency = 100U}, { 0 }, { 0 }}},  // DI_systemStatus (gas pedal)
  {.msg = {{0x39d, 0, 5, .frequency = 25U}, { 0 }, { 0 }}},   // IBST_status (brakes)
  {.msg = {{0x286, 0, 8, .frequency = 10U}, { 0 }, { 0 }}},   // DI_state (acc state)
  {.msg = {{0x311, 0, 8, .frequency = 10U}, { 0 }, { 0 }}},   // UI_warning (buckle switch & doors)
  {.msg = {{0x3f5, 1, 8, .frequency = 10U}, { 0 }, { 0 }}},   // ID3F5VCFRONT_lighting (blinkers)
};

RxCheck tesla_model3_y_rx_checks[] = {
  {.msg = {{0x2b9, 2, 8, .frequency = 25U}, { 0 }, { 0 }}},   // DAS_control
  {.msg = {{0x155, 0, 8, .frequency = 50U}, { 0 }, { 0 }}},   // ESP_wheelRotation (speed in kph)
  {.msg = {{0x370, 0, 8, .frequency = 100U}, { 0 }, { 0 }}},  // EPAS3S_internalSAS (steering angle)
  {.msg = {{0x118, 0, 8, .frequency = 100U}, { 0 }, { 0 }}},  // DI_systemStatus (gas pedal)
  {.msg = {{0x39d, 0, 5, .frequency = 25U}, { 0 }, { 0 }}},   // IBST_status (brakes)
  {.msg = {{0x286, 0, 8, .frequency = 10U}, { 0 }, { 0 }}},   // DI_state (acc state)
  {.msg = {{0x102, 0, 8, .frequency = 10U}, { 0 }, { 0 }}},   // VCLEFT_doorStatus
  {.msg = {{0x103, 0, 8, .frequency = 10U}, { 0 }, { 0 }}},   // VCRIGHT_doorStatus
  {.msg = {{0x3f5, 1, 8, .frequency = 10U}, { 0 }, { 0 }}},   // ID3F5VCFRONT_lighting (blinkers)
};

RxCheck tesla_pt_rx_checks[] = {
  {.msg = {{0x106, 0, 8, .frequency = 100U}, { 0 }, { 0 }}},  // DI_torque1
  {.msg = {{0x116, 0, 6, .frequency = 100U}, { 0 }, { 0 }}},  // DI_torque2
  {.msg = {{0x1f8, 0, 8, .frequency = 50U}, { 0 }, { 0 }}},   // BrakeMessage
  {.msg = {{0x2bf, 2, 8, .frequency = 25U}, { 0 }, { 0 }}},   // DAS_control
  {.msg = {{0x256, 0, 8, .frequency = 10U}, { 0 }, { 0 }}},   // DI_state
};

bool tesla_longitudinal = false;
<<<<<<< HEAD
bool tesla_powertrain = false;  // Are we the second panda intercepting the powertrain bus?
bool tesla_raven = false;
bool tesla_model3_y = false;

=======
>>>>>>> 827bdf39
bool tesla_stock_aeb = false;

static void tesla_rx_hook(const CANPacket_t *to_push) {
  int bus = GET_BUS(to_push);
  int addr = GET_ADDR(to_push);

<<<<<<< HEAD
  if (!tesla_powertrain) {
    if((!tesla_raven && (addr == 0x370) && (bus == 0)) || (tesla_model3_y && (addr == 0x370) && (bus == 0)) || (tesla_raven && (addr == 0x131) && (bus == 2))) {
      // Steering angle: (0.1 * val) - 819.2 in deg.
      // Store it 1/10 deg to match steering request
      int angle_meas_new = (((GET_BYTE(to_push, 4) & 0x3FU) << 8) | GET_BYTE(to_push, 5)) - 8192U;
      update_sample(&angle_meas, angle_meas_new);
    }
  }

  if(bus == 0) {

    if(tesla_model3_y && (addr == 0x155)){
=======
  if((addr == 0x370) && (bus == 0)) {
    // Steering angle: (0.1 * val) - 819.2 in deg.
    // Store it 1/10 deg to match steering request
    int angle_meas_new = (((GET_BYTE(to_push, 4) & 0x3FU) << 8) | GET_BYTE(to_push, 5)) - 8192U;
    update_sample(&angle_meas, angle_meas_new);
  }

  if(bus == 0) {
    if(addr == 0x155){
>>>>>>> 827bdf39
      // Vehicle speed: (val * 0.5) * KPH_TO_MPS
      float speed = ((((GET_BYTE(to_push, 6) & 0x0FU) << 6) | (GET_BYTE(to_push, 5) >> 2)) * 0.5) * 0.277778;
      vehicle_moving = ABS(speed) > 0.1;
      UPDATE_VEHICLE_SPEED(speed);
    } else {
     if(addr == (tesla_powertrain ? 0x116 : 0x118) ) {
        // Vehicle speed: ((0.05 * val) - 25) * MPH_TO_MPS
        float speed = (((((GET_BYTE(to_push, 3) & 0x0FU) << 8) | (GET_BYTE(to_push, 2))) * 0.05) - 25) * 0.447;
        vehicle_moving = ABS(speed) > 0.1;
        UPDATE_VEHICLE_SPEED(speed);
      }
    }

    // Gas pressed
<<<<<<< HEAD
    if(addr == (tesla_powertrain ? 0x106 : 0x108)) {
      gas_pressed = (GET_BYTE(to_push, 6) != 0U);
    }

    // Gas pressed
    if(tesla_model3_y && (addr == 0x118)){
      gas_pressed = (GET_BYTE(to_push, 4) != 0U);
    }

    // Brake pressed
    if(tesla_model3_y && (addr == 0x39d)){
      brake_pressed = (GET_BYTE(to_push, 2) & 0x03U)  == 2U;
    }else {
      if(addr == (tesla_powertrain ? 0x1f8 : 0x20a)) {
        brake_pressed = (((GET_BYTE(to_push, 0) & 0x0CU) >> 2) != 1U);
      }
    }

    // Cruise state
    if(tesla_model3_y && (addr == 0x286)) {
=======
    if(addr == 0x118){
      gas_pressed = (GET_BYTE(to_push, 4) != 0U);
    }

    // Brake pressed
    if(addr == 0x39d){
      brake_pressed = (GET_BYTE(to_push, 2) & 0x03U)  == 2U;
    }

    // Cruise state
    if(addr == 0x286) {
>>>>>>> 827bdf39
      int cruise_state = ((GET_BYTE(to_push, 1) << 1 ) >> 5);
      bool cruise_engaged = (cruise_state == 2) ||  // ENABLED
                            (cruise_state == 3) ||  // STANDSTILL
                            (cruise_state == 4) ||  // OVERRIDE
                            (cruise_state == 6) ||  // PRE_FAULT
                            (cruise_state == 7);    // PRE_CANCEL
      pcm_cruise_check(cruise_engaged);
    }else {
      if(addr == (tesla_powertrain ? 0x256 : 0x368)) {
        int cruise_state = (GET_BYTE(to_push, 1) >> 4);
        bool cruise_engaged = (cruise_state == 2) ||  // ENABLED
                              (cruise_state == 3) ||  // STANDSTILL
                              (cruise_state == 4) ||  // OVERRIDE
                              (cruise_state == 6) ||  // PRE_FAULT
                              (cruise_state == 7);    // PRE_CANCEL
        pcm_cruise_check(cruise_engaged);
      }
    }
  }

  if (bus == 2) {
    if (tesla_longitudinal && (addr == 0x2b9)) {
      // "AEB_ACTIVE"
      tesla_stock_aeb = ((GET_BYTE(to_push, 2) & 0x03U) == 1U);
    }
  }

<<<<<<< HEAD
  if (tesla_model3_y) {
    generic_rx_checks((addr == 0x488) && (bus == 0));
    generic_rx_checks((addr == 0x2b9) && (bus == 0));
  }else if (tesla_powertrain) {
    // 0x2bf: DAS_control should not be received on bus 0
    generic_rx_checks((addr == 0x2bf) && (bus == 0));
  } else {
    // 0x488: DAS_steeringControl should not be received on bus 0
    generic_rx_checks((addr == 0x488) && (bus == 0));
  }
=======
  generic_rx_checks((addr == 0x488) && (bus == 0));
  generic_rx_checks((addr == 0x2b9) && (bus == 0));
>>>>>>> 827bdf39

}


static bool tesla_tx_hook(const CANPacket_t *to_send) {
  bool tx = true;
  int addr = GET_ADDR(to_send);
  bool violation = false;

  if(addr == 0x488) {
    // Steering control: (0.1 * val) - 1638.35 in deg.
    // We use 1/10 deg as a unit here
    int raw_angle_can = (((GET_BYTE(to_send, 0) & 0x7FU) << 8) | GET_BYTE(to_send, 1));
    int desired_angle = raw_angle_can - 16384;
    int steer_control_type = GET_BYTE(to_send, 2) >> 6;
    bool steer_control_enabled = (steer_control_type != 0) &&  // NONE
                                 (steer_control_type != 3);    // DISABLED

    if (steer_angle_cmd_checks(desired_angle, steer_control_enabled, TESLA_STEERING_LIMITS)) {
      violation = true;
    }
  }


<<<<<<< HEAD
  if (tesla_model3_y && (addr == 0x229)){
=======
  if (addr == 0x229){
>>>>>>> 827bdf39
    // Only the "Half up" and "Neutral" positions are permitted for sending stalk signals.
    int control_lever_status = ((GET_BYTE(to_send, 1) & 0x70U) >> 4);
    if ((control_lever_status > 1)) {
      violation = true;
    }
  }else {
    if (!tesla_powertrain && (addr == 0x45)) {
      // No button other than cancel can be sent by us
      int control_lever_status = (GET_BYTE(to_send, 0) & 0x3FU);
      if (control_lever_status != 1) {
        violation = true;
      }
    }
  }

  if(addr == 0x2b9) {
    // DAS_control: longitudinal control message
    if (tesla_longitudinal) {
      // No AEB events may be sent by openpilot
      int aeb_event = GET_BYTE(to_send, 2) & 0x03U;
      if (aeb_event != 0) {
        violation = true;
      }

      // Don't send messages when the stock AEB system is active
      if (tesla_stock_aeb) {
        violation = true;
      }

      // Don't allow any acceleration limits above the safety limits
      int raw_accel_max = ((GET_BYTE(to_send, 6) & 0x1FU) << 4) | (GET_BYTE(to_send, 5) >> 4);
      int raw_accel_min = ((GET_BYTE(to_send, 5) & 0x0FU) << 5) | (GET_BYTE(to_send, 4) >> 3);
      violation |= longitudinal_accel_checks(raw_accel_max, TESLA_LONG_LIMITS);
      violation |= longitudinal_accel_checks(raw_accel_min, TESLA_LONG_LIMITS);
    } else {
      violation = true;
    }
  }

  if (violation) {
    tx = false;
  }

  return tx;
}

static int tesla_fwd_hook(int bus_num, int addr) {
  int bus_fwd = -1;

  if(bus_num == 0) {
    // Party to autopilot
    bus_fwd = 2;
  }

  if(bus_num == 2) {
    bool block_msg = false;
    if (addr == 0x488) {
      block_msg = true;
    }

    if (tesla_longitudinal && (addr == 0x2b9) && !tesla_stock_aeb) {
      block_msg = true;
    }

    if(!block_msg) {
      bus_fwd = 0;
    }
  }

  return bus_fwd;
}

static safety_config tesla_init(uint16_t param) {
  tesla_longitudinal = GET_FLAG(param, TESLA_FLAG_LONGITUDINAL_CONTROL);
<<<<<<< HEAD
  tesla_raven = GET_FLAG(param, TESLA_FLAG_RAVEN);
  tesla_model3_y = GET_FLAG(param, TESLA_FLAG_MODEL3_Y);

  tesla_stock_aeb = false;

  safety_config ret;
  if (tesla_powertrain) {
    ret = BUILD_SAFETY_CFG(tesla_pt_rx_checks, TESLA_PT_TX_MSGS);
  } else if (tesla_raven) {
    ret = BUILD_SAFETY_CFG(tesla_raven_rx_checks, TESLA_TX_MSGS);
  } else if (tesla_model3_y) {
    ret = BUILD_SAFETY_CFG(tesla_model3_y_rx_checks, TESLA_M3_Y_TX_MSGS);
  } else {
    ret = BUILD_SAFETY_CFG(tesla_rx_checks, TESLA_TX_MSGS);
  }
=======
  tesla_stock_aeb = false;

  safety_config ret;
  ret = BUILD_SAFETY_CFG(tesla_model3_y_rx_checks, TESLA_M3_Y_TX_MSGS);
>>>>>>> 827bdf39
  return ret;
}

const safety_hooks tesla_hooks = {
  .init = tesla_init,
  .rx = tesla_rx_hook,
  .tx = tesla_tx_hook,
  .fwd = tesla_fwd_hook,
};<|MERGE_RESOLUTION|>--- conflicted
+++ resolved
@@ -18,11 +18,6 @@
 
 const int TESLA_FLAG_MODEL3_Y = 1;
 const int TESLA_FLAG_LONGITUDINAL_CONTROL = 2;
-<<<<<<< HEAD
-const int TESLA_FLAG_RAVEN = 4;
-const int TESLA_FLAG_MODEL3_Y = 8;
-=======
->>>>>>> 827bdf39
 
 const CanMsg TESLA_M3_Y_TX_MSGS[] = {
   {0x488, 0, 4},  // DAS_steeringControl
@@ -30,21 +25,7 @@
   {0x229, 1, 3},  // SCCM_rightStalk
 };
 
-<<<<<<< HEAD
-const CanMsg TESLA_M3_Y_TX_MSGS[] = {
-  {0x488, 0, 4},  // DAS_steeringControl
-  {0x2b9, 0, 8},  // DAS_control
-  {0x229, 1, 3},  // SCCM_rightStalk
-};
-
-const CanMsg TESLA_PT_TX_MSGS[] = {
-  {0x2bf, 0, 8},  // DAS_control
-};
-
-RxCheck tesla_rx_checks[] = {
-=======
 RxCheck tesla_model3_y_rx_checks[] = {
->>>>>>> 827bdf39
   {.msg = {{0x2b9, 2, 8, .frequency = 25U}, { 0 }, { 0 }}},   // DAS_control
   {.msg = {{0x155, 0, 8, .frequency = 50U}, { 0 }, { 0 }}},   // ESP_wheelRotation (speed in kph)
   {.msg = {{0x370, 0, 8, .frequency = 100U}, { 0 }, { 0 }}},  // EPAS3S_internalSAS (steering angle)
@@ -55,18 +36,6 @@
   {.msg = {{0x3f5, 1, 8, .frequency = 10U}, { 0 }, { 0 }}},   // ID3F5VCFRONT_lighting (blinkers)
 };
 
-RxCheck tesla_model3_y_rx_checks[] = {
-  {.msg = {{0x2b9, 2, 8, .frequency = 25U}, { 0 }, { 0 }}},   // DAS_control
-  {.msg = {{0x155, 0, 8, .frequency = 50U}, { 0 }, { 0 }}},   // ESP_wheelRotation (speed in kph)
-  {.msg = {{0x370, 0, 8, .frequency = 100U}, { 0 }, { 0 }}},  // EPAS3S_internalSAS (steering angle)
-  {.msg = {{0x118, 0, 8, .frequency = 100U}, { 0 }, { 0 }}},  // DI_systemStatus (gas pedal)
-  {.msg = {{0x39d, 0, 5, .frequency = 25U}, { 0 }, { 0 }}},   // IBST_status (brakes)
-  {.msg = {{0x286, 0, 8, .frequency = 10U}, { 0 }, { 0 }}},   // DI_state (acc state)
-  {.msg = {{0x102, 0, 8, .frequency = 10U}, { 0 }, { 0 }}},   // VCLEFT_doorStatus
-  {.msg = {{0x103, 0, 8, .frequency = 10U}, { 0 }, { 0 }}},   // VCRIGHT_doorStatus
-  {.msg = {{0x3f5, 1, 8, .frequency = 10U}, { 0 }, { 0 }}},   // ID3F5VCFRONT_lighting (blinkers)
-};
-
 RxCheck tesla_pt_rx_checks[] = {
   {.msg = {{0x106, 0, 8, .frequency = 100U}, { 0 }, { 0 }}},  // DI_torque1
   {.msg = {{0x116, 0, 6, .frequency = 100U}, { 0 }, { 0 }}},  // DI_torque2
@@ -76,33 +45,12 @@
 };
 
 bool tesla_longitudinal = false;
-<<<<<<< HEAD
-bool tesla_powertrain = false;  // Are we the second panda intercepting the powertrain bus?
-bool tesla_raven = false;
-bool tesla_model3_y = false;
-
-=======
->>>>>>> 827bdf39
 bool tesla_stock_aeb = false;
 
 static void tesla_rx_hook(const CANPacket_t *to_push) {
   int bus = GET_BUS(to_push);
   int addr = GET_ADDR(to_push);
 
-<<<<<<< HEAD
-  if (!tesla_powertrain) {
-    if((!tesla_raven && (addr == 0x370) && (bus == 0)) || (tesla_model3_y && (addr == 0x370) && (bus == 0)) || (tesla_raven && (addr == 0x131) && (bus == 2))) {
-      // Steering angle: (0.1 * val) - 819.2 in deg.
-      // Store it 1/10 deg to match steering request
-      int angle_meas_new = (((GET_BYTE(to_push, 4) & 0x3FU) << 8) | GET_BYTE(to_push, 5)) - 8192U;
-      update_sample(&angle_meas, angle_meas_new);
-    }
-  }
-
-  if(bus == 0) {
-
-    if(tesla_model3_y && (addr == 0x155)){
-=======
   if((addr == 0x370) && (bus == 0)) {
     // Steering angle: (0.1 * val) - 819.2 in deg.
     // Store it 1/10 deg to match steering request
@@ -112,43 +60,13 @@
 
   if(bus == 0) {
     if(addr == 0x155){
->>>>>>> 827bdf39
       // Vehicle speed: (val * 0.5) * KPH_TO_MPS
       float speed = ((((GET_BYTE(to_push, 6) & 0x0FU) << 6) | (GET_BYTE(to_push, 5) >> 2)) * 0.5) * 0.277778;
       vehicle_moving = ABS(speed) > 0.1;
       UPDATE_VEHICLE_SPEED(speed);
-    } else {
-     if(addr == (tesla_powertrain ? 0x116 : 0x118) ) {
-        // Vehicle speed: ((0.05 * val) - 25) * MPH_TO_MPS
-        float speed = (((((GET_BYTE(to_push, 3) & 0x0FU) << 8) | (GET_BYTE(to_push, 2))) * 0.05) - 25) * 0.447;
-        vehicle_moving = ABS(speed) > 0.1;
-        UPDATE_VEHICLE_SPEED(speed);
-      }
     }
 
     // Gas pressed
-<<<<<<< HEAD
-    if(addr == (tesla_powertrain ? 0x106 : 0x108)) {
-      gas_pressed = (GET_BYTE(to_push, 6) != 0U);
-    }
-
-    // Gas pressed
-    if(tesla_model3_y && (addr == 0x118)){
-      gas_pressed = (GET_BYTE(to_push, 4) != 0U);
-    }
-
-    // Brake pressed
-    if(tesla_model3_y && (addr == 0x39d)){
-      brake_pressed = (GET_BYTE(to_push, 2) & 0x03U)  == 2U;
-    }else {
-      if(addr == (tesla_powertrain ? 0x1f8 : 0x20a)) {
-        brake_pressed = (((GET_BYTE(to_push, 0) & 0x0CU) >> 2) != 1U);
-      }
-    }
-
-    // Cruise state
-    if(tesla_model3_y && (addr == 0x286)) {
-=======
     if(addr == 0x118){
       gas_pressed = (GET_BYTE(to_push, 4) != 0U);
     }
@@ -160,7 +78,6 @@
 
     // Cruise state
     if(addr == 0x286) {
->>>>>>> 827bdf39
       int cruise_state = ((GET_BYTE(to_push, 1) << 1 ) >> 5);
       bool cruise_engaged = (cruise_state == 2) ||  // ENABLED
                             (cruise_state == 3) ||  // STANDSTILL
@@ -168,16 +85,6 @@
                             (cruise_state == 6) ||  // PRE_FAULT
                             (cruise_state == 7);    // PRE_CANCEL
       pcm_cruise_check(cruise_engaged);
-    }else {
-      if(addr == (tesla_powertrain ? 0x256 : 0x368)) {
-        int cruise_state = (GET_BYTE(to_push, 1) >> 4);
-        bool cruise_engaged = (cruise_state == 2) ||  // ENABLED
-                              (cruise_state == 3) ||  // STANDSTILL
-                              (cruise_state == 4) ||  // OVERRIDE
-                              (cruise_state == 6) ||  // PRE_FAULT
-                              (cruise_state == 7);    // PRE_CANCEL
-        pcm_cruise_check(cruise_engaged);
-      }
     }
   }
 
@@ -188,21 +95,8 @@
     }
   }
 
-<<<<<<< HEAD
-  if (tesla_model3_y) {
-    generic_rx_checks((addr == 0x488) && (bus == 0));
-    generic_rx_checks((addr == 0x2b9) && (bus == 0));
-  }else if (tesla_powertrain) {
-    // 0x2bf: DAS_control should not be received on bus 0
-    generic_rx_checks((addr == 0x2bf) && (bus == 0));
-  } else {
-    // 0x488: DAS_steeringControl should not be received on bus 0
-    generic_rx_checks((addr == 0x488) && (bus == 0));
-  }
-=======
   generic_rx_checks((addr == 0x488) && (bus == 0));
   generic_rx_checks((addr == 0x2b9) && (bus == 0));
->>>>>>> 827bdf39
 
 }
 
@@ -227,23 +121,11 @@
   }
 
 
-<<<<<<< HEAD
-  if (tesla_model3_y && (addr == 0x229)){
-=======
   if (addr == 0x229){
->>>>>>> 827bdf39
     // Only the "Half up" and "Neutral" positions are permitted for sending stalk signals.
     int control_lever_status = ((GET_BYTE(to_send, 1) & 0x70U) >> 4);
     if ((control_lever_status > 1)) {
       violation = true;
-    }
-  }else {
-    if (!tesla_powertrain && (addr == 0x45)) {
-      // No button other than cancel can be sent by us
-      int control_lever_status = (GET_BYTE(to_send, 0) & 0x3FU);
-      if (control_lever_status != 1) {
-        violation = true;
-      }
     }
   }
 
@@ -306,28 +188,10 @@
 
 static safety_config tesla_init(uint16_t param) {
   tesla_longitudinal = GET_FLAG(param, TESLA_FLAG_LONGITUDINAL_CONTROL);
-<<<<<<< HEAD
-  tesla_raven = GET_FLAG(param, TESLA_FLAG_RAVEN);
-  tesla_model3_y = GET_FLAG(param, TESLA_FLAG_MODEL3_Y);
-
-  tesla_stock_aeb = false;
-
-  safety_config ret;
-  if (tesla_powertrain) {
-    ret = BUILD_SAFETY_CFG(tesla_pt_rx_checks, TESLA_PT_TX_MSGS);
-  } else if (tesla_raven) {
-    ret = BUILD_SAFETY_CFG(tesla_raven_rx_checks, TESLA_TX_MSGS);
-  } else if (tesla_model3_y) {
-    ret = BUILD_SAFETY_CFG(tesla_model3_y_rx_checks, TESLA_M3_Y_TX_MSGS);
-  } else {
-    ret = BUILD_SAFETY_CFG(tesla_rx_checks, TESLA_TX_MSGS);
-  }
-=======
   tesla_stock_aeb = false;
 
   safety_config ret;
   ret = BUILD_SAFETY_CFG(tesla_model3_y_rx_checks, TESLA_M3_Y_TX_MSGS);
->>>>>>> 827bdf39
   return ret;
 }
 
