--- conflicted
+++ resolved
@@ -1,52 +1,9 @@
-<<<<<<< HEAD
-const SteeringLimits TESLA_STEERING_LIMITS = {
-  .angle_deg_to_can = 10,
-  .angle_rate_up_lookup = {
-    {0., 5., 15.},
-    {10., 1.6, .3}
-  },
-  .angle_rate_down_lookup = {
-    {0., 5., 15.},
-    {10., 7.0, .8}
-  },
-};
-
-const LongitudinalLimits TESLA_LONG_LIMITS = {
-  .max_accel = 425,       // 2 m/s^2
-  .min_accel = 288,       // -3.48 m/s^2
-  .inactive_accel = 375,  // 0. m/s^2
-};
-
-const int TESLA_FLAG_LONGITUDINAL_CONTROL = 1;
-
-const CanMsg TESLA_M3_Y_TX_MSGS[] = {
-  {0x488, 0, 4},  // DAS_steeringControl
-  {0x2b9, 0, 8},  // DAS_control
-};
-
-RxCheck tesla_model3_y_rx_checks[] = {
-  {.msg = {{0x2b9, 2, 8, .frequency = 25U}, { 0 }, { 0 }}},   // DAS_control
-  {.msg = {{0x155, 0, 8, .frequency = 50U}, { 0 }, { 0 }}},   // ESP_wheelRotation (speed in kph)
-  {.msg = {{0x370, 0, 8, .frequency = 100U}, { 0 }, { 0 }}},  // EPAS3S_internalSAS (steering angle)
-  {.msg = {{0x118, 0, 8, .frequency = 100U}, { 0 }, { 0 }}},  // DI_systemStatus (gas pedal)
-  {.msg = {{0x39d, 0, 5, .frequency = 25U}, { 0 }, { 0 }}},   // IBST_status (brakes)
-  {.msg = {{0x286, 0, 8, .frequency = 10U}, { 0 }, { 0 }}},   // DI_state (acc state)
-  {.msg = {{0x311, 0, 7, .frequency = 10U}, { 0 }, { 0 }}},   // UI_warning (blinkers, buckle switch & doors)
-};
-
-bool tesla_longitudinal = false;
-bool tesla_stock_aeb = false;
-=======
 #pragma once
 
 #include "safety_declarations.h"
 
 static bool tesla_longitudinal = false;
-static bool tesla_powertrain = false;  // Are we the second panda intercepting the powertrain bus?
-static bool tesla_raven = false;
-
 static bool tesla_stock_aeb = false;
->>>>>>> cbbae44a
 
 static void tesla_rx_hook(const CANPacket_t *to_push) {
   int bus = GET_BUS(to_push);
@@ -118,8 +75,8 @@
   };
 
   const LongitudinalLimits TESLA_LONG_LIMITS = {
-    .max_accel = 425,       // 2. m/s^2
-    .min_accel = 287,       // -3.52 m/s^2  // TODO: limit to -3.48
+    .max_accel = 425,       // 2 m/s^2
+    .min_accel = 288,       // -3.48 m/s^2
     .inactive_accel = 375,  // 0. m/s^2
   };
 
@@ -205,68 +162,30 @@
 }
 
 static safety_config tesla_init(uint16_t param) {
-<<<<<<< HEAD
-=======
-  const int TESLA_FLAG_POWERTRAIN = 1;
-  const int TESLA_FLAG_LONGITUDINAL_CONTROL = 2;
-  const int TESLA_FLAG_RAVEN = 4;
+  const int TESLA_FLAG_LONGITUDINAL_CONTROL = 1;
 
-  static const CanMsg TESLA_TX_MSGS[] = {
+  static const CanMsg TESLA_M3_Y_TX_MSGS[] = {
     {0x488, 0, 4},  // DAS_steeringControl
-    {0x45, 0, 8},   // STW_ACTN_RQ
-    {0x45, 2, 8},   // STW_ACTN_RQ
     {0x2b9, 0, 8},  // DAS_control
   };
 
-  static const CanMsg TESLA_PT_TX_MSGS[] = {
-    {0x2bf, 0, 8},  // DAS_control
-  };
+  tesla_longitudinal = GET_FLAG(param, TESLA_FLAG_LONGITUDINAL_CONTROL);
 
-  tesla_powertrain = GET_FLAG(param, TESLA_FLAG_POWERTRAIN);
->>>>>>> cbbae44a
-  tesla_longitudinal = GET_FLAG(param, TESLA_FLAG_LONGITUDINAL_CONTROL);
   tesla_stock_aeb = false;
 
   safety_config ret;
-<<<<<<< HEAD
+
+  static RxCheck tesla_model3_y_rx_checks[] = {
+    {.msg = {{0x2b9, 2, 8, .frequency = 25U}, { 0 }, { 0 }}},   // DAS_control
+    {.msg = {{0x155, 0, 8, .frequency = 50U}, { 0 }, { 0 }}},   // ESP_wheelRotation (speed in kph)
+    {.msg = {{0x370, 0, 8, .frequency = 100U}, { 0 }, { 0 }}},  // EPAS3S_internalSAS (steering angle)
+    {.msg = {{0x118, 0, 8, .frequency = 100U}, { 0 }, { 0 }}},  // DI_systemStatus (gas pedal)
+    {.msg = {{0x39d, 0, 5, .frequency = 25U}, { 0 }, { 0 }}},   // IBST_status (brakes)
+    {.msg = {{0x286, 0, 8, .frequency = 10U}, { 0 }, { 0 }}},   // DI_state (acc state)
+    {.msg = {{0x311, 0, 7, .frequency = 10U}, { 0 }, { 0 }}},   // UI_warning (blinkers, buckle switch & doors)
+  };
+
   ret = BUILD_SAFETY_CFG(tesla_model3_y_rx_checks, TESLA_M3_Y_TX_MSGS);
-=======
-  if (tesla_powertrain) {
-    static RxCheck tesla_pt_rx_checks[] = {
-      {.msg = {{0x106, 0, 8, .frequency = 100U}, { 0 }, { 0 }}},  // DI_torque1
-      {.msg = {{0x116, 0, 6, .frequency = 100U}, { 0 }, { 0 }}},  // DI_torque2
-      {.msg = {{0x1f8, 0, 8, .frequency = 50U}, { 0 }, { 0 }}},   // BrakeMessage
-      {.msg = {{0x2bf, 2, 8, .frequency = 25U}, { 0 }, { 0 }}},   // DAS_control
-      {.msg = {{0x256, 0, 8, .frequency = 10U}, { 0 }, { 0 }}},   // DI_state
-    };
-
-    ret = BUILD_SAFETY_CFG(tesla_pt_rx_checks, TESLA_PT_TX_MSGS);
-  } else if (tesla_raven) {
-    static RxCheck tesla_raven_rx_checks[] = {
-      {.msg = {{0x2b9, 2, 8, .frequency = 25U}, { 0 }, { 0 }}},   // DAS_control
-      {.msg = {{0x131, 2, 8, .frequency = 100U}, { 0 }, { 0 }}},  // EPAS3P_sysStatus
-      {.msg = {{0x108, 0, 8, .frequency = 100U}, { 0 }, { 0 }}},  // DI_torque1
-      {.msg = {{0x118, 0, 6, .frequency = 100U}, { 0 }, { 0 }}},  // DI_torque2
-      {.msg = {{0x20a, 0, 8, .frequency = 50U}, { 0 }, { 0 }}},   // BrakeMessage
-      {.msg = {{0x368, 0, 8, .frequency = 10U}, { 0 }, { 0 }}},   // DI_state
-      {.msg = {{0x318, 0, 8, .frequency = 10U}, { 0 }, { 0 }}},   // GTW_carState
-    };
-
-    ret = BUILD_SAFETY_CFG(tesla_raven_rx_checks, TESLA_TX_MSGS);
-  } else {
-    static RxCheck tesla_rx_checks[] = {
-      {.msg = {{0x2b9, 2, 8, .frequency = 25U}, { 0 }, { 0 }}},   // DAS_control
-      {.msg = {{0x370, 0, 8, .frequency = 25U}, { 0 }, { 0 }}},   // EPAS_sysStatus
-      {.msg = {{0x108, 0, 8, .frequency = 100U}, { 0 }, { 0 }}},  // DI_torque1
-      {.msg = {{0x118, 0, 6, .frequency = 100U}, { 0 }, { 0 }}},  // DI_torque2
-      {.msg = {{0x20a, 0, 8, .frequency = 50U}, { 0 }, { 0 }}},   // BrakeMessage
-      {.msg = {{0x368, 0, 8, .frequency = 10U}, { 0 }, { 0 }}},   // DI_state
-      {.msg = {{0x318, 0, 8, .frequency = 10U}, { 0 }, { 0 }}},   // GTW_carState
-    };
-
-    ret = BUILD_SAFETY_CFG(tesla_rx_checks, TESLA_TX_MSGS);
-  }
->>>>>>> cbbae44a
   return ret;
 }
 
