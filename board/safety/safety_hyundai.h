--- conflicted
+++ resolved
@@ -261,13 +261,8 @@
 
     bool violation = false;
 
-<<<<<<< HEAD
-    violation |= long_accel_checks(desired_accel_raw, HYUNDAI_LONG_LIMITS, longitudinal_allowed);
-    violation |= long_accel_checks(desired_accel_val, HYUNDAI_LONG_LIMITS, longitudinal_allowed);
-=======
     violation |= longitudinal_accel_checks(desired_accel_raw, HYUNDAI_LONG_LIMITS, longitudinal_allowed);
     violation |= longitudinal_accel_checks(desired_accel_val, HYUNDAI_LONG_LIMITS, longitudinal_allowed);
->>>>>>> 2baa0ffe
     violation |= (aeb_decel_cmd != 0);
     violation |= (aeb_req != 0);
 
