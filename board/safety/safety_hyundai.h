--- conflicted
+++ resolved
@@ -17,15 +17,6 @@
   {.addr = {1057}, .bus = 0, .expected_timestep = 20000U},
 };
 const int HYUNDAI_RX_CHECK_LEN = sizeof(hyundai_rx_checks) / sizeof(hyundai_rx_checks[0]);
-
-<<<<<<< HEAD
-int hyundai_cruise_engaged_last = 0;
-=======
-int hyundai_rt_torque_last = 0;
-int hyundai_desired_torque_last = 0;
-uint32_t hyundai_ts_last = 0;
-struct sample_t hyundai_torque_driver;         // last few driver torques measured
->>>>>>> d9355c41
 
 static int hyundai_rx_hook(CAN_FIFOMailBox_TypeDef *to_push) {
 
