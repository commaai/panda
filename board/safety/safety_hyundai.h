const int HYUNDAI_MAX_STEER = 255;             // like stock
const int HYUNDAI_MAX_RT_DELTA = 112;          // max delta torque allowed for real time checks
const uint32_t HYUNDAI_RT_INTERVAL = 250000;   // 250ms between real time checks
const int HYUNDAI_MAX_RATE_UP = 3;
const int HYUNDAI_MAX_RATE_DOWN = 7;
const int HYUNDAI_DRIVER_TORQUE_ALLOWANCE = 50;
const int HYUNDAI_DRIVER_TORQUE_FACTOR = 2;
const int HYUNDAI_STANDSTILL_THRSLD = 30;  // ~1kph
const AddrBus HYUNDAI_TX_MSGS[] = {{832, 0}, {1265, 0}, {1157, 0}};

// TODO: do checksum and counter checks
AddrCheckStruct hyundai_rx_checks[] = {
  {.addr = {608}, .bus = 0, .expected_timestep = 10000U},
  {.addr = {897}, .bus = 0, .expected_timestep = 10000U},
  {.addr = {902}, .bus = 0, .expected_timestep = 10000U},
  {.addr = {916}, .bus = 0, .expected_timestep = 10000U},
  {.addr = {1057}, .bus = 0, .expected_timestep = 20000U},
};
const int HYUNDAI_RX_CHECK_LEN = sizeof(hyundai_rx_checks) / sizeof(hyundai_rx_checks[0]);

int hyundai_cruise_engaged_last = 0;
<<<<<<< HEAD
int hyundai_speed = 0;
=======
uint32_t hyundai_ts_last = 0;
struct sample_t hyundai_torque_driver;         // last few driver torques measured
>>>>>>> 21153764

static int hyundai_rx_hook(CAN_FIFOMailBox_TypeDef *to_push) {

  bool valid = addr_safety_check(to_push, hyundai_rx_checks, HYUNDAI_RX_CHECK_LEN,
                                 NULL, NULL, NULL);

  bool unsafe_allow_gas = unsafe_mode & UNSAFE_DISABLE_DISENGAGE_ON_GAS;

  int addr = GET_ADDR(to_push);
  int bus = GET_BUS(to_push);

  if (valid && (bus == 0)) {
    if (addr == 593) {
      int torque_driver_new = ((GET_BYTES_04(to_push) & 0x7ff) * 0.79) - 808; // scale down new driver torque signal to match previous one
      // update array of samples
      update_sample(&torque_driver, torque_driver_new);
    }

    // enter controls on rising edge of ACC, exit controls on ACC off
    if (addr == 1057) {
      // 2 bits: 13-14
      int cruise_engaged = (GET_BYTES_04(to_push) >> 13) & 0x3;
      if (cruise_engaged && !hyundai_cruise_engaged_last) {
        controls_allowed = 1;
      }
      if (!cruise_engaged) {
        controls_allowed = 0;
      }
      hyundai_cruise_engaged_last = cruise_engaged;
    }

    // exit controls on rising edge of gas press
    if (addr == 608) {
      bool gas_pressed = (GET_BYTE(to_push, 7) >> 6) != 0;
      if (!unsafe_allow_gas && gas_pressed && !gas_pressed_prev) {
        controls_allowed = 0;
      }
      gas_pressed_prev = gas_pressed;
    }

    // sample subaru wheel speed, averaging opposite corners
    if (addr == 902) {
      int hyundai_speed = GET_BYTES_04(to_push) & 0x3FFF;  // FL
      hyundai_speed += (GET_BYTES_48(to_push) >> 16) & 0x3FFF;  // RL
      hyundai_speed /= 2;
      vehicle_moving = hyundai_speed > HYUNDAI_STANDSTILL_THRSLD;
    }

    // exit controls on rising edge of brake press
    if (addr == 916) {
      bool brake_pressed = (GET_BYTE(to_push, 6) >> 7) != 0;
      if (brake_pressed && (!brake_pressed_prev || vehicle_moving)) {
        controls_allowed = 0;
      }
      brake_pressed_prev = brake_pressed;
    }

    // check if stock camera ECU is on bus 0
    if ((safety_mode_cnt > RELAY_TRNS_TIMEOUT) && (addr == 832)) {
      relay_malfunction_set();
    }
  }
  return valid;
}

static int hyundai_tx_hook(CAN_FIFOMailBox_TypeDef *to_send) {

  int tx = 1;
  int addr = GET_ADDR(to_send);
  int bus = GET_BUS(to_send);

  if (!msg_allowed(addr, bus, HYUNDAI_TX_MSGS, sizeof(HYUNDAI_TX_MSGS)/sizeof(HYUNDAI_TX_MSGS[0]))) {
    tx = 0;
  }

  if (relay_malfunction) {
    tx = 0;
  }

  // LKA STEER: safety check
  if (addr == 832) {
    int desired_torque = ((GET_BYTES_04(to_send) >> 16) & 0x7ff) - 1024;
    uint32_t ts = TIM2->CNT;
    bool violation = 0;

    if (controls_allowed) {

      // *** global torque limit check ***
      violation |= max_limit_check(desired_torque, HYUNDAI_MAX_STEER, -HYUNDAI_MAX_STEER);

      // *** torque rate limit check ***
      violation |= driver_limit_check(desired_torque, desired_torque_last, &torque_driver,
        HYUNDAI_MAX_STEER, HYUNDAI_MAX_RATE_UP, HYUNDAI_MAX_RATE_DOWN,
        HYUNDAI_DRIVER_TORQUE_ALLOWANCE, HYUNDAI_DRIVER_TORQUE_FACTOR);

      // used next time
      desired_torque_last = desired_torque;

      // *** torque real time rate limit check ***
      violation |= rt_rate_limit_check(desired_torque, rt_torque_last, HYUNDAI_MAX_RT_DELTA);

      // every RT_INTERVAL set the new limits
      uint32_t ts_elapsed = get_ts_elapsed(ts, ts_last);
      if (ts_elapsed > HYUNDAI_RT_INTERVAL) {
        rt_torque_last = desired_torque;
        ts_last = ts;
      }
    }

    // no torque if controls is not allowed
    if (!controls_allowed && (desired_torque != 0)) {
      violation = 1;
    }

    // reset to 0 if either controls is not allowed or there's a violation
    if (violation || !controls_allowed) {
      desired_torque_last = 0;
      rt_torque_last = 0;
      ts_last = ts;
    }

    if (violation) {
      tx = 0;
    }
  }

  // FORCE CANCEL: safety check only relevant when spamming the cancel button.
  // ensuring that only the cancel button press is sent (VAL 4) when controls are off.
  // This avoids unintended engagements while still allowing resume spam
  if ((addr == 1265) && !controls_allowed) {
    if ((GET_BYTES_04(to_send) & 0x7) != 4) {
      tx = 0;
    }
  }

  // 1 allows the message through
  return tx;
}

static int hyundai_fwd_hook(int bus_num, CAN_FIFOMailBox_TypeDef *to_fwd) {

  int bus_fwd = -1;
  int addr = GET_ADDR(to_fwd);
  // forward cam to ccan and viceversa, except lkas cmd
  if (!relay_malfunction) {
    if (bus_num == 0) {
      bus_fwd = 2;
    }
    if ((bus_num == 2) && (addr != 832) && (addr != 1157)) {
      bus_fwd = 0;
    }
  }
  return bus_fwd;
}


const safety_hooks hyundai_hooks = {
  .init = nooutput_init,
  .rx = hyundai_rx_hook,
  .tx = hyundai_tx_hook,
  .tx_lin = nooutput_tx_lin_hook,
  .fwd = hyundai_fwd_hook,
  .addr_check = hyundai_rx_checks,
  .addr_check_len = sizeof(hyundai_rx_checks) / sizeof(hyundai_rx_checks[0]),
};<|MERGE_RESOLUTION|>--- conflicted
+++ resolved
@@ -19,12 +19,6 @@
 const int HYUNDAI_RX_CHECK_LEN = sizeof(hyundai_rx_checks) / sizeof(hyundai_rx_checks[0]);
 
 int hyundai_cruise_engaged_last = 0;
-<<<<<<< HEAD
-int hyundai_speed = 0;
-=======
-uint32_t hyundai_ts_last = 0;
-struct sample_t hyundai_torque_driver;         // last few driver torques measured
->>>>>>> 21153764
 
 static int hyundai_rx_hook(CAN_FIFOMailBox_TypeDef *to_push) {
 
