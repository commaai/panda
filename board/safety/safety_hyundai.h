#include "safety_hyundai_common.h"

#define HYUNDAI_LIMITS(steer, rate_up, rate_down) { \
  .max_steer = (steer), \
  .max_rate_up = (rate_up), \
  .max_rate_down = (rate_down), \
  .max_rt_delta = 112, \
  .max_rt_interval = 250000, \
  .driver_torque_allowance = 50, \
  .driver_torque_factor = 2, \
  .type = TorqueDriverLimited, \
   /* the EPS faults when the steering angle is above a certain threshold for too long. to prevent this, */ \
   /* we allow setting CF_Lkas_ActToi bit to 0 while maintaining the requested torque value for two consecutive frames */ \
  .min_valid_request_frames = 89, \
  .max_invalid_request_frames = 2, \
  .min_valid_request_rt_interval = 810000,  /* 810ms; a ~10% buffer on cutting every 90 frames */ \
  .has_steer_req_tolerance = true, \
}

const SteeringLimits HYUNDAI_STEERING_LIMITS = HYUNDAI_LIMITS(384, 3, 7);
const SteeringLimits HYUNDAI_STEERING_LIMITS_ALT = HYUNDAI_LIMITS(270, 2, 3);

const LongitudinalLimits HYUNDAI_LONG_LIMITS = {
  .max_accel = 200,   // 1/100 m/s2
  .min_accel = -350,  // 1/100 m/s2
};

#define MSG_HYUNDAI_LKAS11        832
#define MSG_HYUNDAI_CLU11         1265
#define MSG_HYUNDAI_LFAHDA_MFC    1157

#define MSG_HYUNDAI_SCC11         1056
#define MSG_HYUNDAI_SCC12         1057
#define MSG_HYUNDAI_SCC13         1290
#define MSG_HYUNDAI_SCC14         905
#define MSG_HYUNDAI_FRT_RADAR11   1186
#define MSG_HYUNDAI_FCA11         909
#define MSG_HYUNDAI_FCA12         1155
#define MSG_HYUNDAI_UDS_RADAR_TX  2000

#define MSG_HYUNDAI_EMS16         608
#define MSG_HYUNDAI_E_EMS11       881
#define MSG_HYUNDAI_WHL_SPD11     902
#define MSG_HYUNDAI_TCS13         916
#define MSG_HYUNDAI_MDPS12        593

const CanMsg HYUNDAI_TX_MSGS[] = {
<<<<<<< HEAD
  {MSG_HYUNDAI_LKAS11,       HYUNDAI_PT_CAN, 8},
  {MSG_HYUNDAI_CLU11,        HYUNDAI_PT_CAN, 4},
  {MSG_HYUNDAI_LFAHDA_MFC,   HYUNDAI_PT_CAN, 4},
};

const CanMsg HYUNDAI_LONG_TX_MSGS[] = {
  {MSG_HYUNDAI_LKAS11,       HYUNDAI_PT_CAN, 8},
  {MSG_HYUNDAI_CLU11,        HYUNDAI_PT_CAN, 4},
  {MSG_HYUNDAI_LFAHDA_MFC,   HYUNDAI_PT_CAN, 4},
  {MSG_HYUNDAI_SCC11,        HYUNDAI_PT_CAN, 8},
  {MSG_HYUNDAI_SCC12,        HYUNDAI_PT_CAN, 8},
  {MSG_HYUNDAI_SCC13,        HYUNDAI_PT_CAN, 8},
  {MSG_HYUNDAI_SCC14,        HYUNDAI_PT_CAN, 8},
  {MSG_HYUNDAI_FRT_RADAR11,  HYUNDAI_PT_CAN, 2},
  {MSG_HYUNDAI_FCA11,        HYUNDAI_PT_CAN, 8},
  {MSG_HYUNDAI_FCA12,        HYUNDAI_PT_CAN, 8},
  {MSG_HYUNDAI_UDS_RADAR_TX, HYUNDAI_PT_CAN, 8}, // radar UDS TX addr Bus 0 (for radar disable)
};

const CanMsg HYUNDAI_CAMERA_SCC_TX_MSGS[] = {
  {MSG_HYUNDAI_LKAS11,       HYUNDAI_PT_CAN, 8},
  {MSG_HYUNDAI_CLU11,        HYUNDAI_CAM_CAN,  4},
  {MSG_HYUNDAI_LFAHDA_MFC,   HYUNDAI_PT_CAN, 4},
};

AddrCheckStruct hyundai_addr_checks[] = {
  {.msg = {{MSG_HYUNDAI_EMS16,     HYUNDAI_PT_CAN, 8, .check_checksum =  true, .max_counter =  3U, .expected_timestep = 10000U},
           {MSG_HYUNDAI_E_EMS11,   HYUNDAI_PT_CAN, 8,                                              .expected_timestep = 10000U}, { 0 }}},
  {.msg = {{MSG_HYUNDAI_WHL_SPD11, HYUNDAI_PT_CAN, 8, .check_checksum =  true, .max_counter = 15U, .expected_timestep = 10000U}, { 0 }, { 0 }}},
  {.msg = {{MSG_HYUNDAI_TCS13,     HYUNDAI_PT_CAN, 8, .check_checksum =  true, .max_counter =  7U, .expected_timestep = 10000U}, { 0 }, { 0 }}},
  {.msg = {{MSG_HYUNDAI_SCC12,     HYUNDAI_PT_CAN, 8, .check_checksum =  true, .max_counter = 15U, .expected_timestep = 20000U}, { 0 }, { 0 }}},
=======
  {0x340, 0, 8}, // LKAS11 Bus 0
  {0x4F1, 0, 4}, // CLU11 Bus 0
  {0x485, 0, 4}, // LFAHDA_MFC Bus 0
};

const CanMsg HYUNDAI_LONG_TX_MSGS[] = {
  {0x340, 0, 8}, // LKAS11 Bus 0
  {0x4F1, 0, 4}, // CLU11 Bus 0
  {0x485, 0, 4}, // LFAHDA_MFC Bus 0
  {0x420, 0, 8}, // SCC11 Bus 0
  {0x421, 0, 8}, // SCC12 Bus 0
  {0x50A, 0, 8}, // SCC13 Bus 0
  {0x389, 0, 8}, // SCC14 Bus 0
  {0x4A2, 0, 2}, // FRT_RADAR11 Bus 0
  {0x38D, 0, 8}, // FCA11 Bus 0
  {0x483, 0, 8}, // FCA12 Bus 0
  {0x7D0, 0, 8}, // radar UDS TX addr Bus 0 (for radar disable)
};

const CanMsg HYUNDAI_CAMERA_SCC_TX_MSGS[] = {
  {0x340, 0, 8}, // LKAS11 Bus 0
  {0x4F1, 2, 4}, // CLU11 Bus 2
  {0x485, 0, 4}, // LFAHDA_MFC Bus 0
};

AddrCheckStruct hyundai_addr_checks[] = {
  {.msg = {{0x260, 0, 8, .check_checksum = true, .max_counter = 3U, .expected_timestep = 10000U},
           {0x371, 0, 8, .expected_timestep = 10000U}, { 0 }}},
  {.msg = {{0x386, 0, 8, .check_checksum = true, .max_counter = 15U, .expected_timestep = 10000U}, { 0 }, { 0 }}},
  {.msg = {{0x394, 0, 8, .check_checksum = true, .max_counter = 7U, .expected_timestep = 10000U}, { 0 }, { 0 }}},
  {.msg = {{0x421, 0, 8, .check_checksum = true, .max_counter = 15U, .expected_timestep = 20000U}, { 0 }, { 0 }}},
>>>>>>> 579fff0c
};
#define HYUNDAI_ADDR_CHECK_LEN (sizeof(hyundai_addr_checks) / sizeof(hyundai_addr_checks[0]))

AddrCheckStruct hyundai_cam_scc_addr_checks[] = {
<<<<<<< HEAD
  {.msg = {{MSG_HYUNDAI_EMS16,     HYUNDAI_PT_CAN, 8, .check_checksum =  true, .max_counter =  3U, .expected_timestep = 10000U},
           {MSG_HYUNDAI_E_EMS11,   HYUNDAI_PT_CAN, 8,                                             .expected_timestep = 10000U}, { 0 }}},
  {.msg = {{MSG_HYUNDAI_WHL_SPD11, HYUNDAI_PT_CAN, 8, .check_checksum =  true, .max_counter = 15U, .expected_timestep = 10000U}, { 0 }, { 0 }}},
  {.msg = {{MSG_HYUNDAI_TCS13,     HYUNDAI_PT_CAN, 8, .check_checksum =  true, .max_counter =  7U, .expected_timestep = 10000U}, { 0 }, { 0 }}},
  {.msg = {{MSG_HYUNDAI_SCC12,     HYUNDAI_CAM_CAN,  8, .check_checksum =  true, .max_counter = 15U, .expected_timestep = 20000U}, { 0 }, { 0 }}},
=======
  {.msg = {{0x260, 0, 8, .check_checksum = true, .max_counter = 3U, .expected_timestep = 10000U},
           {0x371, 0, 8, .expected_timestep = 10000U}, { 0 }}},
  {.msg = {{0x386, 0, 8, .check_checksum = true, .max_counter = 15U, .expected_timestep = 10000U}, { 0 }, { 0 }}},
  {.msg = {{0x394, 0, 8, .check_checksum = true, .max_counter = 7U, .expected_timestep = 10000U}, { 0 }, { 0 }}},
  {.msg = {{0x421, 2, 8, .check_checksum = true, .max_counter = 15U, .expected_timestep = 20000U}, { 0 }, { 0 }}},
>>>>>>> 579fff0c
};
#define HYUNDAI_CAM_SCC_ADDR_CHECK_LEN (sizeof(hyundai_cam_scc_addr_checks) / sizeof(hyundai_cam_scc_addr_checks[0]))

AddrCheckStruct hyundai_long_addr_checks[] = {
<<<<<<< HEAD
  {.msg = {{MSG_HYUNDAI_EMS16,     HYUNDAI_PT_CAN, 8, .check_checksum =  true, .max_counter =  3U, .expected_timestep = 10000U},
           {MSG_HYUNDAI_E_EMS11,   HYUNDAI_PT_CAN, 8,                                              .expected_timestep = 10000U}, { 0 }}},
  {.msg = {{MSG_HYUNDAI_WHL_SPD11, HYUNDAI_PT_CAN, 8, .check_checksum =  true, .max_counter = 15U, .expected_timestep = 10000U}, { 0 }, { 0 }}},
  {.msg = {{MSG_HYUNDAI_TCS13,     HYUNDAI_PT_CAN, 8, .check_checksum =  true, .max_counter =  7U, .expected_timestep = 10000U}, { 0 }, { 0 }}},
  {.msg = {{MSG_HYUNDAI_CLU11,     HYUNDAI_PT_CAN, 4, .check_checksum = false, .max_counter = 15U, .expected_timestep = 20000U}, { 0 }, { 0 }}},
=======
  {.msg = {{0x260, 0, 8, .check_checksum = true, .max_counter = 3U, .expected_timestep = 10000U},
           {0x371, 0, 8, .expected_timestep = 10000U}, { 0 }}},
  {.msg = {{0x386, 0, 8, .check_checksum = true, .max_counter = 15U, .expected_timestep = 10000U}, { 0 }, { 0 }}},
  {.msg = {{0x394, 0, 8, .check_checksum = true, .max_counter = 7U, .expected_timestep = 10000U}, { 0 }, { 0 }}},
  {.msg = {{0x4F1, 0, 4, .check_checksum = false, .max_counter = 15U, .expected_timestep = 20000U}, { 0 }, { 0 }}},
>>>>>>> 579fff0c
};
#define HYUNDAI_LONG_ADDR_CHECK_LEN (sizeof(hyundai_long_addr_checks) / sizeof(hyundai_long_addr_checks[0]))

// older hyundai models have less checks due to missing counters and checksums
AddrCheckStruct hyundai_legacy_addr_checks[] = {
<<<<<<< HEAD
  {.msg = {{MSG_HYUNDAI_EMS16,     HYUNDAI_PT_CAN, 8, .check_checksum =  true, .max_counter =  3U, .expected_timestep = 10000U},
           {MSG_HYUNDAI_E_EMS11,   HYUNDAI_PT_CAN, 8,                                              .expected_timestep = 10000U}, { 0 }}},
  {.msg = {{MSG_HYUNDAI_WHL_SPD11, HYUNDAI_PT_CAN, 8,                                              .expected_timestep = 10000U}, { 0 }, { 0 }}},
  {.msg = {{MSG_HYUNDAI_TCS13,     HYUNDAI_PT_CAN, 8,                                              .expected_timestep = 10000U}, { 0 }, { 0 }}},
  {.msg = {{MSG_HYUNDAI_SCC12,     HYUNDAI_PT_CAN, 8, .check_checksum =  true, .max_counter = 15U, .expected_timestep = 20000U}, { 0 }, { 0 }}},
=======
  {.msg = {{0x260, 0, 8, .check_checksum = true, .max_counter = 3U, .expected_timestep = 10000U},
           {0x371, 0, 8, .expected_timestep = 10000U}, { 0 }}},
  {.msg = {{0x386, 0, 8, .expected_timestep = 10000U}, { 0 }, { 0 }}},
  {.msg = {{0x394, 0, 8, .expected_timestep = 10000U}, { 0 }, { 0 }}},
  {.msg = {{0x421, 0, 8, .check_checksum = true, .max_counter = 15U, .expected_timestep = 20000U}, { 0 }, { 0 }}},
>>>>>>> 579fff0c
};
#define HYUNDAI_LEGACY_ADDR_CHECK_LEN (sizeof(hyundai_legacy_addr_checks) / sizeof(hyundai_legacy_addr_checks[0]))

bool hyundai_legacy = false;

addr_checks hyundai_rx_checks = {hyundai_addr_checks, HYUNDAI_ADDR_CHECK_LEN};

static uint8_t hyundai_get_counter(CANPacket_t *to_push) {
  int addr = GET_ADDR(to_push);

  uint8_t cnt;
<<<<<<< HEAD
  if (addr == MSG_HYUNDAI_EMS16) {
    cnt = (GET_BYTE(to_push, 7) >> 4) & 0x3U;
  } else if (addr == MSG_HYUNDAI_WHL_SPD11) {
    cnt = ((GET_BYTE(to_push, 3) >> 6) << 2) | (GET_BYTE(to_push, 1) >> 6);
  } else if (addr == MSG_HYUNDAI_TCS13) {
    cnt = (GET_BYTE(to_push, 1) >> 5) & 0x7U;
  } else if (addr == MSG_HYUNDAI_SCC12) {
    cnt = GET_BYTE(to_push, 7) & 0xFU;
  } else if (addr == MSG_HYUNDAI_CLU11) {
=======
  if (addr == 0x260) {
    cnt = (GET_BYTE(to_push, 7) >> 4) & 0x3U;
  } else if (addr == 0x386) {
    cnt = ((GET_BYTE(to_push, 3) >> 6) << 2) | (GET_BYTE(to_push, 1) >> 6);
  } else if (addr == 0x394) {
    cnt = (GET_BYTE(to_push, 1) >> 5) & 0x7U;
  } else if (addr == 0x421) {
    cnt = GET_BYTE(to_push, 7) & 0xFU;
  } else if (addr == 0x4F1) {
>>>>>>> 579fff0c
    cnt = (GET_BYTE(to_push, 3) >> 4) & 0xFU;
  } else {
    cnt = 0;
  }
  return cnt;
}

static uint32_t hyundai_get_checksum(CANPacket_t *to_push) {
  int addr = GET_ADDR(to_push);

  uint8_t chksum;
<<<<<<< HEAD
  if (addr == MSG_HYUNDAI_EMS16) {
    chksum = GET_BYTE(to_push, 7) & 0xFU;
  } else if (addr == MSG_HYUNDAI_WHL_SPD11) {
    chksum = ((GET_BYTE(to_push, 7) >> 6) << 2) | (GET_BYTE(to_push, 5) >> 6);
  } else if (addr == MSG_HYUNDAI_TCS13) {
    chksum = GET_BYTE(to_push, 6) & 0xFU;
  } else if (addr == MSG_HYUNDAI_SCC12) {
=======
  if (addr == 0x260) {
    chksum = GET_BYTE(to_push, 7) & 0xFU;
  } else if (addr == 0x386) {
    chksum = ((GET_BYTE(to_push, 7) >> 6) << 2) | (GET_BYTE(to_push, 5) >> 6);
  } else if (addr == 0x394) {
    chksum = GET_BYTE(to_push, 6) & 0xFU;
  } else if (addr == 0x421) {
>>>>>>> 579fff0c
    chksum = GET_BYTE(to_push, 7) >> 4;
  } else {
    chksum = 0;
  }
  return chksum;
}

static uint32_t hyundai_compute_checksum(CANPacket_t *to_push) {
  int addr = GET_ADDR(to_push);

  uint8_t chksum = 0;
<<<<<<< HEAD
  if (addr == MSG_HYUNDAI_WHL_SPD11) {
=======
  if (addr == 0x386) {
>>>>>>> 579fff0c
    // count the bits
    for (int i = 0; i < 8; i++) {
      uint8_t b = GET_BYTE(to_push, i);
      for (int j = 0; j < 8; j++) {
        uint8_t bit = 0;
        // exclude checksum and counter
        if (((i != 1) || (j < 6)) && ((i != 3) || (j < 6)) && ((i != 5) || (j < 6)) && ((i != 7) || (j < 6))) {
          bit = (b >> (uint8_t)j) & 1U;
        }
        chksum += bit;
      }
    }
    chksum = (chksum ^ 9U) & 15U;
  } else {
    // sum of nibbles
    for (int i = 0; i < 8; i++) {
<<<<<<< HEAD
      if ((addr == MSG_HYUNDAI_TCS13) && (i == 7)) {
        continue; // exclude
      }
      uint8_t b = GET_BYTE(to_push, i);
      if (((addr == MSG_HYUNDAI_EMS16) && (i == 7)) || ((addr == MSG_HYUNDAI_TCS13) && (i == 6)) || ((addr == MSG_HYUNDAI_SCC12) && (i == 7))) {
        b &= (addr == MSG_HYUNDAI_SCC12) ? 0x0FU : 0xF0U; // remove checksum
=======
      if ((addr == 0x394) && (i == 7)) {
        continue; // exclude
      }
      uint8_t b = GET_BYTE(to_push, i);
      if (((addr == 0x260) && (i == 7)) || ((addr == 0x394) && (i == 6)) || ((addr == 0x421) && (i == 7))) {
        b &= (addr == 0x421) ? 0x0FU : 0xF0U; // remove checksum
>>>>>>> 579fff0c
      }
      chksum += (b % 16U) + (b / 16U);
    }
    chksum = (16U - (chksum %  16U)) % 16U;
  }

  return chksum;
}

static int hyundai_rx_hook(CANPacket_t *to_push) {

  bool valid = addr_safety_check(to_push, &hyundai_rx_checks,
                                 hyundai_get_checksum, hyundai_compute_checksum,
                                 hyundai_get_counter, NULL);

  int bus = GET_BUS(to_push);
  int addr = GET_ADDR(to_push);

  // SCC12 is on bus 2 for camera-based SCC cars, bus 0 on all others
<<<<<<< HEAD
  if (valid && (addr == MSG_HYUNDAI_SCC12) && (bus == hyundai_scc_bus)) {
=======
  if (valid && (addr == 0x421) && (((bus == 0) && !hyundai_camera_scc) || ((bus == 2) && hyundai_camera_scc))) {
>>>>>>> 579fff0c
    // 2 bits: 13-14
    int cruise_engaged = (GET_BYTES(to_push, 0, 4) >> 13) & 0x3U;
    hyundai_common_cruise_state_check(cruise_engaged);
  }

<<<<<<< HEAD
  if (valid && (bus == hyundai_pt_bus)) {
    if (addr == MSG_HYUNDAI_MDPS12) {
=======
  if (valid && (bus == 0)) {
    if (addr == 0x251) {
>>>>>>> 579fff0c
      int torque_driver_new = ((GET_BYTES(to_push, 0, 4) & 0x7ffU) * 0.79) - 808; // scale down new driver torque signal to match previous one
      // update array of samples
      update_sample(&torque_driver, torque_driver_new);
    }

    // ACC steering wheel buttons
<<<<<<< HEAD
    if (addr == MSG_HYUNDAI_CLU11) {
=======
    if (addr == 0x4F1) {
>>>>>>> 579fff0c
      int cruise_button = GET_BYTE(to_push, 0) & 0x7U;
      int main_button = GET_BIT(to_push, 3U);
      hyundai_common_cruise_buttons_check(cruise_button, main_button);
    }

    // gas press, different for EV, hybrid, and ICE models
<<<<<<< HEAD
    if ((addr == MSG_HYUNDAI_E_EMS11) && hyundai_ev_gas_signal) {
      gas_pressed = (((GET_BYTE(to_push, 4) & 0x7FU) << 1) | GET_BYTE(to_push, 3) >> 7) != 0U;
    } else if ((addr == MSG_HYUNDAI_E_EMS11) && hyundai_hybrid_gas_signal) {
      gas_pressed = GET_BYTE(to_push, 7) != 0U;
    } else if ((addr == MSG_HYUNDAI_EMS16) && !hyundai_ev_gas_signal && !hyundai_hybrid_gas_signal) {
=======
    if ((addr == 0x371) && hyundai_ev_gas_signal) {
      gas_pressed = (((GET_BYTE(to_push, 4) & 0x7FU) << 1) | GET_BYTE(to_push, 3) >> 7) != 0U;
    } else if ((addr == 0x371) && hyundai_hybrid_gas_signal) {
      gas_pressed = GET_BYTE(to_push, 7) != 0U;
    } else if ((addr == 0x260) && !hyundai_ev_gas_signal && !hyundai_hybrid_gas_signal) {
>>>>>>> 579fff0c
      gas_pressed = (GET_BYTE(to_push, 7) >> 6) != 0U;
    } else {
    }

    // sample wheel speed, averaging opposite corners
<<<<<<< HEAD
    if (addr == MSG_HYUNDAI_WHL_SPD11) {
      uint32_t hyundai_speed = (GET_BYTES(to_push, 0, 4) & 0x3FFFU) + ((GET_BYTES(to_push, 4, 4) >> 16) & 0x3FFFU);  // FL + RR
      hyundai_speed /= 2;
      vehicle_moving = hyundai_speed > HYUNDAI_STANDSTILL_THRSLD;
    }

    if (addr == MSG_HYUNDAI_TCS13) {
      brake_pressed = GET_BIT(to_push, 55U) != 0U;
    }

    bool stock_ecu_detected = (addr == MSG_HYUNDAI_LKAS11);

    // If openpilot is controlling longitudinal we need to ensure the radar is turned off
    // Enforce by checking we don't see SCC12
    if (hyundai_longitudinal && (addr == MSG_HYUNDAI_SCC12)) {
=======
    if (addr == 0x386) {
      uint32_t front_left_speed = GET_BYTES(to_push, 0, 2) & 0x3FFFU;
      uint32_t rear_right_speed = GET_BYTES(to_push, 6, 2) & 0x3FFFU;
      vehicle_moving = (front_left_speed > HYUNDAI_STANDSTILL_THRSLD) || (rear_right_speed > HYUNDAI_STANDSTILL_THRSLD);
    }

    if (addr == 0x394) {
      brake_pressed = GET_BIT(to_push, 55U) != 0U;
    }

    bool stock_ecu_detected = (addr == 0x340);

    // If openpilot is controlling longitudinal we need to ensure the radar is turned off
    // Enforce by checking we don't see SCC12
    if (hyundai_longitudinal && (addr == 0x421)) {
>>>>>>> 579fff0c
      stock_ecu_detected = true;
    }
    generic_rx_checks(stock_ecu_detected);
  }
  return valid;
}

static int hyundai_tx_hook(CANPacket_t *to_send) {

  int tx = 1;
  int addr = GET_ADDR(to_send);

  if (hyundai_longitudinal) {
    tx = msg_allowed(to_send, HYUNDAI_LONG_TX_MSGS, sizeof(HYUNDAI_LONG_TX_MSGS)/sizeof(HYUNDAI_LONG_TX_MSGS[0]));
  } else if (hyundai_camera_scc) {
    tx = msg_allowed(to_send, HYUNDAI_CAMERA_SCC_TX_MSGS, sizeof(HYUNDAI_CAMERA_SCC_TX_MSGS)/sizeof(HYUNDAI_CAMERA_SCC_TX_MSGS[0]));
  } else {
    tx = msg_allowed(to_send, HYUNDAI_TX_MSGS, sizeof(HYUNDAI_TX_MSGS)/sizeof(HYUNDAI_TX_MSGS[0]));
  }

  // FCA11: Block any potential actuation
<<<<<<< HEAD
  if (addr == MSG_HYUNDAI_FCA11) {
=======
  if (addr == 0x38D) {
>>>>>>> 579fff0c
    int CR_VSM_DecCmd = GET_BYTE(to_send, 1);
    int FCA_CmdAct = GET_BIT(to_send, 20U);
    int CF_VSM_DecCmdAct = GET_BIT(to_send, 31U);

    if ((CR_VSM_DecCmd != 0) || (FCA_CmdAct != 0) || (CF_VSM_DecCmdAct != 0)) {
      tx = 0;
    }
  }

  // ACCEL: safety check
<<<<<<< HEAD
  if (addr == MSG_HYUNDAI_SCC12) {
=======
  if (addr == 0x421) {
>>>>>>> 579fff0c
    int desired_accel_raw = (((GET_BYTE(to_send, 4) & 0x7U) << 8) | GET_BYTE(to_send, 3)) - 1023U;
    int desired_accel_val = ((GET_BYTE(to_send, 5) << 3) | (GET_BYTE(to_send, 4) >> 5)) - 1023U;

    int aeb_decel_cmd = GET_BYTE(to_send, 2);
    int aeb_req = GET_BIT(to_send, 54U);

    bool violation = false;

    violation |= longitudinal_accel_checks(desired_accel_raw, HYUNDAI_LONG_LIMITS);
    violation |= longitudinal_accel_checks(desired_accel_val, HYUNDAI_LONG_LIMITS);
    violation |= (aeb_decel_cmd != 0);
    violation |= (aeb_req != 0);

    if (violation) {
      tx = 0;
    }
  }

  // LKA STEER: safety check
<<<<<<< HEAD
  if (addr == MSG_HYUNDAI_LKAS11) {
=======
  if (addr == 0x340) {
>>>>>>> 579fff0c
    int desired_torque = ((GET_BYTES(to_send, 0, 4) >> 16) & 0x7ffU) - 1024U;
    bool steer_req = GET_BIT(to_send, 27U) != 0U;

    const SteeringLimits limits = hyundai_alt_limits ? HYUNDAI_STEERING_LIMITS_ALT : HYUNDAI_STEERING_LIMITS;
    if (steer_torque_cmd_checks(desired_torque, steer_req, limits)) {
      tx = 0;
    }
  }

  // UDS: Only tester present ("\x02\x3E\x80\x00\x00\x00\x00\x00") allowed on diagnostics address
<<<<<<< HEAD
  if (addr == MSG_HYUNDAI_UDS_RADAR_TX) {
=======
  if (addr == 0x7D0) {
>>>>>>> 579fff0c
    if ((GET_BYTES(to_send, 0, 4) != 0x00803E02U) || (GET_BYTES(to_send, 4, 4) != 0x0U)) {
      tx = 0;
    }
  }

  // BUTTONS: used for resume spamming and cruise cancellation
<<<<<<< HEAD
  if ((addr == MSG_HYUNDAI_CLU11) && !hyundai_longitudinal) {
=======
  if ((addr == 0x4F1) && !hyundai_longitudinal) {
>>>>>>> 579fff0c
    int button = GET_BYTE(to_send, 0) & 0x7U;

    bool allowed_resume = (button == 1) && controls_allowed;
    bool allowed_cancel = (button == 4) && cruise_engaged_prev;
    if (!(allowed_resume || allowed_cancel)) {
      tx = 0;
    }
  }

  return tx;
}

static int hyundai_fwd_hook(int bus_num, int addr) {

  int bus_fwd = -1;

  // forward cam to ccan and viceversa, except lkas cmd
  if (bus_num == HYUNDAI_PT_CAN) {
    bus_fwd = HYUNDAI_CAM_CAN;
  }
<<<<<<< HEAD
  if ((bus_num == HYUNDAI_CAM_CAN) && (addr != MSG_HYUNDAI_LKAS11) && (addr != MSG_HYUNDAI_LFAHDA_MFC)) {
    bus_fwd = HYUNDAI_PT_CAN;
=======
  if ((bus_num == 2) && (addr != 0x340) && (addr != 0x485)) {
    bus_fwd = 0;
>>>>>>> 579fff0c
  }

  return bus_fwd;
}

static const addr_checks* hyundai_init(uint16_t param) {
  hyundai_common_init(param);
  hyundai_legacy = false;

  if (hyundai_camera_scc) {
    hyundai_longitudinal = false;
  }

  if (hyundai_longitudinal) {
    hyundai_rx_checks = (addr_checks){hyundai_long_addr_checks, HYUNDAI_LONG_ADDR_CHECK_LEN};
  } else if (hyundai_camera_scc) {
    hyundai_rx_checks = (addr_checks){hyundai_cam_scc_addr_checks, HYUNDAI_CAM_SCC_ADDR_CHECK_LEN};
  } else {
    hyundai_rx_checks = (addr_checks){hyundai_addr_checks, HYUNDAI_ADDR_CHECK_LEN};
  }
  return &hyundai_rx_checks;
}

static const addr_checks* hyundai_legacy_init(uint16_t param) {
  hyundai_common_init(param);
  hyundai_legacy = true;
  hyundai_longitudinal = false;
  hyundai_camera_scc = false;

  hyundai_rx_checks = (addr_checks){hyundai_legacy_addr_checks, HYUNDAI_LEGACY_ADDR_CHECK_LEN};
  return &hyundai_rx_checks;
}

const safety_hooks hyundai_hooks = {
  .init = hyundai_init,
  .rx = hyundai_rx_hook,
  .tx = hyundai_tx_hook,
  .tx_lin = nooutput_tx_lin_hook,
  .fwd = hyundai_fwd_hook,
};

const safety_hooks hyundai_legacy_hooks = {
  .init = hyundai_legacy_init,
  .rx = hyundai_rx_hook,
  .tx = hyundai_tx_hook,
  .tx_lin = nooutput_tx_lin_hook,
  .fwd = hyundai_fwd_hook,
};<|MERGE_RESOLUTION|>--- conflicted
+++ resolved
@@ -25,143 +25,85 @@
   .min_accel = -350,  // 1/100 m/s2
 };
 
-#define MSG_HYUNDAI_LKAS11        832
-#define MSG_HYUNDAI_CLU11         1265
-#define MSG_HYUNDAI_LFAHDA_MFC    1157
-
-#define MSG_HYUNDAI_SCC11         1056
-#define MSG_HYUNDAI_SCC12         1057
-#define MSG_HYUNDAI_SCC13         1290
-#define MSG_HYUNDAI_SCC14         905
-#define MSG_HYUNDAI_FRT_RADAR11   1186
-#define MSG_HYUNDAI_FCA11         909
-#define MSG_HYUNDAI_FCA12         1155
-#define MSG_HYUNDAI_UDS_RADAR_TX  2000
-
-#define MSG_HYUNDAI_EMS16         608
-#define MSG_HYUNDAI_E_EMS11       881
-#define MSG_HYUNDAI_WHL_SPD11     902
-#define MSG_HYUNDAI_TCS13         916
-#define MSG_HYUNDAI_MDPS12        593
+#define MSG_HYUNDAI_LKAS11        0x340
+#define MSG_HYUNDAI_CLU11         0x4F1
+#define MSG_HYUNDAI_LFAHDA_MFC    0x485
+
+#define MSG_HYUNDAI_SCC11         0x420
+#define MSG_HYUNDAI_SCC12         0x421
+#define MSG_HYUNDAI_SCC13         0x50A
+#define MSG_HYUNDAI_SCC14         0x389
+#define MSG_HYUNDAI_FRT_RADAR11   0x4A2
+#define MSG_HYUNDAI_FCA11         0x38D
+#define MSG_HYUNDAI_FCA12         0x483
+#define MSG_HYUNDAI_UDS_RADAR_TX  0x7D0
+
+#define MSG_HYUNDAI_EMS16         0x260
+#define MSG_HYUNDAI_E_EMS11       0x371
+#define MSG_HYUNDAI_WHL_SPD11     0x386
+#define MSG_HYUNDAI_TCS13         0x394
+#define MSG_HYUNDAI_MDPS12        0x251
 
 const CanMsg HYUNDAI_TX_MSGS[] = {
-<<<<<<< HEAD
-  {MSG_HYUNDAI_LKAS11,       HYUNDAI_PT_CAN, 8},
-  {MSG_HYUNDAI_CLU11,        HYUNDAI_PT_CAN, 4},
-  {MSG_HYUNDAI_LFAHDA_MFC,   HYUNDAI_PT_CAN, 4},
+  {MSG_HYUNDAI_LKAS11,       HYUNDAI_PT_CAN,  8},
+  {MSG_HYUNDAI_CLU11,        HYUNDAI_PT_CAN,  4},
+  {MSG_HYUNDAI_LFAHDA_MFC,   HYUNDAI_PT_CAN,  4},
 };
 
 const CanMsg HYUNDAI_LONG_TX_MSGS[] = {
-  {MSG_HYUNDAI_LKAS11,       HYUNDAI_PT_CAN, 8},
-  {MSG_HYUNDAI_CLU11,        HYUNDAI_PT_CAN, 4},
-  {MSG_HYUNDAI_LFAHDA_MFC,   HYUNDAI_PT_CAN, 4},
-  {MSG_HYUNDAI_SCC11,        HYUNDAI_PT_CAN, 8},
-  {MSG_HYUNDAI_SCC12,        HYUNDAI_PT_CAN, 8},
-  {MSG_HYUNDAI_SCC13,        HYUNDAI_PT_CAN, 8},
-  {MSG_HYUNDAI_SCC14,        HYUNDAI_PT_CAN, 8},
-  {MSG_HYUNDAI_FRT_RADAR11,  HYUNDAI_PT_CAN, 2},
-  {MSG_HYUNDAI_FCA11,        HYUNDAI_PT_CAN, 8},
-  {MSG_HYUNDAI_FCA12,        HYUNDAI_PT_CAN, 8},
-  {MSG_HYUNDAI_UDS_RADAR_TX, HYUNDAI_PT_CAN, 8}, // radar UDS TX addr Bus 0 (for radar disable)
+  {MSG_HYUNDAI_LKAS11,       HYUNDAI_PT_CAN,  8},
+  {MSG_HYUNDAI_CLU11,        HYUNDAI_PT_CAN,  4},
+  {MSG_HYUNDAI_LFAHDA_MFC,   HYUNDAI_PT_CAN,  4},
+  {MSG_HYUNDAI_SCC11,        HYUNDAI_PT_CAN,  8},
+  {MSG_HYUNDAI_SCC12,        HYUNDAI_PT_CAN,  8},
+  {MSG_HYUNDAI_SCC13,        HYUNDAI_PT_CAN,  8},
+  {MSG_HYUNDAI_SCC14,        HYUNDAI_PT_CAN,  8},
+  {MSG_HYUNDAI_FRT_RADAR11,  HYUNDAI_PT_CAN,  2},
+  {MSG_HYUNDAI_FCA11,        HYUNDAI_PT_CAN,  8},
+  {MSG_HYUNDAI_FCA12,        HYUNDAI_PT_CAN,  8},
+  {MSG_HYUNDAI_UDS_RADAR_TX, HYUNDAI_PT_CAN,  8}, // radar UDS TX addr Bus 0 (for radar disable)
 };
 
 const CanMsg HYUNDAI_CAMERA_SCC_TX_MSGS[] = {
-  {MSG_HYUNDAI_LKAS11,       HYUNDAI_PT_CAN, 8},
-  {MSG_HYUNDAI_CLU11,        HYUNDAI_CAM_CAN,  4},
-  {MSG_HYUNDAI_LFAHDA_MFC,   HYUNDAI_PT_CAN, 4},
+  {MSG_HYUNDAI_LKAS11,       HYUNDAI_PT_CAN,  8},
+  {MSG_HYUNDAI_CLU11,        HYUNDAI_CAM_CAN, 4},
+  {MSG_HYUNDAI_LFAHDA_MFC,   HYUNDAI_PT_CAN,  4},
 };
 
 AddrCheckStruct hyundai_addr_checks[] = {
-  {.msg = {{MSG_HYUNDAI_EMS16,     HYUNDAI_PT_CAN, 8, .check_checksum =  true, .max_counter =  3U, .expected_timestep = 10000U},
-           {MSG_HYUNDAI_E_EMS11,   HYUNDAI_PT_CAN, 8,                                              .expected_timestep = 10000U}, { 0 }}},
-  {.msg = {{MSG_HYUNDAI_WHL_SPD11, HYUNDAI_PT_CAN, 8, .check_checksum =  true, .max_counter = 15U, .expected_timestep = 10000U}, { 0 }, { 0 }}},
-  {.msg = {{MSG_HYUNDAI_TCS13,     HYUNDAI_PT_CAN, 8, .check_checksum =  true, .max_counter =  7U, .expected_timestep = 10000U}, { 0 }, { 0 }}},
-  {.msg = {{MSG_HYUNDAI_SCC12,     HYUNDAI_PT_CAN, 8, .check_checksum =  true, .max_counter = 15U, .expected_timestep = 20000U}, { 0 }, { 0 }}},
-=======
-  {0x340, 0, 8}, // LKAS11 Bus 0
-  {0x4F1, 0, 4}, // CLU11 Bus 0
-  {0x485, 0, 4}, // LFAHDA_MFC Bus 0
-};
-
-const CanMsg HYUNDAI_LONG_TX_MSGS[] = {
-  {0x340, 0, 8}, // LKAS11 Bus 0
-  {0x4F1, 0, 4}, // CLU11 Bus 0
-  {0x485, 0, 4}, // LFAHDA_MFC Bus 0
-  {0x420, 0, 8}, // SCC11 Bus 0
-  {0x421, 0, 8}, // SCC12 Bus 0
-  {0x50A, 0, 8}, // SCC13 Bus 0
-  {0x389, 0, 8}, // SCC14 Bus 0
-  {0x4A2, 0, 2}, // FRT_RADAR11 Bus 0
-  {0x38D, 0, 8}, // FCA11 Bus 0
-  {0x483, 0, 8}, // FCA12 Bus 0
-  {0x7D0, 0, 8}, // radar UDS TX addr Bus 0 (for radar disable)
-};
-
-const CanMsg HYUNDAI_CAMERA_SCC_TX_MSGS[] = {
-  {0x340, 0, 8}, // LKAS11 Bus 0
-  {0x4F1, 2, 4}, // CLU11 Bus 2
-  {0x485, 0, 4}, // LFAHDA_MFC Bus 0
-};
-
-AddrCheckStruct hyundai_addr_checks[] = {
-  {.msg = {{0x260, 0, 8, .check_checksum = true, .max_counter = 3U, .expected_timestep = 10000U},
-           {0x371, 0, 8, .expected_timestep = 10000U}, { 0 }}},
-  {.msg = {{0x386, 0, 8, .check_checksum = true, .max_counter = 15U, .expected_timestep = 10000U}, { 0 }, { 0 }}},
-  {.msg = {{0x394, 0, 8, .check_checksum = true, .max_counter = 7U, .expected_timestep = 10000U}, { 0 }, { 0 }}},
-  {.msg = {{0x421, 0, 8, .check_checksum = true, .max_counter = 15U, .expected_timestep = 20000U}, { 0 }, { 0 }}},
->>>>>>> 579fff0c
+  {.msg = {{MSG_HYUNDAI_EMS16,     HYUNDAI_PT_CAN,  8, .check_checksum =  true, .max_counter =  3U, .expected_timestep = 10000U},
+           {MSG_HYUNDAI_E_EMS11,   HYUNDAI_PT_CAN,  8,                                              .expected_timestep = 10000U}, { 0 }}},
+  {.msg = {{MSG_HYUNDAI_WHL_SPD11, HYUNDAI_PT_CAN,  8, .check_checksum =  true, .max_counter = 15U, .expected_timestep = 10000U}, { 0 }, { 0 }}},
+  {.msg = {{MSG_HYUNDAI_TCS13,     HYUNDAI_PT_CAN,  8, .check_checksum =  true, .max_counter =  7U, .expected_timestep = 10000U}, { 0 }, { 0 }}},
+  {.msg = {{MSG_HYUNDAI_SCC12,     HYUNDAI_PT_CAN,  8, .check_checksum =  true, .max_counter = 15U, .expected_timestep = 20000U}, { 0 }, { 0 }}},
 };
 #define HYUNDAI_ADDR_CHECK_LEN (sizeof(hyundai_addr_checks) / sizeof(hyundai_addr_checks[0]))
 
 AddrCheckStruct hyundai_cam_scc_addr_checks[] = {
-<<<<<<< HEAD
-  {.msg = {{MSG_HYUNDAI_EMS16,     HYUNDAI_PT_CAN, 8, .check_checksum =  true, .max_counter =  3U, .expected_timestep = 10000U},
-           {MSG_HYUNDAI_E_EMS11,   HYUNDAI_PT_CAN, 8,                                             .expected_timestep = 10000U}, { 0 }}},
-  {.msg = {{MSG_HYUNDAI_WHL_SPD11, HYUNDAI_PT_CAN, 8, .check_checksum =  true, .max_counter = 15U, .expected_timestep = 10000U}, { 0 }, { 0 }}},
-  {.msg = {{MSG_HYUNDAI_TCS13,     HYUNDAI_PT_CAN, 8, .check_checksum =  true, .max_counter =  7U, .expected_timestep = 10000U}, { 0 }, { 0 }}},
-  {.msg = {{MSG_HYUNDAI_SCC12,     HYUNDAI_CAM_CAN,  8, .check_checksum =  true, .max_counter = 15U, .expected_timestep = 20000U}, { 0 }, { 0 }}},
-=======
-  {.msg = {{0x260, 0, 8, .check_checksum = true, .max_counter = 3U, .expected_timestep = 10000U},
-           {0x371, 0, 8, .expected_timestep = 10000U}, { 0 }}},
-  {.msg = {{0x386, 0, 8, .check_checksum = true, .max_counter = 15U, .expected_timestep = 10000U}, { 0 }, { 0 }}},
-  {.msg = {{0x394, 0, 8, .check_checksum = true, .max_counter = 7U, .expected_timestep = 10000U}, { 0 }, { 0 }}},
-  {.msg = {{0x421, 2, 8, .check_checksum = true, .max_counter = 15U, .expected_timestep = 20000U}, { 0 }, { 0 }}},
->>>>>>> 579fff0c
+  {.msg = {{MSG_HYUNDAI_EMS16,     HYUNDAI_PT_CAN,  8, .check_checksum =  true, .max_counter =  3U, .expected_timestep = 10000U},
+           {MSG_HYUNDAI_E_EMS11,   HYUNDAI_PT_CAN,  8,                                             .expected_timestep = 10000U}, { 0 }}},
+  {.msg = {{MSG_HYUNDAI_WHL_SPD11, HYUNDAI_PT_CAN,  8, .check_checksum =  true, .max_counter = 15U, .expected_timestep = 10000U}, { 0 }, { 0 }}},
+  {.msg = {{MSG_HYUNDAI_TCS13,     HYUNDAI_PT_CAN,  8, .check_checksum =  true, .max_counter =  7U, .expected_timestep = 10000U}, { 0 }, { 0 }}},
+  {.msg = {{MSG_HYUNDAI_SCC12,     HYUNDAI_CAM_CAN, 8, .check_checksum =  true, .max_counter = 15U, .expected_timestep = 20000U}, { 0 }, { 0 }}},
 };
 #define HYUNDAI_CAM_SCC_ADDR_CHECK_LEN (sizeof(hyundai_cam_scc_addr_checks) / sizeof(hyundai_cam_scc_addr_checks[0]))
 
 AddrCheckStruct hyundai_long_addr_checks[] = {
-<<<<<<< HEAD
-  {.msg = {{MSG_HYUNDAI_EMS16,     HYUNDAI_PT_CAN, 8, .check_checksum =  true, .max_counter =  3U, .expected_timestep = 10000U},
-           {MSG_HYUNDAI_E_EMS11,   HYUNDAI_PT_CAN, 8,                                              .expected_timestep = 10000U}, { 0 }}},
-  {.msg = {{MSG_HYUNDAI_WHL_SPD11, HYUNDAI_PT_CAN, 8, .check_checksum =  true, .max_counter = 15U, .expected_timestep = 10000U}, { 0 }, { 0 }}},
-  {.msg = {{MSG_HYUNDAI_TCS13,     HYUNDAI_PT_CAN, 8, .check_checksum =  true, .max_counter =  7U, .expected_timestep = 10000U}, { 0 }, { 0 }}},
-  {.msg = {{MSG_HYUNDAI_CLU11,     HYUNDAI_PT_CAN, 4, .check_checksum = false, .max_counter = 15U, .expected_timestep = 20000U}, { 0 }, { 0 }}},
-=======
-  {.msg = {{0x260, 0, 8, .check_checksum = true, .max_counter = 3U, .expected_timestep = 10000U},
-           {0x371, 0, 8, .expected_timestep = 10000U}, { 0 }}},
-  {.msg = {{0x386, 0, 8, .check_checksum = true, .max_counter = 15U, .expected_timestep = 10000U}, { 0 }, { 0 }}},
-  {.msg = {{0x394, 0, 8, .check_checksum = true, .max_counter = 7U, .expected_timestep = 10000U}, { 0 }, { 0 }}},
-  {.msg = {{0x4F1, 0, 4, .check_checksum = false, .max_counter = 15U, .expected_timestep = 20000U}, { 0 }, { 0 }}},
->>>>>>> 579fff0c
+  {.msg = {{MSG_HYUNDAI_EMS16,     HYUNDAI_PT_CAN,  8, .check_checksum =  true, .max_counter =  3U, .expected_timestep = 10000U},
+           {MSG_HYUNDAI_E_EMS11,   HYUNDAI_PT_CAN,  8,                                              .expected_timestep = 10000U}, { 0 }}},
+  {.msg = {{MSG_HYUNDAI_WHL_SPD11, HYUNDAI_PT_CAN,  8, .check_checksum =  true, .max_counter = 15U, .expected_timestep = 10000U}, { 0 }, { 0 }}},
+  {.msg = {{MSG_HYUNDAI_TCS13,     HYUNDAI_PT_CAN,  8, .check_checksum =  true, .max_counter =  7U, .expected_timestep = 10000U}, { 0 }, { 0 }}},
+  {.msg = {{MSG_HYUNDAI_CLU11,     HYUNDAI_PT_CAN,  4, .check_checksum = false, .max_counter = 15U, .expected_timestep = 20000U}, { 0 }, { 0 }}},
 };
 #define HYUNDAI_LONG_ADDR_CHECK_LEN (sizeof(hyundai_long_addr_checks) / sizeof(hyundai_long_addr_checks[0]))
 
 // older hyundai models have less checks due to missing counters and checksums
 AddrCheckStruct hyundai_legacy_addr_checks[] = {
-<<<<<<< HEAD
-  {.msg = {{MSG_HYUNDAI_EMS16,     HYUNDAI_PT_CAN, 8, .check_checksum =  true, .max_counter =  3U, .expected_timestep = 10000U},
-           {MSG_HYUNDAI_E_EMS11,   HYUNDAI_PT_CAN, 8,                                              .expected_timestep = 10000U}, { 0 }}},
-  {.msg = {{MSG_HYUNDAI_WHL_SPD11, HYUNDAI_PT_CAN, 8,                                              .expected_timestep = 10000U}, { 0 }, { 0 }}},
-  {.msg = {{MSG_HYUNDAI_TCS13,     HYUNDAI_PT_CAN, 8,                                              .expected_timestep = 10000U}, { 0 }, { 0 }}},
-  {.msg = {{MSG_HYUNDAI_SCC12,     HYUNDAI_PT_CAN, 8, .check_checksum =  true, .max_counter = 15U, .expected_timestep = 20000U}, { 0 }, { 0 }}},
-=======
-  {.msg = {{0x260, 0, 8, .check_checksum = true, .max_counter = 3U, .expected_timestep = 10000U},
-           {0x371, 0, 8, .expected_timestep = 10000U}, { 0 }}},
-  {.msg = {{0x386, 0, 8, .expected_timestep = 10000U}, { 0 }, { 0 }}},
-  {.msg = {{0x394, 0, 8, .expected_timestep = 10000U}, { 0 }, { 0 }}},
-  {.msg = {{0x421, 0, 8, .check_checksum = true, .max_counter = 15U, .expected_timestep = 20000U}, { 0 }, { 0 }}},
->>>>>>> 579fff0c
+  {.msg = {{MSG_HYUNDAI_EMS16,     HYUNDAI_PT_CAN,  8, .check_checksum =  true, .max_counter =  3U, .expected_timestep = 10000U},
+           {MSG_HYUNDAI_E_EMS11,   HYUNDAI_PT_CAN,  8,                                              .expected_timestep = 10000U}, { 0 }}},
+  {.msg = {{MSG_HYUNDAI_WHL_SPD11, HYUNDAI_PT_CAN,  8,                                              .expected_timestep = 10000U}, { 0 }, { 0 }}},
+  {.msg = {{MSG_HYUNDAI_TCS13,     HYUNDAI_PT_CAN,  8,                                              .expected_timestep = 10000U}, { 0 }, { 0 }}},
+  {.msg = {{MSG_HYUNDAI_SCC12,     HYUNDAI_PT_CAN,  8, .check_checksum =  true, .max_counter = 15U, .expected_timestep = 20000U}, { 0 }, { 0 }}},
 };
 #define HYUNDAI_LEGACY_ADDR_CHECK_LEN (sizeof(hyundai_legacy_addr_checks) / sizeof(hyundai_legacy_addr_checks[0]))
 
@@ -173,7 +115,6 @@
   int addr = GET_ADDR(to_push);
 
   uint8_t cnt;
-<<<<<<< HEAD
   if (addr == MSG_HYUNDAI_EMS16) {
     cnt = (GET_BYTE(to_push, 7) >> 4) & 0x3U;
   } else if (addr == MSG_HYUNDAI_WHL_SPD11) {
@@ -183,17 +124,6 @@
   } else if (addr == MSG_HYUNDAI_SCC12) {
     cnt = GET_BYTE(to_push, 7) & 0xFU;
   } else if (addr == MSG_HYUNDAI_CLU11) {
-=======
-  if (addr == 0x260) {
-    cnt = (GET_BYTE(to_push, 7) >> 4) & 0x3U;
-  } else if (addr == 0x386) {
-    cnt = ((GET_BYTE(to_push, 3) >> 6) << 2) | (GET_BYTE(to_push, 1) >> 6);
-  } else if (addr == 0x394) {
-    cnt = (GET_BYTE(to_push, 1) >> 5) & 0x7U;
-  } else if (addr == 0x421) {
-    cnt = GET_BYTE(to_push, 7) & 0xFU;
-  } else if (addr == 0x4F1) {
->>>>>>> 579fff0c
     cnt = (GET_BYTE(to_push, 3) >> 4) & 0xFU;
   } else {
     cnt = 0;
@@ -205,7 +135,6 @@
   int addr = GET_ADDR(to_push);
 
   uint8_t chksum;
-<<<<<<< HEAD
   if (addr == MSG_HYUNDAI_EMS16) {
     chksum = GET_BYTE(to_push, 7) & 0xFU;
   } else if (addr == MSG_HYUNDAI_WHL_SPD11) {
@@ -213,15 +142,6 @@
   } else if (addr == MSG_HYUNDAI_TCS13) {
     chksum = GET_BYTE(to_push, 6) & 0xFU;
   } else if (addr == MSG_HYUNDAI_SCC12) {
-=======
-  if (addr == 0x260) {
-    chksum = GET_BYTE(to_push, 7) & 0xFU;
-  } else if (addr == 0x386) {
-    chksum = ((GET_BYTE(to_push, 7) >> 6) << 2) | (GET_BYTE(to_push, 5) >> 6);
-  } else if (addr == 0x394) {
-    chksum = GET_BYTE(to_push, 6) & 0xFU;
-  } else if (addr == 0x421) {
->>>>>>> 579fff0c
     chksum = GET_BYTE(to_push, 7) >> 4;
   } else {
     chksum = 0;
@@ -233,11 +153,7 @@
   int addr = GET_ADDR(to_push);
 
   uint8_t chksum = 0;
-<<<<<<< HEAD
   if (addr == MSG_HYUNDAI_WHL_SPD11) {
-=======
-  if (addr == 0x386) {
->>>>>>> 579fff0c
     // count the bits
     for (int i = 0; i < 8; i++) {
       uint8_t b = GET_BYTE(to_push, i);
@@ -254,21 +170,12 @@
   } else {
     // sum of nibbles
     for (int i = 0; i < 8; i++) {
-<<<<<<< HEAD
       if ((addr == MSG_HYUNDAI_TCS13) && (i == 7)) {
         continue; // exclude
       }
       uint8_t b = GET_BYTE(to_push, i);
       if (((addr == MSG_HYUNDAI_EMS16) && (i == 7)) || ((addr == MSG_HYUNDAI_TCS13) && (i == 6)) || ((addr == MSG_HYUNDAI_SCC12) && (i == 7))) {
         b &= (addr == MSG_HYUNDAI_SCC12) ? 0x0FU : 0xF0U; // remove checksum
-=======
-      if ((addr == 0x394) && (i == 7)) {
-        continue; // exclude
-      }
-      uint8_t b = GET_BYTE(to_push, i);
-      if (((addr == 0x260) && (i == 7)) || ((addr == 0x394) && (i == 6)) || ((addr == 0x421) && (i == 7))) {
-        b &= (addr == 0x421) ? 0x0FU : 0xF0U; // remove checksum
->>>>>>> 579fff0c
       }
       chksum += (b % 16U) + (b / 16U);
     }
@@ -288,63 +195,41 @@
   int addr = GET_ADDR(to_push);
 
   // SCC12 is on bus 2 for camera-based SCC cars, bus 0 on all others
-<<<<<<< HEAD
   if (valid && (addr == MSG_HYUNDAI_SCC12) && (bus == hyundai_scc_bus)) {
-=======
-  if (valid && (addr == 0x421) && (((bus == 0) && !hyundai_camera_scc) || ((bus == 2) && hyundai_camera_scc))) {
->>>>>>> 579fff0c
     // 2 bits: 13-14
     int cruise_engaged = (GET_BYTES(to_push, 0, 4) >> 13) & 0x3U;
     hyundai_common_cruise_state_check(cruise_engaged);
   }
 
-<<<<<<< HEAD
   if (valid && (bus == hyundai_pt_bus)) {
     if (addr == MSG_HYUNDAI_MDPS12) {
-=======
-  if (valid && (bus == 0)) {
-    if (addr == 0x251) {
->>>>>>> 579fff0c
       int torque_driver_new = ((GET_BYTES(to_push, 0, 4) & 0x7ffU) * 0.79) - 808; // scale down new driver torque signal to match previous one
       // update array of samples
       update_sample(&torque_driver, torque_driver_new);
     }
 
     // ACC steering wheel buttons
-<<<<<<< HEAD
     if (addr == MSG_HYUNDAI_CLU11) {
-=======
-    if (addr == 0x4F1) {
->>>>>>> 579fff0c
       int cruise_button = GET_BYTE(to_push, 0) & 0x7U;
       int main_button = GET_BIT(to_push, 3U);
       hyundai_common_cruise_buttons_check(cruise_button, main_button);
     }
 
     // gas press, different for EV, hybrid, and ICE models
-<<<<<<< HEAD
     if ((addr == MSG_HYUNDAI_E_EMS11) && hyundai_ev_gas_signal) {
       gas_pressed = (((GET_BYTE(to_push, 4) & 0x7FU) << 1) | GET_BYTE(to_push, 3) >> 7) != 0U;
     } else if ((addr == MSG_HYUNDAI_E_EMS11) && hyundai_hybrid_gas_signal) {
       gas_pressed = GET_BYTE(to_push, 7) != 0U;
     } else if ((addr == MSG_HYUNDAI_EMS16) && !hyundai_ev_gas_signal && !hyundai_hybrid_gas_signal) {
-=======
-    if ((addr == 0x371) && hyundai_ev_gas_signal) {
-      gas_pressed = (((GET_BYTE(to_push, 4) & 0x7FU) << 1) | GET_BYTE(to_push, 3) >> 7) != 0U;
-    } else if ((addr == 0x371) && hyundai_hybrid_gas_signal) {
-      gas_pressed = GET_BYTE(to_push, 7) != 0U;
-    } else if ((addr == 0x260) && !hyundai_ev_gas_signal && !hyundai_hybrid_gas_signal) {
->>>>>>> 579fff0c
       gas_pressed = (GET_BYTE(to_push, 7) >> 6) != 0U;
     } else {
     }
 
     // sample wheel speed, averaging opposite corners
-<<<<<<< HEAD
     if (addr == MSG_HYUNDAI_WHL_SPD11) {
-      uint32_t hyundai_speed = (GET_BYTES(to_push, 0, 4) & 0x3FFFU) + ((GET_BYTES(to_push, 4, 4) >> 16) & 0x3FFFU);  // FL + RR
-      hyundai_speed /= 2;
-      vehicle_moving = hyundai_speed > HYUNDAI_STANDSTILL_THRSLD;
+      uint32_t front_left_speed = GET_BYTES(to_push, 0, 2) & 0x3FFFU;
+      uint32_t rear_right_speed = GET_BYTES(to_push, 6, 2) & 0x3FFFU;
+      vehicle_moving = (front_left_speed > HYUNDAI_STANDSTILL_THRSLD) || (rear_right_speed > HYUNDAI_STANDSTILL_THRSLD);
     }
 
     if (addr == MSG_HYUNDAI_TCS13) {
@@ -356,23 +241,6 @@
     // If openpilot is controlling longitudinal we need to ensure the radar is turned off
     // Enforce by checking we don't see SCC12
     if (hyundai_longitudinal && (addr == MSG_HYUNDAI_SCC12)) {
-=======
-    if (addr == 0x386) {
-      uint32_t front_left_speed = GET_BYTES(to_push, 0, 2) & 0x3FFFU;
-      uint32_t rear_right_speed = GET_BYTES(to_push, 6, 2) & 0x3FFFU;
-      vehicle_moving = (front_left_speed > HYUNDAI_STANDSTILL_THRSLD) || (rear_right_speed > HYUNDAI_STANDSTILL_THRSLD);
-    }
-
-    if (addr == 0x394) {
-      brake_pressed = GET_BIT(to_push, 55U) != 0U;
-    }
-
-    bool stock_ecu_detected = (addr == 0x340);
-
-    // If openpilot is controlling longitudinal we need to ensure the radar is turned off
-    // Enforce by checking we don't see SCC12
-    if (hyundai_longitudinal && (addr == 0x421)) {
->>>>>>> 579fff0c
       stock_ecu_detected = true;
     }
     generic_rx_checks(stock_ecu_detected);
@@ -394,11 +262,7 @@
   }
 
   // FCA11: Block any potential actuation
-<<<<<<< HEAD
   if (addr == MSG_HYUNDAI_FCA11) {
-=======
-  if (addr == 0x38D) {
->>>>>>> 579fff0c
     int CR_VSM_DecCmd = GET_BYTE(to_send, 1);
     int FCA_CmdAct = GET_BIT(to_send, 20U);
     int CF_VSM_DecCmdAct = GET_BIT(to_send, 31U);
@@ -409,11 +273,7 @@
   }
 
   // ACCEL: safety check
-<<<<<<< HEAD
   if (addr == MSG_HYUNDAI_SCC12) {
-=======
-  if (addr == 0x421) {
->>>>>>> 579fff0c
     int desired_accel_raw = (((GET_BYTE(to_send, 4) & 0x7U) << 8) | GET_BYTE(to_send, 3)) - 1023U;
     int desired_accel_val = ((GET_BYTE(to_send, 5) << 3) | (GET_BYTE(to_send, 4) >> 5)) - 1023U;
 
@@ -433,11 +293,7 @@
   }
 
   // LKA STEER: safety check
-<<<<<<< HEAD
   if (addr == MSG_HYUNDAI_LKAS11) {
-=======
-  if (addr == 0x340) {
->>>>>>> 579fff0c
     int desired_torque = ((GET_BYTES(to_send, 0, 4) >> 16) & 0x7ffU) - 1024U;
     bool steer_req = GET_BIT(to_send, 27U) != 0U;
 
@@ -448,22 +304,14 @@
   }
 
   // UDS: Only tester present ("\x02\x3E\x80\x00\x00\x00\x00\x00") allowed on diagnostics address
-<<<<<<< HEAD
   if (addr == MSG_HYUNDAI_UDS_RADAR_TX) {
-=======
-  if (addr == 0x7D0) {
->>>>>>> 579fff0c
     if ((GET_BYTES(to_send, 0, 4) != 0x00803E02U) || (GET_BYTES(to_send, 4, 4) != 0x0U)) {
       tx = 0;
     }
   }
 
   // BUTTONS: used for resume spamming and cruise cancellation
-<<<<<<< HEAD
   if ((addr == MSG_HYUNDAI_CLU11) && !hyundai_longitudinal) {
-=======
-  if ((addr == 0x4F1) && !hyundai_longitudinal) {
->>>>>>> 579fff0c
     int button = GET_BYTE(to_send, 0) & 0x7U;
 
     bool allowed_resume = (button == 1) && controls_allowed;
@@ -484,13 +332,8 @@
   if (bus_num == HYUNDAI_PT_CAN) {
     bus_fwd = HYUNDAI_CAM_CAN;
   }
-<<<<<<< HEAD
   if ((bus_num == HYUNDAI_CAM_CAN) && (addr != MSG_HYUNDAI_LKAS11) && (addr != MSG_HYUNDAI_LFAHDA_MFC)) {
     bus_fwd = HYUNDAI_PT_CAN;
-=======
-  if ((bus_num == 2) && (addr != 0x340) && (addr != 0x485)) {
-    bus_fwd = 0;
->>>>>>> 579fff0c
   }
 
   return bus_fwd;
