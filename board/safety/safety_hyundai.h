--- conflicted
+++ resolved
@@ -262,20 +262,14 @@
   }
 
   if (bus_num == 2) {
-<<<<<<< HEAD
-    bool is_lkas11_msg = (addr == 0x340);
-    bool is_lfahda_mfc_msg = (addr == 0x485);
-    bool is_scc_msg = (addr == 0x420) || (addr == 0x421) || (addr == 0x50A) || (addr == 0x389);
-
-    bool block_msg = is_lkas11_msg || is_lfahda_mfc_msg || (is_scc_msg && hyundai_longitudinal && hyundai_camera_scc);
-=======
     // Stock LKAS11 messages
     bool is_lkas_11 = (addr == 0x340);
     // LFA and HDA cluster icons
     bool is_lfahda_mfc = (addr == 0x485);
-
-    bool block_msg = is_lkas_11 || is_lfahda_mfc;
->>>>>>> 045fc443
+    // Stock SCC messages, blocking when doing openpilot longitudinal on camera SCC cars
+    bool is_scc_msg = (addr == 0x420) || (addr == 0x421) || (addr == 0x50A) || (addr == 0x389);
+
+    bool block_msg = is_lkas11_msg || is_lfahda_mfc_msg || (is_scc_msg && hyundai_longitudinal && hyundai_camera_scc);
     if (!block_msg) {
       bus_fwd = 0;
     }
