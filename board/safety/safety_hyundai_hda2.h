--- conflicted
+++ resolved
@@ -17,20 +17,12 @@
 };
 
 AddrCheckStruct hyundai_hda2_addr_checks[] = {
-<<<<<<< HEAD
-  //{.msg = {{0x35, 1, 32, .check_checksum = true, .max_counter = 0xffU, .expected_timestep = 10000U}, { 0 }, { 0 }}},
-  //{.msg = {{0x65, 1, 32, .check_checksum = true, .max_counter = 0xffU, .expected_timestep = 10000U}, { 0 }, { 0 }}},
-  //{.msg = {{0xa0, 1, 24, .check_checksum = true, .max_counter = 0xffU, .expected_timestep = 10000U}, { 0 }, { 0 }}},
-  //{.msg = {{0xea, 1, 24, .check_checksum = true, .max_counter = 0xffU, .expected_timestep = 10000U}, { 0 }, { 0 }}},
-  //{.msg = {{0x175, 1, 24, .check_checksum = true, .max_counter = 0xffU, .expected_timestep = 10000U}, { 0 }, { 0 }}},
-=======
   {.msg = {{0x35, 1, 32, .check_checksum = true, .max_counter = 0xffU, .expected_timestep = 10000U}, { 0 }, { 0 }}},
   {.msg = {{0x65, 1, 32, .check_checksum = true, .max_counter = 0xffU, .expected_timestep = 10000U}, { 0 }, { 0 }}},
   {.msg = {{0xa0, 1, 24, .check_checksum = true, .max_counter = 0xffU, .expected_timestep = 10000U}, { 0 }, { 0 }}},
   {.msg = {{0xea, 1, 24, .check_checksum = true, .max_counter = 0xffU, .expected_timestep = 10000U}, { 0 }, { 0 }}},
   {.msg = {{0x175, 1, 24, .check_checksum = true, .max_counter = 0xffU, .expected_timestep = 10000U}, { 0 }, { 0 }}},
   {.msg = {{0x1cf, 1, 8, .check_checksum = false, .max_counter = 0xfU, .expected_timestep = 20000U}, { 0 }, { 0 }}},
->>>>>>> b27e1476
 };
 #define HYUNDAI_HDA2_ADDR_CHECK_LEN (sizeof(hyundai_hda2_addr_checks) / sizeof(hyundai_hda2_addr_checks[0]))
 
