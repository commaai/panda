const SteeringLimits NISSAN_STEERING_LIMITS = {
  .angle_deg_to_can = 100,
  .angle_rate_up_lookup = {
    {0., 5., 15.},
    {5., .8, .15}
  },
  .angle_rate_down_lookup = {
    {0., 5., 15.},
    {5., 3.5, .4}
  },
};

const CanMsg NISSAN_TX_MSGS[] = {
  {0x169, 0, 8},  // LKAS
  {0x2b1, 0, 8},  // PROPILOT_HUD
  {0x4cc, 0, 8},  // PROPILOT_HUD_INFO_MSG
  {0x20b, 2, 6},  // CRUISE_THROTTLE (X-Trail)
  {0x20b, 1, 6},  // CRUISE_THROTTLE (Altima)
  {0x280, 2, 8}   // CANCEL_MSG (Leaf)
};

// Signals duplicated below due to the fact that these messages can come in on either CAN bus, depending on car model.
AddrCheckStruct nissan_addr_checks[] = {
  {.msg = {{0x2, 0, 5, .expected_timestep = 10000U},
           {0x2, 1, 5, .expected_timestep = 10000U}, { 0 }}},  // STEER_ANGLE_SENSOR (100Hz)
  {.msg = {{0x285, 0, 8, .expected_timestep = 20000U},
           {0x285, 1, 8, .expected_timestep = 20000U}, { 0 }}}, // WHEEL_SPEEDS_REAR (50Hz)
  {.msg = {{0x30f, 2, 3, .expected_timestep = 100000U},
           {0x30f, 1, 3, .expected_timestep = 100000U}, { 0 }}}, // CRUISE_STATE (10Hz)
  {.msg = {{0x15c, 0, 8, .expected_timestep = 20000U},
           {0x15c, 1, 8, .expected_timestep = 20000U},
           {0x239, 0, 8, .expected_timestep = 20000U}}}, // GAS_PEDAL (100Hz / 50Hz)
  {.msg = {{0x454, 0, 8, .expected_timestep = 100000U},
           {0x454, 1, 8, .expected_timestep = 100000U},
           {0x1cc, 0, 4, .expected_timestep = 10000U}}}, // DOORS_LIGHTS (10Hz) / BRAKE (100Hz)
};
#define NISSAN_ADDR_CHECK_LEN (sizeof(nissan_addr_checks) / sizeof(nissan_addr_checks[0]))
addr_checks nissan_rx_checks = {nissan_addr_checks, NISSAN_ADDR_CHECK_LEN};

// EPS Location. false = V-CAN, true = C-CAN
const int NISSAN_PARAM_ALT_EPS_BUS = 1;
bool nissan_alt_eps = false;

static int nissan_rx_hook(CANPacket_t *to_push) {

  bool valid = addr_safety_check(to_push, &nissan_rx_checks, NULL, NULL, NULL, NULL);

  if (valid) {
    int bus = GET_BUS(to_push);
    int addr = GET_ADDR(to_push);

    if (bus == (nissan_alt_eps ? 1 : 0)) {
      if (addr == 0x2) {
        // Current steering angle
        // Factor -0.1, little endian
        int angle_meas_new = (GET_BYTES(to_push, 0, 4) & 0xFFFFU);
        // Need to multiply by 10 here as LKAS and Steering wheel are different base unit
        angle_meas_new = to_signed(angle_meas_new, 16) * 10;

        // update array of samples
        update_sample(&angle_meas, angle_meas_new);
      }

      if (addr == 0x285) {
        // Get current speed and standstill
        uint16_t right_rear = (GET_BYTE(to_push, 0) << 8) | (GET_BYTE(to_push, 1));
        uint16_t left_rear = (GET_BYTE(to_push, 2) << 8) | (GET_BYTE(to_push, 3));
        vehicle_moving = (right_rear | left_rear) != 0U;
        update_sample(&vehicle_speed, ROUND((right_rear + left_rear) / 2.0 * 0.005 / 3.6 * VEHICLE_SPEED_FACTOR));
      }

      // X-Trail 0x15c, Leaf 0x239
      if ((addr == 0x15c) || (addr == 0x239)) {
        if (addr == 0x15c){
          gas_pressed = ((GET_BYTE(to_push, 5) << 2) | ((GET_BYTE(to_push, 6) >> 6) & 0x3U)) > 3U;
        } else {
          gas_pressed = GET_BYTE(to_push, 0) > 3U;
        }
      }
    }

    // X-trail 0x454, Leaf  0x239
    if ((addr == 0x454) || (addr == 0x239)) {
      if (addr == 0x454){
        brake_pressed = (GET_BYTE(to_push, 2) & 0x80U) != 0U;
      } else {
        brake_pressed = ((GET_BYTE(to_push, 4) >> 5) & 1U) != 0U;
      }
    }

    // Handle cruise enabled
<<<<<<< HEAD
//    if ((addr == 0x30f) && (((bus == 2) && (!nissan_alt_eps)) || ((bus == 1) && (nissan_alt_eps)))) {
=======
>>>>>>> 0b6adad9
    if ((addr == 0x30f) && (bus == (nissan_alt_eps ? 1 : 2))) {
      bool cruise_engaged = (GET_BYTE(to_push, 0) >> 3) & 1U;
      pcm_cruise_check(cruise_engaged);
    }

    generic_rx_checks((addr == 0x169) && (bus == 0));
  }
  return valid;
}


static int nissan_tx_hook(CANPacket_t *to_send) {

  int tx = 1;
  int addr = GET_ADDR(to_send);
  bool violation = false;

  if (!msg_allowed(to_send, NISSAN_TX_MSGS, sizeof(NISSAN_TX_MSGS) / sizeof(NISSAN_TX_MSGS[0]))) {
    tx = 0;
  }

  // steer cmd checks
  if (addr == 0x169) {
    int desired_angle = ((GET_BYTE(to_send, 0) << 10) | (GET_BYTE(to_send, 1) << 2) | ((GET_BYTE(to_send, 2) >> 6) & 0x3U));
    bool lka_active = (GET_BYTE(to_send, 6) >> 4) & 1U;

    // offeset 1310 * NISSAN_STEERING_LIMITS.angle_deg_to_can
    desired_angle =  desired_angle - 131000;

    if (steer_angle_cmd_checks(desired_angle, lka_active, NISSAN_STEERING_LIMITS)) {
      violation = true;
    }
  }

  // acc button check, only allow cancel button to be sent
  if (addr == 0x20b) {
    // Violation of any button other than cancel is pressed
    violation |= ((GET_BYTE(to_send, 1) & 0x3dU) > 0U);
  }

  if (violation) {
    tx = 0;
  }

  return tx;
}


static int nissan_fwd_hook(int bus_num, int addr) {
  int bus_fwd = -1;

  if (bus_num == 0) {
    int block_msg = (addr == 0x280); // CANCEL_MSG
    if (!block_msg) {
      bus_fwd = 2;  // ADAS
    }
  }

  if (bus_num == 2) {
    // 0x169 is LKAS, 0x2b1 LKAS_HUD, 0x4cc LKAS_HUD_INFO_MSG
    int block_msg = ((addr == 0x169) || (addr == 0x2b1) || (addr == 0x4cc));
    if (!block_msg) {
      bus_fwd = 0;  // V-CAN
    }
  }

  return bus_fwd;
}

static const addr_checks* nissan_init(uint16_t param) {
  nissan_alt_eps = GET_FLAG(param, NISSAN_PARAM_ALT_EPS_BUS);
  return &nissan_rx_checks;
}

const safety_hooks nissan_hooks = {
  .init = nissan_init,
  .rx = nissan_rx_hook,
  .tx = nissan_tx_hook,
  .tx_lin = nooutput_tx_lin_hook,
  .fwd = nissan_fwd_hook,
};<|MERGE_RESOLUTION|>--- conflicted
+++ resolved
@@ -89,10 +89,6 @@
     }
 
     // Handle cruise enabled
-<<<<<<< HEAD
-//    if ((addr == 0x30f) && (((bus == 2) && (!nissan_alt_eps)) || ((bus == 1) && (nissan_alt_eps)))) {
-=======
->>>>>>> 0b6adad9
     if ((addr == 0x30f) && (bus == (nissan_alt_eps ? 1 : 2))) {
       bool cruise_engaged = (GET_BYTE(to_push, 0) >> 3) & 1U;
       pcm_cruise_check(cruise_engaged);
