--- conflicted
+++ resolved
@@ -65,11 +65,7 @@
         uint16_t right_rear = (GET_BYTE(to_push, 0) << 8) | (GET_BYTE(to_push, 1));
         uint16_t left_rear = (GET_BYTE(to_push, 2) << 8) | (GET_BYTE(to_push, 3));
         vehicle_moving = (right_rear | left_rear) != 0U;
-<<<<<<< HEAD
-        vehicle_speed = (left_rear + left_rear) / 2.0) * 0.005 / 3.6;
-=======
         vehicle_speed = (right_rear + left_rear) / 2.0 * 0.005 / 3.6;
->>>>>>> ff39bc47
       }
 
       // X-Trail 0x15c, Leaf 0x239
