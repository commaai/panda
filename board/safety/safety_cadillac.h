--- conflicted
+++ resolved
@@ -17,21 +17,7 @@
 struct sample_t cadillac_torque_driver;         // last few driver torques measured
 
 int cadillac_get_torque_idx(uint32_t addr) {
-<<<<<<< HEAD
-  int id = 0;
-  if (addr == 0x151) {
-    id = 0;
-  } else if (addr == 0x152) {
-    id = 1;
-  } else if (addr == 0x153) {
-    id = 2;
-  } else {
-    id = 3;
-  }
-  return id;
-=======
   return addr - 0x151;  // 0x151 is id 0, 0x152 is id 1 and so on...
->>>>>>> 4c9e0af2
 }
 
 static void cadillac_rx_hook(CAN_FIFOMailBox_TypeDef *to_push) {
