--- conflicted
+++ resolved
@@ -31,11 +31,11 @@
   controls_allowed = 1;
 }
 
-<<<<<<< HEAD
 static int elm327_ign_hook() {
-=======
+  return -1;
+}
+
 static int elm327_fwd_hook(int bus_num, CAN_FIFOMailBox_TypeDef *to_fwd) {
->>>>>>> ea1c1dca
   return -1;
 }
 
@@ -44,9 +44,6 @@
   .rx = elm327_rx_hook,
   .tx = elm327_tx_hook,
   .tx_lin = elm327_tx_lin_hook,
-<<<<<<< HEAD
   .ignition = elm327_ign_hook
-=======
   .fwd = elm327_fwd_hook,
->>>>>>> ea1c1dca
 };