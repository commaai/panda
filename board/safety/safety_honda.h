// board enforces
//   in-state
//      accel set/resume
//   out-state
//      cancel button
//      accel rising edge
//      brake rising edge
//      brake > 0mph
const CanMsg HONDA_N_TX_MSGS[] = {{0xE4, 0, 5}, {0x194, 0, 4}, {0x1FA, 0, 8}, {0x200, 0, 6}, {0x30C, 0, 8}, {0x33D, 0, 5}};
const CanMsg HONDA_BOSCH_TX_MSGS[] = {{0xE4, 0, 5}, {0xE5, 0, 8}, {0x296, 1, 4}, {0x33D, 0, 5}, {0x33DA, 0, 5}, {0x33DB, 0, 8}};  // Bosch
const CanMsg HONDA_RADARLESS_TX_MSGS[] = {{0xE4, 0, 5}, {0x296, 2, 4}, {0x33D, 0, 8}};  // Bosch radarless
const CanMsg HONDA_BOSCH_LONG_TX_MSGS[] = {{0xE4, 1, 5}, {0x1DF, 1, 8}, {0x1EF, 1, 8}, {0x1FA, 1, 8}, {0x30C, 1, 8}, {0x33D, 1, 5}, {0x33DA, 1, 5}, {0x33DB, 1, 8}, {0x39F, 1, 8}, {0x18DAB0F1, 1, 8}};  // Bosch w/ gas and brakes

// panda interceptor threshold needs to be equivalent to openpilot threshold to avoid controls mismatches
// If thresholds are mismatched then it is possible for panda to see the gas fall and rise while openpilot is in the pre-enabled state
// Threshold calculated from DBC gains: round(((83.3 / 0.253984064) + (83.3 / 0.126992032)) / 2) = 492
const int HONDA_GAS_INTERCEPTOR_THRESHOLD = 492;
#define HONDA_GET_INTERCEPTOR(msg) (((GET_BYTE((msg), 0) << 8) + GET_BYTE((msg), 1) + (GET_BYTE((msg), 2) << 8) + GET_BYTE((msg), 3)) / 2U)  // avg between 2 tracks

const LongitudinalLimits HONDA_BOSCH_LONG_LIMITS = {
  .max_accel = 200,   // accel is used for brakes
  .min_accel = -350,

  .max_gas = 2000,
  .min_gas = -30000,
  .inactive_gas = -30000,
};

const LongitudinalLimits HONDA_NIDEC_LONG_LIMITS = {
  .max_brake = 255,
};

// Nidec and bosch radarless has the powertrain bus on bus 0
AddrCheckStruct honda_common_addr_checks[] = {
  {.msg = {{0x1A6, 0, 8, .check_checksum = true, .max_counter = 3U, .expected_timestep = 40000U},                   // SCM_BUTTONS
           {0x296, 0, 4, .check_checksum = true, .max_counter = 3U, .expected_timestep = 40000U}, { 0 }}},
  {.msg = {{0x158, 0, 8, .check_checksum = true, .max_counter = 3U, .expected_timestep = 10000U}, { 0 }, { 0 }}},   // ENGINE_DATA
  {.msg = {{0x17C, 0, 8, .check_checksum = true, .max_counter = 3U, .expected_timestep = 10000U}, { 0 }, { 0 }}},   // POWERTRAIN_DATA
  {.msg = {{0x326, 0, 8, .check_checksum = true, .max_counter = 3U, .expected_timestep = 100000U}, { 0 }, { 0 }}},  // SCM_FEEDBACK
};
#define HONDA_COMMON_ADDR_CHECKS_LEN (sizeof(honda_common_addr_checks) / sizeof(honda_common_addr_checks[0]))

// For Nidecs with main on signal on an alternate msg
AddrCheckStruct honda_nidec_alt_addr_checks[] = {
  {.msg = {{0x1A6, 0, 8, .check_checksum = true, .max_counter = 3U, .expected_timestep = 40000U},
           {0x296, 0, 4, .check_checksum = true, .max_counter = 3U, .expected_timestep = 40000U}, { 0 }}},
  {.msg = {{0x158, 0, 8, .check_checksum = true, .max_counter = 3U, .expected_timestep = 10000U}, { 0 }, { 0 }}},
  {.msg = {{0x17C, 0, 8, .check_checksum = true, .max_counter = 3U, .expected_timestep = 10000U}, { 0 }, { 0 }}},
};
#define HONDA_NIDEC_ALT_ADDR_CHECKS_LEN (sizeof(honda_nidec_alt_addr_checks) / sizeof(honda_nidec_alt_addr_checks[0]))

// Bosch has pt on bus 1
AddrCheckStruct honda_bosch_addr_checks[] = {
  {.msg = {{0x296, 1, 4, .check_checksum = true, .max_counter = 3U, .expected_timestep = 40000U}, { 0 }, { 0 }}},
  {.msg = {{0x158, 1, 8, .check_checksum = true, .max_counter = 3U, .expected_timestep = 10000U}, { 0 }, { 0 }}},
  {.msg = {{0x17C, 1, 8, .check_checksum = true, .max_counter = 3U, .expected_timestep = 10000U},
           {0x1BE, 1, 3, .check_checksum = true, .max_counter = 3U, .expected_timestep = 20000U}, { 0 }}},
  {.msg = {{0x326, 1, 8, .check_checksum = true, .max_counter = 3U, .expected_timestep = 100000U}, { 0 }, { 0 }}},
};
#define HONDA_BOSCH_ADDR_CHECKS_LEN (sizeof(honda_bosch_addr_checks) / sizeof(honda_bosch_addr_checks[0]))

const uint16_t HONDA_PARAM_ALT_BRAKE = 1;
const uint16_t HONDA_PARAM_BOSCH_LONG = 2;
const uint16_t HONDA_PARAM_NIDEC_ALT = 4;
const uint16_t HONDA_PARAM_RADARLESS = 8;

enum {
  HONDA_BTN_NONE = 0,
  HONDA_BTN_MAIN = 1,
  HONDA_BTN_CANCEL = 2,
  HONDA_BTN_SET = 3,
  HONDA_BTN_RESUME = 4,
};

int honda_brake = 0;
bool honda_brake_switch_prev = false;
bool honda_alt_brake_msg = false;
bool honda_fwd_brake = false;
bool honda_bosch_long = false;
bool honda_bosch_radarless = false;
enum {HONDA_NIDEC, HONDA_BOSCH} honda_hw = HONDA_NIDEC;
addr_checks honda_rx_checks = {honda_common_addr_checks, HONDA_COMMON_ADDR_CHECKS_LEN};


int honda_get_pt_bus(void) {
  return ((honda_hw == HONDA_BOSCH) && !honda_bosch_radarless) ? 1 : 0;
}

static uint32_t honda_get_checksum(CANPacket_t *to_push) {
  int checksum_byte = GET_LEN(to_push) - 1U;
  return (uint8_t)(GET_BYTE(to_push, checksum_byte)) & 0xFU;
}

static uint32_t honda_compute_checksum(CANPacket_t *to_push) {
  int len = GET_LEN(to_push);
  uint8_t checksum = 0U;
  unsigned int addr = GET_ADDR(to_push);
  while (addr > 0U) {
    checksum += (addr & 0xFU); addr >>= 4;
  }
  for (int j = 0; j < len; j++) {
    uint8_t byte = GET_BYTE(to_push, j);
    checksum += (byte & 0xFU) + (byte >> 4U);
    if (j == (len - 1)) {
      checksum -= (byte & 0xFU);  // remove checksum in message
    }
  }
  return (uint8_t)((8U - checksum) & 0xFU);
}

static uint8_t honda_get_counter(CANPacket_t *to_push) {
  int counter_byte = GET_LEN(to_push) - 1U;
  return ((uint8_t)(GET_BYTE(to_push, counter_byte)) >> 4U) & 0x3U;
}

static int honda_rx_hook(CANPacket_t *to_push) {

  bool valid = addr_safety_check(to_push, &honda_rx_checks,
                                 honda_get_checksum, honda_compute_checksum, honda_get_counter);

  if (valid) {
    const bool pcm_cruise = ((honda_hw == HONDA_BOSCH) && !honda_bosch_long) || \
                            ((honda_hw == HONDA_NIDEC) && !gas_interceptor_detected);
    int pt_bus = honda_get_pt_bus();

    int addr = GET_ADDR(to_push);
    int len = GET_LEN(to_push);
    int bus = GET_BUS(to_push);

    // sample speed
    if (addr == 0x158) {
      // first 2 bytes
      vehicle_moving = GET_BYTE(to_push, 0) | GET_BYTE(to_push, 1);
    }

    // check ACC main state
    // 0x326 for all Bosch and some Nidec, 0x1A6 for some Nidec
    if ((addr == 0x326) || (addr == 0x1A6)) {
      acc_main_on = GET_BIT(to_push, ((addr == 0x326) ? 28U : 47U));
      if (!acc_main_on) {
        controls_allowed = 0;
      }
    }

    // enter controls when PCM enters cruise state
    if (pcm_cruise && (addr == 0x17C)) {
      const bool cruise_engaged = GET_BIT(to_push, 38U) != 0U;
      // engage on rising edge
      if (cruise_engaged && !cruise_engaged_prev) {
        controls_allowed = 1;
      }

      // Since some Nidec cars can brake down to 0 after the PCM disengages,
      // we don't disengage when the PCM does.
      if (!cruise_engaged && (honda_hw != HONDA_NIDEC)) {
        controls_allowed = 0;
      }
      cruise_engaged_prev = cruise_engaged;
    }

    // state machine to enter and exit controls for button enabling
    // 0x1A6 for the ILX, 0x296 for the Civic Touring
    if (((addr == 0x1A6) || (addr == 0x296)) && (bus == pt_bus)) {
      int button = (GET_BYTE(to_push, 0) & 0xE0U) >> 5;

      // exit controls once main or cancel are pressed
      if ((button == HONDA_BTN_MAIN) || (button == HONDA_BTN_CANCEL)) {
        controls_allowed = 0;
      }

      // enter controls on the falling edge of set or resume
      bool set = (button == HONDA_BTN_NONE) && (cruise_button_prev == HONDA_BTN_SET);
      bool res = (button == HONDA_BTN_NONE) && (cruise_button_prev == HONDA_BTN_RESUME);
      if (acc_main_on && !pcm_cruise && (set || res)) {
        controls_allowed = 1;
      }
      cruise_button_prev = button;
    }

    // user brake signal on 0x17C reports applied brake from computer brake on accord
    // and crv, which prevents the usual brake safety from working correctly. these
    // cars have a signal on 0x1BE which only detects user's brake being applied so
    // in these cases, this is used instead.
    // most hondas: 0x17C
    // accord, crv: 0x1BE
    if (honda_alt_brake_msg) {
      if (addr == 0x1BE) {
        brake_pressed = GET_BIT(to_push, 4U) != 0U;
      }
    } else {
      if (addr == 0x17C) {
        // also if brake switch is 1 for two CAN frames, as brake pressed is delayed
        const bool brake_switch = GET_BIT(to_push, 32U) != 0U;
        brake_pressed = (GET_BIT(to_push, 53U) != 0U) || (brake_switch && honda_brake_switch_prev);
        honda_brake_switch_prev = brake_switch;
      }
    }

    // length check because bosch hardware also uses this id (0x201 w/ len = 8)
    if ((addr == 0x201) && (len == 6)) {
      gas_interceptor_detected = 1;
      int gas_interceptor = HONDA_GET_INTERCEPTOR(to_push);
      gas_pressed = gas_interceptor > HONDA_GAS_INTERCEPTOR_THRESHOLD;
      gas_interceptor_prev = gas_interceptor;
    }

    if (!gas_interceptor_detected) {
      if (addr == 0x17C) {
        gas_pressed = GET_BYTE(to_push, 0) != 0U;
      }
    }

    // disable stock Honda AEB in alternative experience
    if (!(alternative_experience & ALT_EXP_DISABLE_STOCK_AEB)) {
      if ((bus == 2) && (addr == 0x1FA)) {
        bool honda_stock_aeb = GET_BYTE(to_push, 3) & 0x20U;
        int honda_stock_brake = (GET_BYTE(to_push, 0) << 2) + ((GET_BYTE(to_push, 1) >> 6) & 0x3U);

        // Forward AEB when stock braking is higher than openpilot braking
        // only stop forwarding when AEB event is over
        if (!honda_stock_aeb) {
          honda_fwd_brake = false;
        } else if (honda_stock_brake >= honda_brake) {
          honda_fwd_brake = true;
        } else {
          // Leave Honda forward brake as is
        }
      }
    }

    int bus_rdr_car = (honda_hw == HONDA_BOSCH) ? 0 : 2;  // radar bus, car side
    bool stock_ecu_detected = false;

    if (safety_mode_cnt > RELAY_TRNS_TIMEOUT) {
      // If steering controls messages are received on the destination bus, it's an indication
      // that the relay might be malfunctioning
      if ((addr == 0xE4) || (addr == 0x194)) {
        if (((honda_hw != HONDA_NIDEC) && (bus == bus_rdr_car)) || ((honda_hw == HONDA_NIDEC) && (bus == 0))) {
          stock_ecu_detected = true;
        }
      }
      // If Honda Bosch longitudinal mode is selected we need to ensure the radar is turned off
      // Verify this by ensuring ACC_CONTROL (0x1DF) is not received on the PT bus
      if (honda_bosch_long && !honda_bosch_radarless && (bus == pt_bus) && (addr == 0x1DF)) {
        stock_ecu_detected = true;
      }
    }

    generic_rx_checks(stock_ecu_detected);
  }
  return valid;
}

// all commands: gas, brake and steering
// if controls_allowed and no pedals pressed
//     allow all commands up to limit
// else
//     block all commands that produce actuation

static int honda_tx_hook(CANPacket_t *to_send, bool longitudinal_allowed, bool gas_allowed) {

  int tx = 1;
  int addr = GET_ADDR(to_send);
  int bus = GET_BUS(to_send);

  if ((honda_hw == HONDA_BOSCH) && honda_bosch_radarless) {
    tx = msg_allowed(to_send, HONDA_RADARLESS_TX_MSGS, sizeof(HONDA_RADARLESS_TX_MSGS)/sizeof(HONDA_RADARLESS_TX_MSGS[0]));
  } else if ((honda_hw == HONDA_BOSCH) && !honda_bosch_long) {
    tx = msg_allowed(to_send, HONDA_BOSCH_TX_MSGS, sizeof(HONDA_BOSCH_TX_MSGS)/sizeof(HONDA_BOSCH_TX_MSGS[0]));
  } else if ((honda_hw == HONDA_BOSCH) && honda_bosch_long) {
    tx = msg_allowed(to_send, HONDA_BOSCH_LONG_TX_MSGS, sizeof(HONDA_BOSCH_LONG_TX_MSGS)/sizeof(HONDA_BOSCH_LONG_TX_MSGS[0]));
  } else {
    tx = msg_allowed(to_send, HONDA_N_TX_MSGS, sizeof(HONDA_N_TX_MSGS)/sizeof(HONDA_N_TX_MSGS[0]));
  }

  int bus_pt = honda_get_pt_bus();
  int bus_buttons = (honda_bosch_radarless) ? 2 : bus_pt;  // the camera controls ACC on radarless Bosch cars

  // ACC_HUD: safety check (nidec w/o pedal)
  if ((addr == 0x30C) && (bus == bus_pt)) {
    int pcm_speed = (GET_BYTE(to_send, 0) << 8) | GET_BYTE(to_send, 1);
    int pcm_gas = GET_BYTE(to_send, 2);
    if (!gas_allowed) {
      if ((pcm_speed != 0) || (pcm_gas != 0)) {
        tx = 0;
      }
    }
  }

  // BRAKE: safety check (nidec)
  if ((addr == 0x1FA) && (bus == bus_pt)) {
    honda_brake = (GET_BYTE(to_send, 0) << 2) + ((GET_BYTE(to_send, 1) >> 6) & 0x3U);
    if (longitudinal_brake_checks(honda_brake, HONDA_NIDEC_LONG_LIMITS, longitudinal_allowed)) {
      tx = 0;
    }
    if (honda_fwd_brake) {
      tx = 0;
    }
  }

  // BRAKE/GAS: safety check (bosch)
  if ((addr == 0x1DF) && (bus == bus_pt)) {
<<<<<<< HEAD
    int accel = (GET_BYTE(to_send, 3) << 3) | ((GET_BYTE(to_send, 4) >> 5) & 0x7U);  // used for brakes
    if (!longitudinal_allowed) {
      if (accel != 0) {
        tx = 0;
      }
    }
    if (accel < HONDA_BOSCH_ACCEL_MIN) {
      tx = 0;
    }

    int gas = (GET_BYTE(to_send, 0) << 8) | GET_BYTE(to_send, 1);
    gas = to_signed(gas, 16);
    if (!gas_allowed) {
      if (gas != HONDA_BOSCH_NO_GAS_VALUE) {
        tx = 0;
      }
    }
    if (gas > HONDA_BOSCH_GAS_MAX) {
=======
    int accel = (GET_BYTE(to_send, 3) << 3) | ((GET_BYTE(to_send, 4) >> 5) & 0x7U);
    accel = to_signed(accel, 11);

    int gas = (GET_BYTE(to_send, 0) << 8) | GET_BYTE(to_send, 1);
    gas = to_signed(gas, 16);

    bool violation = false;
    violation |= longitudinal_accel_checks(accel, HONDA_BOSCH_LONG_LIMITS, longitudinal_allowed);
    violation |= longitudinal_gas_checks(gas, HONDA_BOSCH_LONG_LIMITS, longitudinal_allowed);
    if (violation) {
>>>>>>> e8bd1df5
      tx = 0;
    }
  }

  // STEER: safety check
  if ((addr == 0xE4) || (addr == 0x194)) {
    if (!controls_allowed) {
      bool steer_applied = GET_BYTE(to_send, 0) | GET_BYTE(to_send, 1);
      if (steer_applied) {
        tx = 0;
      }
    }
  }

  // Bosch supplemental control check
  if (addr == 0xE5) {
    if ((GET_BYTES_04(to_send) != 0x10800004U) || ((GET_BYTES_48(to_send) & 0x00FFFFFFU) != 0x0U)) {
      tx = 0;
    }
  }

  // GAS: safety check (interceptor)
  if (addr == 0x200) {
    if (!gas_allowed) {
      if (GET_BYTE(to_send, 0) || GET_BYTE(to_send, 1)) {
        tx = 0;
      }
    }
  }

  // FORCE CANCEL: safety check only relevant when spamming the cancel button in Bosch HW
  // ensuring that only the cancel button press is sent (VAL 2) when controls are off.
  // This avoids unintended engagements while still allowing resume spam
  if ((addr == 0x296) && !controls_allowed && (bus == bus_buttons)) {
    if (((GET_BYTE(to_send, 0) >> 5) & 0x7U) != 2U) {
      tx = 0;
    }
  }

  // Only tester present ("\x02\x3E\x80\x00\x00\x00\x00\x00") allowed on diagnostics address
  if (addr == 0x18DAB0F1) {
    if ((GET_BYTES_04(to_send) != 0x00803E02U) || (GET_BYTES_48(to_send) != 0x0U)) {
      tx = 0;
    }
  }

  // 1 allows the message through
  return tx;
}

static const addr_checks* honda_nidec_init(uint16_t param) {
  gas_interceptor_detected = 0;
  honda_hw = HONDA_NIDEC;
  honda_alt_brake_msg = false;
  honda_bosch_long = false;
  honda_bosch_radarless = false;

  if (GET_FLAG(param, HONDA_PARAM_NIDEC_ALT)) {
    honda_rx_checks = (addr_checks){honda_nidec_alt_addr_checks, HONDA_NIDEC_ALT_ADDR_CHECKS_LEN};
  } else {
    honda_rx_checks = (addr_checks){honda_common_addr_checks, HONDA_COMMON_ADDR_CHECKS_LEN};
  }
  return &honda_rx_checks;
}

static const addr_checks* honda_bosch_init(uint16_t param) {
  honda_hw = HONDA_BOSCH;
  honda_bosch_radarless = GET_FLAG(param, HONDA_PARAM_RADARLESS);
  // Checking for alternate brake override from safety parameter
  honda_alt_brake_msg = GET_FLAG(param, HONDA_PARAM_ALT_BRAKE) && !honda_bosch_radarless;

  // radar disabled so allow gas/brakes
#ifdef ALLOW_DEBUG
  honda_bosch_long = GET_FLAG(param, HONDA_PARAM_BOSCH_LONG) && !honda_bosch_radarless;
#endif

  if (honda_bosch_radarless) {
    honda_rx_checks = (addr_checks){honda_common_addr_checks, HONDA_COMMON_ADDR_CHECKS_LEN};
  } else {
    honda_rx_checks = (addr_checks){honda_bosch_addr_checks, HONDA_BOSCH_ADDR_CHECKS_LEN};
  }
  return &honda_rx_checks;
}

static int honda_nidec_fwd_hook(int bus_num, CANPacket_t *to_fwd) {
  // fwd from car to camera. also fwd certain msgs from camera to car
  // 0xE4 is steering on all cars except CRV and RDX, 0x194 for CRV and RDX,
  // 0x1FA is brake control, 0x30C is acc hud, 0x33D is lkas hud
  int bus_fwd = -1;

  if (bus_num == 0) {
    bus_fwd = 2;
  }

  if (bus_num == 2) {
    // block stock lkas messages and stock acc messages (if OP is doing ACC)
    int addr = GET_ADDR(to_fwd);
    bool is_lkas_msg = (addr == 0xE4) || (addr == 0x194) || (addr == 0x33D);
    bool is_acc_hud_msg = addr == 0x30C;
    bool is_brake_msg = addr == 0x1FA;
    bool block_fwd = is_lkas_msg || is_acc_hud_msg || (is_brake_msg && !honda_fwd_brake);
    if (!block_fwd) {
      bus_fwd = 0;
    }
  }

  return bus_fwd;
}

static int honda_bosch_fwd_hook(int bus_num, CANPacket_t *to_fwd) {
  int bus_fwd = -1;

  if (bus_num == 0) {
    bus_fwd = 2;
  }
  if (bus_num == 2)  {
    int addr = GET_ADDR(to_fwd);
    int is_lkas_msg = (addr == 0xE4) || (addr == 0xE5) || (addr == 0x33D) || (addr == 0x33DA) || (addr == 0x33DB);
    if (!is_lkas_msg) {
      bus_fwd = 0;
    }
  }

  return bus_fwd;
}

const safety_hooks honda_nidec_hooks = {
  .init = honda_nidec_init,
  .rx = honda_rx_hook,
  .tx = honda_tx_hook,
  .tx_lin = nooutput_tx_lin_hook,
  .fwd = honda_nidec_fwd_hook,
};

const safety_hooks honda_bosch_hooks = {
  .init = honda_bosch_init,
  .rx = honda_rx_hook,
  .tx = honda_tx_hook,
  .tx_lin = nooutput_tx_lin_hook,
  .fwd = honda_bosch_fwd_hook,
};<|MERGE_RESOLUTION|>--- conflicted
+++ resolved
@@ -300,26 +300,6 @@
 
   // BRAKE/GAS: safety check (bosch)
   if ((addr == 0x1DF) && (bus == bus_pt)) {
-<<<<<<< HEAD
-    int accel = (GET_BYTE(to_send, 3) << 3) | ((GET_BYTE(to_send, 4) >> 5) & 0x7U);  // used for brakes
-    if (!longitudinal_allowed) {
-      if (accel != 0) {
-        tx = 0;
-      }
-    }
-    if (accel < HONDA_BOSCH_ACCEL_MIN) {
-      tx = 0;
-    }
-
-    int gas = (GET_BYTE(to_send, 0) << 8) | GET_BYTE(to_send, 1);
-    gas = to_signed(gas, 16);
-    if (!gas_allowed) {
-      if (gas != HONDA_BOSCH_NO_GAS_VALUE) {
-        tx = 0;
-      }
-    }
-    if (gas > HONDA_BOSCH_GAS_MAX) {
-=======
     int accel = (GET_BYTE(to_send, 3) << 3) | ((GET_BYTE(to_send, 4) >> 5) & 0x7U);
     accel = to_signed(accel, 11);
 
@@ -330,7 +310,6 @@
     violation |= longitudinal_accel_checks(accel, HONDA_BOSCH_LONG_LIMITS, longitudinal_allowed);
     violation |= longitudinal_gas_checks(gas, HONDA_BOSCH_LONG_LIMITS, longitudinal_allowed);
     if (violation) {
->>>>>>> e8bd1df5
       tx = 0;
     }
   }
