// board enforces
//   in-state
//      accel set/resume
//   out-state
//      cancel button
//      accel rising edge
//      brake rising edge
//      brake > 0mph

// TODO: -1 bus check to indicate that bus check is skipped. Temp solution
const AddrBus HONDA_N_TX_MSGS[] = {{0xE4, 0}, {0x194, 0}, {0x1FA, 0}, {0x200, 0}, {0x30C, 0}, {0x33D, 0}, {0x39F, 0}};
const AddrBus HONDA_BH_TX_MSGS[] = {{0xE4, 0}, {0x296, 1}, {0x33D, 0}};  // Bosch Harness
const AddrBus HONDA_BG_TX_MSGS[] = {{0xE4, 2}, {0x296, 0}, {0x33D, 2}};  // Bosch Giraffe
const int HONDA_GAS_INTERCEPTOR_THRESHOLD = 328;  // ratio between offset and gain from dbc file

AddrCheckStruct honda_rx_checks[] = {
  {.addr = {0x1A6, 0x296}, .bus = -1, .check_checksum = true, .max_counter = 3U, .expected_timestep = 40000U},
  {.addr = {       0x158}, .bus = -1, .check_checksum = true, .max_counter = 3U, .expected_timestep = 10000U},
  {.addr = {       0x17C}, .bus = -1, .check_checksum = true, .max_counter = 3U, .expected_timestep = 10000U},
};
const int HONDA_RX_CHECKS_LEN = sizeof(honda_rx_checks) / sizeof(honda_rx_checks[0]);

int honda_brake = 0;
int honda_gas_prev = 0;
bool honda_brake_pressed_prev = false;
bool honda_moving = false;
bool honda_alt_brake_msg = false;
bool honda_fwd_brake = false;
enum {HONDA_N_HW, HONDA_BG_HW, HONDA_BH_HW} honda_hw = HONDA_N_HW;


static uint8_t honda_get_checksum(CAN_FIFOMailBox_TypeDef *to_push) {
  int checksum_byte = GET_LEN(to_push) - 1;
  return (uint8_t)(GET_BYTE(to_push, checksum_byte)) & 0xFU;
}

static uint8_t honda_compute_checksum(CAN_FIFOMailBox_TypeDef *to_push) {
  int len = GET_LEN(to_push);
  uint8_t checksum = 0U;
  unsigned int addr = GET_ADDR(to_push);
  while (addr > 0U) {
    checksum += (addr & 0xFU); addr >>= 4;
  }
  for (int j = 0; (j < len); j++) {
    uint8_t byte = GET_BYTE(to_push, j);
    checksum += (byte & 0xFU) + (byte >> 4U);
    if (j == (len - 1)) {
      checksum -= (byte & 0xFU);  // remove checksum in message
    }
  }
  return (8U - checksum) & 0xFU;
}

static uint8_t honda_get_counter(CAN_FIFOMailBox_TypeDef *to_push) {
  int counter_byte = GET_LEN(to_push) - 1;
  return ((uint8_t)(GET_BYTE(to_push, counter_byte)) >> 4U) & 0x3U;
}

static int honda_rx_hook(CAN_FIFOMailBox_TypeDef *to_push) {

  bool valid = addr_safety_check(to_push, honda_rx_checks, HONDA_RX_CHECKS_LEN,
                                 honda_get_checksum, honda_compute_checksum, honda_get_counter);
  if (valid) {
    int addr = GET_ADDR(to_push);
    int len = GET_LEN(to_push);
    int bus = GET_BUS(to_push);

    // sample speed
    if (addr == 0x158) {
      // first 2 bytes
      honda_moving = GET_BYTE(to_push, 0) | GET_BYTE(to_push, 1);
    }

    // state machine to enter and exit controls
    // 0x1A6 for the ILX, 0x296 for the Civic Touring
    if ((addr == 0x1A6) || (addr == 0x296)) {
      int button = (GET_BYTE(to_push, 0) & 0xE0) >> 5;
      switch (button) {
        case 2:  // cancel
          controls_allowed = 0;
          break;
        case 3:  // set
        case 4:  // resume
          controls_allowed = 1;
          break;
        default:
          break; // any other button is irrelevant
      }
    }

    // user brake signal on 0x17C reports applied brake from computer brake on accord
    // and crv, which prevents the usual brake safety from working correctly. these
    // cars have a signal on 0x1BE which only detects user's brake being applied so
    // in these cases, this is used instead.
    // most hondas: 0x17C bit 53
    // accord, crv: 0x1BE bit 4
    // exit controls on rising edge of brake press or on brake press when speed > 0
    bool is_user_brake_msg = honda_alt_brake_msg ? ((addr) == 0x1BE) : ((addr) == 0x17C);
    if (is_user_brake_msg) {
      bool brake_pressed = honda_alt_brake_msg ? (GET_BYTE((to_push), 0) & 0x10) : (GET_BYTE((to_push), 6) & 0x20);
      if (brake_pressed && (!(honda_brake_pressed_prev) || honda_moving)) {
        controls_allowed = 0;
      }
      honda_brake_pressed_prev = brake_pressed;
    }

    // exit controls on rising edge of gas press if interceptor (0x201 w/ len = 6)
    // length check because bosch hardware also uses this id (0x201 w/ len = 8)
    if ((addr == 0x201) && (len == 6)) {
      gas_interceptor_detected = 1;
      int gas_interceptor = GET_INTERCEPTOR(to_push);
      if ((gas_interceptor > HONDA_GAS_INTERCEPTOR_THRESHOLD) &&
          (gas_interceptor_prev <= HONDA_GAS_INTERCEPTOR_THRESHOLD)) {
        controls_allowed = 0;
      }
      gas_interceptor_prev = gas_interceptor;
    }

<<<<<<< HEAD
    // exit controls on rising edge of gas press if no interceptor
    if (!gas_interceptor_detected) {
      if (addr == 0x17C) {
        int gas = GET_BYTE(to_push, 0);
        if (gas && !honda_gas_prev) {
          controls_allowed = 0;
        }
        honda_gas_prev = gas;
      }
    }
    if ((bus == 2) && (addr == 0x1FA)) {
      bool honda_stock_aeb = GET_BYTE(to_push, 3) & 0x20;
      int honda_stock_brake = (GET_BYTE(to_push, 0) << 2) + ((GET_BYTE(to_push, 1) >> 6) & 0x3);

      // Forward AEB when stock braking is higher than openpilot braking
      // only stop forwarding when AEB event is over
      if (!honda_stock_aeb) {
        honda_fwd_brake = false;
      } else if (honda_stock_brake >= honda_brake) {
        honda_fwd_brake = true;
      } else {
        // Leave Honda forward brake as is
      }
    }

    // if steering controls messages are received on the destination bus, it's an indication
    // that the relay might be malfunctioning
    int bus_rdr_car = (board_has_relay()) ? 0 : 2;  // radar bus, car side
    if ((safety_mode_cnt > RELAY_TRNS_TIMEOUT) && ((addr == 0xE4) || (addr == 0x194))) {
      if ((honda_bosch_hardware && (bus == bus_rdr_car)) ||
        (!honda_bosch_hardware && (bus == 0))) {
        relay_malfunction = true;
      }
=======
  // if steering controls messages are received on the destination bus, it's an indication
  // that the relay might be malfunctioning
  int bus_rdr_car = (honda_hw == HONDA_BH_HW) ? 0 : 2;  // radar bus, car side
  if ((safety_mode_cnt > RELAY_TRNS_TIMEOUT) && ((addr == 0xE4) || (addr == 0x194))) {
    if (((honda_hw != HONDA_N_HW) && (bus == bus_rdr_car)) ||
      ((honda_hw == HONDA_N_HW) && (bus == 0))) {
      relay_malfunction = true;
>>>>>>> c08b480c
    }
  }
  return valid;
}

// all commands: gas, brake and steering
// if controls_allowed and no pedals pressed
//     allow all commands up to limit
// else
//     block all commands that produce actuation

static int honda_tx_hook(CAN_FIFOMailBox_TypeDef *to_send) {

  int tx = 1;
  int addr = GET_ADDR(to_send);
  int bus = GET_BUS(to_send);

  switch (honda_hw) {
    case HONDA_BG_HW:
      tx = msg_allowed(addr, bus, HONDA_BG_TX_MSGS, sizeof(HONDA_BG_TX_MSGS)/sizeof(HONDA_BG_TX_MSGS[0]));
      break;
    case HONDA_BH_HW:
      tx = msg_allowed(addr, bus, HONDA_BH_TX_MSGS, sizeof(HONDA_BH_TX_MSGS)/sizeof(HONDA_BH_TX_MSGS[0]));
      break;
    default:  // nidec
      tx = msg_allowed(addr, bus, HONDA_N_TX_MSGS, sizeof(HONDA_N_TX_MSGS)/sizeof(HONDA_N_TX_MSGS[0]));
      break;
  }

  if (relay_malfunction) {
    tx = 0;
  }

  // disallow actuator commands if gas or brake (with vehicle moving) are pressed
  // and the the latching controls_allowed flag is True
  int pedal_pressed = honda_gas_prev || (gas_interceptor_prev > HONDA_GAS_INTERCEPTOR_THRESHOLD) ||
                      (honda_brake_pressed_prev && honda_moving);
  bool current_controls_allowed = controls_allowed && !(pedal_pressed);

  // BRAKE: safety check
  if ((addr == 0x1FA) && (bus == 0)) {
    honda_brake = (GET_BYTE(to_send, 0) << 2) + ((GET_BYTE(to_send, 1) >> 6) & 0x3);
    if (!current_controls_allowed) {
      if (honda_brake != 0) {
        tx = 0;
      }
    }
    if (honda_brake > 255) {
      tx = 0;
    }
    if (honda_fwd_brake) {
      tx = 0;
    }
  }

  // STEER: safety check
  if ((addr == 0xE4) || (addr == 0x194)) {
    if (!current_controls_allowed) {
      bool steer_applied = GET_BYTE(to_send, 0) | GET_BYTE(to_send, 1);
      if (steer_applied) {
        tx = 0;
      }
    }
  }

  // GAS: safety check
  if (addr == 0x200) {
    if (!current_controls_allowed) {
      if (GET_BYTE(to_send, 0) || GET_BYTE(to_send, 1)) {
        tx = 0;
      }
    }
  }

  // FORCE CANCEL: safety check only relevant when spamming the cancel button in Bosch HW
  // ensuring that only the cancel button press is sent (VAL 2) when controls are off.
  // This avoids unintended engagements while still allowing resume spam
  int bus_pt = (honda_hw == HONDA_BH_HW)? 1 : 0;
  if ((addr == 0x296) && !current_controls_allowed && (bus == bus_pt)) {
    if (((GET_BYTE(to_send, 0) >> 5) & 0x7) != 2) {
      tx = 0;
    }
  }

  // 1 allows the message through
  return tx;
}

static void honda_nidec_init(int16_t param) {
  UNUSED(param);
  controls_allowed = false;
  relay_malfunction = false;
  honda_hw = HONDA_N_HW;
  honda_alt_brake_msg = false;
}

static void honda_bosch_giraffe_init(int16_t param) {
  controls_allowed = false;
  relay_malfunction = false;
  honda_hw = HONDA_BG_HW;
  // Checking for alternate brake override from safety parameter
  honda_alt_brake_msg = (param == 1) ? true : false;
}

static void honda_bosch_harness_init(int16_t param) {
  controls_allowed = false;
  relay_malfunction = false;
  honda_hw = HONDA_BH_HW;
  // Checking for alternate brake override from safety parameter
  honda_alt_brake_msg = (param == 1) ? true : false;
}

static int honda_nidec_fwd_hook(int bus_num, CAN_FIFOMailBox_TypeDef *to_fwd) {
  // fwd from car to camera. also fwd certain msgs from camera to car
  // 0xE4 is steering on all cars except CRV and RDX, 0x194 for CRV and RDX,
  // 0x1FA is brake control, 0x30C is acc hud, 0x33D is lkas hud,
  // 0x39f is radar hud
  int bus_fwd = -1;

  if (!relay_malfunction) {
    if (bus_num == 0) {
      bus_fwd = 2;
    }
    if (bus_num == 2) {
      // block stock lkas messages and stock acc messages (if OP is doing ACC)
      int addr = GET_ADDR(to_fwd);
      bool is_lkas_msg = (addr == 0xE4) || (addr == 0x194) || (addr == 0x33D);
      bool is_acc_hud_msg = (addr == 0x30C) || (addr == 0x39F);
      bool is_brake_msg = addr == 0x1FA;
      bool block_fwd = is_lkas_msg || is_acc_hud_msg || (is_brake_msg && !honda_fwd_brake);
      if (!block_fwd) {
        bus_fwd = 0;
      }
    }
  }
  return bus_fwd;
}

static int honda_bosch_fwd_hook(int bus_num, CAN_FIFOMailBox_TypeDef *to_fwd) {
  int bus_fwd = -1;
  int bus_rdr_cam = (honda_hw == HONDA_BH_HW) ? 2 : 1;  // radar bus, camera side
  int bus_rdr_car = (honda_hw == HONDA_BH_HW) ? 0 : 2;  // radar bus, car side

  if (!relay_malfunction) {
    if (bus_num == bus_rdr_car) {
      bus_fwd = bus_rdr_cam;
    }
    if (bus_num == bus_rdr_cam)  {
      int addr = GET_ADDR(to_fwd);
      int is_lkas_msg = (addr == 0xE4) || (addr == 0x33D);
      if (!is_lkas_msg) {
        bus_fwd = bus_rdr_car;
      }
    }
  }
  return bus_fwd;
}

const safety_hooks honda_nidec_hooks = {
  .init = honda_nidec_init,
  .rx = honda_rx_hook,
  .tx = honda_tx_hook,
  .tx_lin = nooutput_tx_lin_hook,
  .fwd = honda_nidec_fwd_hook,
  .addr_check = honda_rx_checks,
  .addr_check_len = sizeof(honda_rx_checks) / sizeof(honda_rx_checks[0]),
};

const safety_hooks honda_bosch_giraffe_hooks = {
  .init = honda_bosch_giraffe_init,
  .rx = honda_rx_hook,
  .tx = honda_tx_hook,
  .tx_lin = nooutput_tx_lin_hook,
  .fwd = honda_bosch_fwd_hook,
};

const safety_hooks honda_bosch_harness_hooks = {
  .init = honda_bosch_harness_init,
  .rx = honda_rx_hook,
  .tx = honda_tx_hook,
  .tx_lin = nooutput_tx_lin_hook,
  .fwd = honda_bosch_fwd_hook,
  .addr_check = honda_rx_checks,
  .addr_check_len = sizeof(honda_rx_checks) / sizeof(honda_rx_checks[0]),
};<|MERGE_RESOLUTION|>--- conflicted
+++ resolved
@@ -116,7 +116,6 @@
       gas_interceptor_prev = gas_interceptor;
     }
 
-<<<<<<< HEAD
     // exit controls on rising edge of gas press if no interceptor
     if (!gas_interceptor_detected) {
       if (addr == 0x17C) {
@@ -144,21 +143,12 @@
 
     // if steering controls messages are received on the destination bus, it's an indication
     // that the relay might be malfunctioning
-    int bus_rdr_car = (board_has_relay()) ? 0 : 2;  // radar bus, car side
+    int bus_rdr_car = (honda_hw == HONDA_BH_HW) ? 0 : 2;  // radar bus, car side
     if ((safety_mode_cnt > RELAY_TRNS_TIMEOUT) && ((addr == 0xE4) || (addr == 0x194))) {
-      if ((honda_bosch_hardware && (bus == bus_rdr_car)) ||
-        (!honda_bosch_hardware && (bus == 0))) {
+      if (((honda_hw != HONDA_N_HW) && (bus == bus_rdr_car)) ||
+        ((honda_hw == HONDA_N_HW) && (bus == 0))) {
         relay_malfunction = true;
       }
-=======
-  // if steering controls messages are received on the destination bus, it's an indication
-  // that the relay might be malfunctioning
-  int bus_rdr_car = (honda_hw == HONDA_BH_HW) ? 0 : 2;  // radar bus, car side
-  if ((safety_mode_cnt > RELAY_TRNS_TIMEOUT) && ((addr == 0xE4) || (addr == 0x194))) {
-    if (((honda_hw != HONDA_N_HW) && (bus == bus_rdr_car)) ||
-      ((honda_hw == HONDA_N_HW) && (bus == 0))) {
-      relay_malfunction = true;
->>>>>>> c08b480c
     }
   }
   return valid;
