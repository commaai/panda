// board enforces
//   in-state
//      accel set/resume
//   out-state
//      cancel button
//      accel rising edge
//      brake rising edge
//      brake > 0mph
const CanMsg HONDA_N_TX_MSGS[] = {{0xE4, 0, 5}, {0x194, 0, 4}, {0x1FA, 0, 8}, {0x200, 0, 6}, {0x30C, 0, 8}, {0x33D, 0, 5}};
const CanMsg HONDA_BOSCH_TX_MSGS[] = {{0xE4, 0, 5}, {0xE5, 0, 8}, {0x296, 1, 4}, {0x33D, 0, 5}, {0x33DA, 0, 5}, {0x33DB, 0, 8}};  // Bosch
const CanMsg HONDA_RADARLESS_TX_MSGS[] = {{0xE4, 0, 5}, {0x296, 2, 4}, {0x33D, 0, 8}};  // Bosch radarless
const CanMsg HONDA_BOSCH_LONG_TX_MSGS[] = {{0xE4, 1, 5}, {0x1DF, 1, 8}, {0x1EF, 1, 8}, {0x1FA, 1, 8}, {0x30C, 1, 8}, {0x33D, 1, 5}, {0x33DA, 1, 5}, {0x33DB, 1, 8}, {0x39F, 1, 8}, {0x18DAB0F1, 1, 8}};  // Bosch w/ gas and brakes

// panda interceptor threshold needs to be equivalent to openpilot threshold to avoid controls mismatches
// If thresholds are mismatched then it is possible for panda to see the gas fall and rise while openpilot is in the pre-enabled state
// Threshold calculated from DBC gains: round(((83.3 / 0.253984064) + (83.3 / 0.126992032)) / 2) = 492
const int HONDA_GAS_INTERCEPTOR_THRESHOLD = 492;
#define HONDA_GET_INTERCEPTOR(msg) (((GET_BYTE((msg), 0) << 8) + GET_BYTE((msg), 1) + (GET_BYTE((msg), 2) << 8) + GET_BYTE((msg), 3)) / 2U)  // avg between 2 tracks
const int HONDA_BOSCH_NO_GAS_VALUE = -30000; // value sent when not requesting gas
const int HONDA_BOSCH_GAS_MAX = 2000;
const int HONDA_BOSCH_ACCEL_MIN = -350; // max braking == -3.5m/s2

// Nidec and bosch radarless has the powertrain bus on bus 0
AddrCheckStruct honda_common_addr_checks[] = {
  {.msg = {{0x1A6, 0, 8, .check_checksum = true, .max_counter = 3U, .expected_timestep = 40000U},                   // SCM_BUTTONS
           {0x296, 0, 4, .check_checksum = true, .max_counter = 3U, .expected_timestep = 40000U}, { 0 }}},
  {.msg = {{0x158, 0, 8, .check_checksum = true, .max_counter = 3U, .expected_timestep = 10000U}, { 0 }, { 0 }}},   // ENGINE_DATA
  {.msg = {{0x17C, 0, 8, .check_checksum = true, .max_counter = 3U, .expected_timestep = 10000U}, { 0 }, { 0 }}},   // POWERTRAIN_DATA
  {.msg = {{0x326, 0, 8, .check_checksum = true, .max_counter = 3U, .expected_timestep = 100000U}, { 0 }, { 0 }}},  // SCM_FEEDBACK
};
#define HONDA_COMMON_ADDR_CHECKS_LEN (sizeof(honda_common_addr_checks) / sizeof(honda_common_addr_checks[0]))

// For Nidecs with main on signal on an alternate msg
AddrCheckStruct honda_nidec_alt_addr_checks[] = {
  {.msg = {{0x1A6, 0, 8, .check_checksum = true, .max_counter = 3U, .expected_timestep = 40000U},
           {0x296, 0, 4, .check_checksum = true, .max_counter = 3U, .expected_timestep = 40000U}, { 0 }}},
  {.msg = {{0x158, 0, 8, .check_checksum = true, .max_counter = 3U, .expected_timestep = 10000U}, { 0 }, { 0 }}},
  {.msg = {{0x17C, 0, 8, .check_checksum = true, .max_counter = 3U, .expected_timestep = 10000U}, { 0 }, { 0 }}},
};
#define HONDA_NIDEC_ALT_ADDR_CHECKS_LEN (sizeof(honda_nidec_alt_addr_checks) / sizeof(honda_nidec_alt_addr_checks[0]))

// Bosch has pt on bus 1
AddrCheckStruct honda_bosch_addr_checks[] = {
  {.msg = {{0x296, 1, 4, .check_checksum = true, .max_counter = 3U, .expected_timestep = 40000U}, { 0 }, { 0 }}},
  {.msg = {{0x158, 1, 8, .check_checksum = true, .max_counter = 3U, .expected_timestep = 10000U}, { 0 }, { 0 }}},
  {.msg = {{0x17C, 1, 8, .check_checksum = true, .max_counter = 3U, .expected_timestep = 10000U},
           {0x1BE, 1, 3, .check_checksum = true, .max_counter = 3U, .expected_timestep = 20000U}, { 0 }}},
  {.msg = {{0x326, 1, 8, .check_checksum = true, .max_counter = 3U, .expected_timestep = 100000U}, { 0 }, { 0 }}},
};
#define HONDA_BOSCH_ADDR_CHECKS_LEN (sizeof(honda_bosch_addr_checks) / sizeof(honda_bosch_addr_checks[0]))

const uint16_t HONDA_PARAM_ALT_BRAKE = 1;
const uint16_t HONDA_PARAM_BOSCH_LONG = 2;
const uint16_t HONDA_PARAM_NIDEC_ALT = 4;
const uint16_t HONDA_PARAM_RADARLESS = 8;

enum {
  HONDA_BTN_NONE = 0,
  HONDA_BTN_MAIN = 1,
  HONDA_BTN_CANCEL = 2,
  HONDA_BTN_SET = 3,
  HONDA_BTN_RESUME = 4,
};

int honda_brake = 0;
bool honda_brake_switch_prev = false;
bool honda_alt_brake_msg = false;
bool honda_fwd_brake = false;
bool honda_bosch_long = false;
bool honda_bosch_radarless = false;
enum {HONDA_NIDEC, HONDA_BOSCH} honda_hw = HONDA_NIDEC;
addr_checks honda_rx_checks = {honda_common_addr_checks, HONDA_COMMON_ADDR_CHECKS_LEN};


int honda_get_pt_bus(void) {
  return ((honda_hw == HONDA_BOSCH) && !honda_bosch_radarless) ? 1 : 0;
}

static uint32_t honda_get_checksum(CANPacket_t *to_push) {
  int checksum_byte = GET_LEN(to_push) - 1U;
  return (uint8_t)(GET_BYTE(to_push, checksum_byte)) & 0xFU;
}

static uint32_t honda_compute_checksum(CANPacket_t *to_push) {
  int len = GET_LEN(to_push);
  uint8_t checksum = 0U;
  unsigned int addr = GET_ADDR(to_push);
  while (addr > 0U) {
    checksum += (addr & 0xFU); addr >>= 4;
  }
  for (int j = 0; j < len; j++) {
    uint8_t byte = GET_BYTE(to_push, j);
    checksum += (byte & 0xFU) + (byte >> 4U);
    if (j == (len - 1)) {
      checksum -= (byte & 0xFU);  // remove checksum in message
    }
  }
  return (uint8_t)((8U - checksum) & 0xFU);
}

static uint8_t honda_get_counter(CANPacket_t *to_push) {
  int counter_byte = GET_LEN(to_push) - 1U;
  return ((uint8_t)(GET_BYTE(to_push, counter_byte)) >> 4U) & 0x3U;
}

static int honda_rx_hook(CANPacket_t *to_push) {

  bool valid = addr_safety_check(to_push, &honda_rx_checks,
                                 honda_get_checksum, honda_compute_checksum, honda_get_counter);

  if (valid) {
    const bool pcm_cruise = ((honda_hw == HONDA_BOSCH) && !honda_bosch_long) || \
                            ((honda_hw == HONDA_NIDEC) && !gas_interceptor_detected);

    int bus_rdr_car = (honda_hw == HONDA_BOSCH) ? 0 : 2;  // radar bus, car side
    int pt_bus = (honda_hw == HONDA_BOSCH) ? 1 : 0;

    int addr = GET_ADDR(to_push);
    int len = GET_LEN(to_push);
    int bus = GET_BUS(to_push);

    // sample speed
    if (addr == 0x158) {
      // first 2 bytes
      vehicle_moving = GET_BYTE(to_push, 0) | GET_BYTE(to_push, 1);
    }

    // check ACC main state
    // 0x326 for all Bosch and some Nidec, 0x1A6 for some Nidec
    if ((addr == 0x326) || (addr == 0x1A6)) {
      acc_main_on = GET_BIT(to_push, ((addr == 0x326) ? 28U : 47U));
      if (!acc_main_on) {
        controls_allowed = 0;
      }
    }

    // enter controls when PCM enters cruise state
    if (pcm_cruise && (addr == 0x17C)) {
      const bool cruise_engaged = GET_BIT(to_push, 38U) != 0U;
      // engage on rising edge
      if (cruise_engaged && !cruise_engaged_prev) {
        controls_allowed = 1;
      }

      // Since some Nidec cars can brake down to 0 after the PCM disengages,
      // we don't disengage when the PCM does.
      if (!cruise_engaged && (honda_hw != HONDA_NIDEC)) {
        controls_allowed = 0;
      }
      cruise_engaged_prev = cruise_engaged;
    }

    // state machine to enter and exit controls for button enabling
    // 0x1A6 for the ILX, 0x296 for the Civic Touring
    if (((addr == 0x1A6) || (addr == 0x296)) && (bus == pt_bus)) {
      int button = (GET_BYTE(to_push, 0) & 0xE0U) >> 5;

      // exit controls once main or cancel are pressed
      if ((button == HONDA_BTN_MAIN) || (button == HONDA_BTN_CANCEL)) {
        controls_allowed = 0;
      }

      // enter controls on the falling edge of set or resume
      bool set = (button == HONDA_BTN_NONE) && (cruise_button_prev == HONDA_BTN_SET);
      bool res = (button == HONDA_BTN_NONE) && (cruise_button_prev == HONDA_BTN_RESUME);
      if (acc_main_on && !pcm_cruise && (set || res)) {
        controls_allowed = 1;
      }
      cruise_button_prev = button;
    }

    // user brake signal on 0x17C reports applied brake from computer brake on accord
    // and crv, which prevents the usual brake safety from working correctly. these
    // cars have a signal on 0x1BE which only detects user's brake being applied so
    // in these cases, this is used instead.
    // most hondas: 0x17C
    // accord, crv: 0x1BE
    if (honda_alt_brake_msg) {
      if (addr == 0x1BE) {
        brake_pressed = GET_BIT(to_push, 4U) != 0U;
      }
    } else {
      if (addr == 0x17C) {
        // also if brake switch is 1 for two CAN frames, as brake pressed is delayed
        const bool brake_switch = GET_BIT(to_push, 32U) != 0U;
        brake_pressed = (GET_BIT(to_push, 53U) != 0U) || (brake_switch && honda_brake_switch_prev);
        honda_brake_switch_prev = brake_switch;
      }
    }

    // length check because bosch hardware also uses this id (0x201 w/ len = 8)
    if ((addr == 0x201) && (len == 6)) {
      gas_interceptor_detected = 1;
      int gas_interceptor = HONDA_GET_INTERCEPTOR(to_push);
      gas_pressed = gas_interceptor > HONDA_GAS_INTERCEPTOR_THRESHOLD;
      gas_interceptor_prev = gas_interceptor;
    }

    if (!gas_interceptor_detected) {
      if (addr == 0x17C) {
        gas_pressed = GET_BYTE(to_push, 0) != 0U;
      }
    }

    // disable stock Honda AEB in alternative experience
    if (!(alternative_experience & ALT_EXP_DISABLE_STOCK_AEB)) {
      if ((bus == 2) && (addr == 0x1FA)) {
        bool honda_stock_aeb = GET_BYTE(to_push, 3) & 0x20U;
        int honda_stock_brake = (GET_BYTE(to_push, 0) << 2) + ((GET_BYTE(to_push, 1) >> 6) & 0x3U);

        // Forward AEB when stock braking is higher than openpilot braking
        // only stop forwarding when AEB event is over
        if (!honda_stock_aeb) {
          honda_fwd_brake = false;
        } else if (honda_stock_brake >= honda_brake) {
          honda_fwd_brake = true;
        } else {
          // Leave Honda forward brake as is
        }
      }
    }

    bool stock_ecu_detected = false;
<<<<<<< HEAD
    int bus_rdr_car = (honda_hw == HONDA_BOSCH) ? 0 : 2;  // radar bus, car side
    int pt_bus = honda_get_pt_bus();
=======
>>>>>>> 6c173881

    if (safety_mode_cnt > RELAY_TRNS_TIMEOUT) {
      // If steering controls messages are received on the destination bus, it's an indication
      // that the relay might be malfunctioning
      if ((addr == 0xE4) || (addr == 0x194)) {
        if (((honda_hw != HONDA_NIDEC) && (bus == bus_rdr_car)) || ((honda_hw == HONDA_NIDEC) && (bus == 0))) {
          stock_ecu_detected = true;
        }
      }
      // If Honda Bosch longitudinal mode is selected we need to ensure the radar is turned off
      // Verify this by ensuring ACC_CONTROL (0x1DF) is not received on the PT bus
      if (honda_bosch_long && (bus == pt_bus) && (addr == 0x1DF)) {
        stock_ecu_detected = true;
      }
    }

    generic_rx_checks(stock_ecu_detected);
  }
  return valid;
}

// all commands: gas, brake and steering
// if controls_allowed and no pedals pressed
//     allow all commands up to limit
// else
//     block all commands that produce actuation

static int honda_tx_hook(CANPacket_t *to_send, bool longitudinal_allowed) {

  int tx = 1;
  int addr = GET_ADDR(to_send);
  int bus = GET_BUS(to_send);

  if ((honda_hw == HONDA_BOSCH) && honda_bosch_radarless) {
    tx = msg_allowed(to_send, HONDA_RADARLESS_TX_MSGS, sizeof(HONDA_RADARLESS_TX_MSGS)/sizeof(HONDA_RADARLESS_TX_MSGS[0]));
  } else if ((honda_hw == HONDA_BOSCH) && !honda_bosch_long) {
    tx = msg_allowed(to_send, HONDA_BOSCH_TX_MSGS, sizeof(HONDA_BOSCH_TX_MSGS)/sizeof(HONDA_BOSCH_TX_MSGS[0]));
  } else if ((honda_hw == HONDA_BOSCH) && honda_bosch_long) {
    tx = msg_allowed(to_send, HONDA_BOSCH_LONG_TX_MSGS, sizeof(HONDA_BOSCH_LONG_TX_MSGS)/sizeof(HONDA_BOSCH_LONG_TX_MSGS[0]));
  } else {
    tx = msg_allowed(to_send, HONDA_N_TX_MSGS, sizeof(HONDA_N_TX_MSGS)/sizeof(HONDA_N_TX_MSGS[0]));
  }

  // disallow actuator commands if gas or brake (with vehicle moving) are pressed
  // and the the latching controls_allowed flag is True
  int pedal_pressed = brake_pressed_prev && vehicle_moving;
  bool alt_exp_allow_gas = alternative_experience & ALT_EXP_DISABLE_DISENGAGE_ON_GAS;
  if (!alt_exp_allow_gas) {
    pedal_pressed = pedal_pressed || gas_pressed_prev;
  }
  bool current_controls_allowed = controls_allowed && !(pedal_pressed);
  int bus_pt = honda_get_pt_bus();
  int bus_buttons = (honda_bosch_radarless) ? 2 : bus_pt;  // the camera controls ACC on radarless Bosch cars

  // ACC_HUD: safety check (nidec w/o pedal)
  if ((addr == 0x30C) && (bus == bus_pt)) {
    int pcm_speed = (GET_BYTE(to_send, 0) << 8) | GET_BYTE(to_send, 1);
    int pcm_gas = GET_BYTE(to_send, 2);
    if (!current_controls_allowed || !longitudinal_allowed) {
      if ((pcm_speed != 0) || (pcm_gas != 0)) {
        tx = 0;
      }
    }
  }

  // BRAKE: safety check (nidec)
  if ((addr == 0x1FA) && (bus == bus_pt)) {
    honda_brake = (GET_BYTE(to_send, 0) << 2) + ((GET_BYTE(to_send, 1) >> 6) & 0x3U);
    if (!current_controls_allowed || !longitudinal_allowed) {
      if (honda_brake != 0) {
        tx = 0;
      }
    }
    if (honda_brake > 255) {
      tx = 0;
    }
    if (honda_fwd_brake) {
      tx = 0;
    }
  }

  // BRAKE/GAS: safety check (bosch)
  if ((addr == 0x1DF) && (bus == bus_pt)) {
    int accel = (GET_BYTE(to_send, 3) << 3) | ((GET_BYTE(to_send, 4) >> 5) & 0x7U);
    accel = to_signed(accel, 11);
    if (!current_controls_allowed || !longitudinal_allowed) {
      if (accel != 0) {
        tx = 0;
      }
    }
    if (accel < HONDA_BOSCH_ACCEL_MIN) {
      tx = 0;
    }

    int gas = (GET_BYTE(to_send, 0) << 8) | GET_BYTE(to_send, 1);
    gas = to_signed(gas, 16);
    if (!current_controls_allowed || !longitudinal_allowed) {
      if (gas != HONDA_BOSCH_NO_GAS_VALUE) {
        tx = 0;
      }
    }
    if (gas > HONDA_BOSCH_GAS_MAX) {
      tx = 0;
    }
  }

  // STEER: safety check
  if ((addr == 0xE4) || (addr == 0x194)) {
    if (!current_controls_allowed) {
      bool steer_applied = GET_BYTE(to_send, 0) | GET_BYTE(to_send, 1);
      if (steer_applied) {
        tx = 0;
      }
    }
  }

  // Bosch supplemental control check
  if (addr == 0xE5) {
    if ((GET_BYTES_04(to_send) != 0x10800004U) || ((GET_BYTES_48(to_send) & 0x00FFFFFFU) != 0x0U)) {
      tx = 0;
    }
  }

  // GAS: safety check (interceptor)
  if (addr == 0x200) {
    if (!current_controls_allowed || !longitudinal_allowed) {
      if (GET_BYTE(to_send, 0) || GET_BYTE(to_send, 1)) {
        tx = 0;
      }
    }
  }

  // FORCE CANCEL: safety check only relevant when spamming the cancel button in Bosch HW
  // ensuring that only the cancel button press is sent (VAL 2) when controls are off.
  // This avoids unintended engagements while still allowing resume spam
  if ((addr == 0x296) && !current_controls_allowed && (bus == bus_buttons)) {
    if (((GET_BYTE(to_send, 0) >> 5) & 0x7U) != 2U) {
      tx = 0;
    }
  }

  // Only tester present ("\x02\x3E\x80\x00\x00\x00\x00\x00") allowed on diagnostics address
  if (addr == 0x18DAB0F1) {
    if ((GET_BYTES_04(to_send) != 0x00803E02U) || (GET_BYTES_48(to_send) != 0x0U)) {
      tx = 0;
    }
  }

  // 1 allows the message through
  return tx;
}

static const addr_checks* honda_nidec_init(uint16_t param) {
  gas_interceptor_detected = 0;
  honda_hw = HONDA_NIDEC;
  honda_alt_brake_msg = false;
  honda_bosch_long = false;
  honda_bosch_radarless = false;

  if (GET_FLAG(param, HONDA_PARAM_NIDEC_ALT)) {
    honda_rx_checks = (addr_checks){honda_nidec_alt_addr_checks, HONDA_NIDEC_ALT_ADDR_CHECKS_LEN};
  } else {
    honda_rx_checks = (addr_checks){honda_common_addr_checks, HONDA_COMMON_ADDR_CHECKS_LEN};
  }
  return &honda_rx_checks;
}

static const addr_checks* honda_bosch_init(uint16_t param) {
  honda_hw = HONDA_BOSCH;
  honda_bosch_radarless = GET_FLAG(param, HONDA_PARAM_RADARLESS);
  // Checking for alternate brake override from safety parameter
  honda_alt_brake_msg = GET_FLAG(param, HONDA_PARAM_ALT_BRAKE) && !honda_bosch_radarless;

  // radar disabled so allow gas/brakes
#ifdef ALLOW_DEBUG
  honda_bosch_long = GET_FLAG(param, HONDA_PARAM_BOSCH_LONG) && !honda_bosch_radarless;
#endif

  if (honda_bosch_radarless) {
    honda_rx_checks = (addr_checks){honda_common_addr_checks, HONDA_COMMON_ADDR_CHECKS_LEN};
  } else {
    honda_rx_checks = (addr_checks){honda_bosch_addr_checks, HONDA_BOSCH_ADDR_CHECKS_LEN};
  }
  return &honda_rx_checks;
}

static int honda_nidec_fwd_hook(int bus_num, CANPacket_t *to_fwd) {
  // fwd from car to camera. also fwd certain msgs from camera to car
  // 0xE4 is steering on all cars except CRV and RDX, 0x194 for CRV and RDX,
  // 0x1FA is brake control, 0x30C is acc hud, 0x33D is lkas hud
  int bus_fwd = -1;

  if (bus_num == 0) {
    bus_fwd = 2;
  }

  if (bus_num == 2) {
    // block stock lkas messages and stock acc messages (if OP is doing ACC)
    int addr = GET_ADDR(to_fwd);
    bool is_lkas_msg = (addr == 0xE4) || (addr == 0x194) || (addr == 0x33D);
    bool is_acc_hud_msg = addr == 0x30C;
    bool is_brake_msg = addr == 0x1FA;
    bool block_fwd = is_lkas_msg || is_acc_hud_msg || (is_brake_msg && !honda_fwd_brake);
    if (!block_fwd) {
      bus_fwd = 0;
    }
  }

  return bus_fwd;
}

static int honda_bosch_fwd_hook(int bus_num, CANPacket_t *to_fwd) {
  int bus_fwd = -1;

  if (bus_num == 0) {
    bus_fwd = 2;
  }
  if (bus_num == 2)  {
    int addr = GET_ADDR(to_fwd);
    int is_lkas_msg = (addr == 0xE4) || (addr == 0xE5) || (addr == 0x33D) || (addr == 0x33DA) || (addr == 0x33DB);
    if (!is_lkas_msg) {
      bus_fwd = 0;
    }
  }

  return bus_fwd;
}

const safety_hooks honda_nidec_hooks = {
  .init = honda_nidec_init,
  .rx = honda_rx_hook,
  .tx = honda_tx_hook,
  .tx_lin = nooutput_tx_lin_hook,
  .fwd = honda_nidec_fwd_hook,
};

const safety_hooks honda_bosch_hooks = {
  .init = honda_bosch_init,
  .rx = honda_rx_hook,
  .tx = honda_tx_hook,
  .tx_lin = nooutput_tx_lin_hook,
  .fwd = honda_bosch_fwd_hook,
};<|MERGE_RESOLUTION|>--- conflicted
+++ resolved
@@ -221,11 +221,6 @@
     }
 
     bool stock_ecu_detected = false;
-<<<<<<< HEAD
-    int bus_rdr_car = (honda_hw == HONDA_BOSCH) ? 0 : 2;  // radar bus, car side
-    int pt_bus = honda_get_pt_bus();
-=======
->>>>>>> 6c173881
 
     if (safety_mode_cnt > RELAY_TRNS_TIMEOUT) {
       // If steering controls messages are received on the destination bus, it's an indication
