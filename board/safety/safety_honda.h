--- conflicted
+++ resolved
@@ -47,7 +47,6 @@
 
 
 // Nidec and bosch radarless has the powertrain bus on bus 0
-<<<<<<< HEAD
 AddrCheckStruct honda_common_addr_checks[] = {
   HONDA_COMMON_ADDR_CHECKS(0)
 };
@@ -60,32 +59,6 @@
 // Bosch has pt on bus 1
 AddrCheckStruct honda_bosch_addr_checks[] = {
   HONDA_COMMON_ADDR_CHECKS(1)
-=======
-RxCheck honda_common_rx_checks[] = {
-  {.msg = {{0x1A6, 0, 8, .check_checksum = true, .max_counter = 3U, .expected_timestep = 40000U},                   // SCM_BUTTONS
-           {0x296, 0, 4, .check_checksum = true, .max_counter = 3U, .expected_timestep = 40000U}, { 0 }}},
-  {.msg = {{0x158, 0, 8, .check_checksum = true, .max_counter = 3U, .expected_timestep = 10000U}, { 0 }, { 0 }}},   // ENGINE_DATA
-  {.msg = {{0x17C, 0, 8, .check_checksum = true, .max_counter = 3U, .expected_timestep = 10000U},                   // POWERTRAIN_DATA
-           {0x1BE, 0, 3, .check_checksum = true, .max_counter = 3U, .expected_timestep = 20000U}, { 0 }}},          // BRAKE_MODULE (for bosch radarless)
-  {.msg = {{0x326, 0, 8, .check_checksum = true, .max_counter = 3U, .expected_timestep = 100000U}, { 0 }, { 0 }}},  // SCM_FEEDBACK
-};
-
-// For Nidecs with main on signal on an alternate msg
-RxCheck honda_nidec_alt_rx_checks[] = {
-  {.msg = {{0x1A6, 0, 8, .check_checksum = true, .max_counter = 3U, .expected_timestep = 40000U},
-           {0x296, 0, 4, .check_checksum = true, .max_counter = 3U, .expected_timestep = 40000U}, { 0 }}},
-  {.msg = {{0x158, 0, 8, .check_checksum = true, .max_counter = 3U, .expected_timestep = 10000U}, { 0 }, { 0 }}},
-  {.msg = {{0x17C, 0, 8, .check_checksum = true, .max_counter = 3U, .expected_timestep = 10000U}, { 0 }, { 0 }}},
-};
-
-// Bosch has pt on bus 1
-RxCheck honda_bosch_rx_checks[] = {
-  {.msg = {{0x296, 1, 4, .check_checksum = true, .max_counter = 3U, .expected_timestep = 40000U}, { 0 }, { 0 }}},
-  {.msg = {{0x158, 1, 8, .check_checksum = true, .max_counter = 3U, .expected_timestep = 10000U}, { 0 }, { 0 }}},
-  {.msg = {{0x17C, 1, 8, .check_checksum = true, .max_counter = 3U, .expected_timestep = 10000U},
-           {0x1BE, 1, 3, .check_checksum = true, .max_counter = 3U, .expected_timestep = 20000U}, { 0 }}},
-  {.msg = {{0x326, 1, 8, .check_checksum = true, .max_counter = 3U, .expected_timestep = 100000U}, { 0 }, { 0 }}},
->>>>>>> c345bc3c
 };
 
 const uint16_t HONDA_PARAM_ALT_BRAKE = 1;
