// board enforces
//   in-state
//      accel set/resume
//   out-state
//      cancel button
//      accel rising edge
//      brake rising edge
//      brake > 0mph
const CanMsg HONDA_N_TX_MSGS[] = {{0xE4, 0, 5}, {0x194, 0, 4}, {0x1FA, 0, 8}, {0x200, 0, 6}, {0x30C, 0, 8}, {0x33D, 0, 5}};
const CanMsg HONDA_BOSCH_TX_MSGS[] = {{0xE4, 0, 5}, {0xE5, 0, 8}, {0x296, 1, 4}, {0x33D, 0, 5}, {0x33DA, 0, 5}, {0x33DB, 0, 8}};  // Bosch
const CanMsg HONDA_RADARLESS_TX_MSGS[] = {{0xE4, 0, 5}, {0x296, 2, 4}, {0x33D, 0, 8}};  // Bosch radarless
const CanMsg HONDA_BOSCH_LONG_TX_MSGS[] = {{0xE4, 1, 5}, {0x1DF, 1, 8}, {0x1EF, 1, 8}, {0x1FA, 1, 8}, {0x30C, 1, 8}, {0x33D, 1, 5}, {0x33DA, 1, 5}, {0x33DB, 1, 8}, {0x39F, 1, 8}, {0x18DAB0F1, 1, 8}};  // Bosch w/ gas and brakes

// panda interceptor threshold needs to be equivalent to openpilot threshold to avoid controls mismatches
// If thresholds are mismatched then it is possible for panda to see the gas fall and rise while openpilot is in the pre-enabled state
// Threshold calculated from DBC gains: round(((83.3 / 0.253984064) + (83.3 / 0.126992032)) / 2) = 492
const int HONDA_GAS_INTERCEPTOR_THRESHOLD = 492;
#define HONDA_GET_INTERCEPTOR(msg) (((GET_BYTE((msg), 0) << 8) + GET_BYTE((msg), 1) + (GET_BYTE((msg), 2) << 8) + GET_BYTE((msg), 3)) / 2U)  // avg between 2 tracks

const LongitudinalLimits HONDA_BOSCH_LONG_LIMITS = {
  .max_accel = 200,   // accel is used for brakes
  .min_accel = -350,

  .max_gas = 2000,
  .min_gas = -30000,
  .inactive_gas = -30000,
};

const LongitudinalLimits HONDA_NIDEC_LONG_LIMITS = {
  .max_gas = 198,  // 0xc6
  .max_brake = 255,

  .inactive_speed = 0,
};

// Nidec and bosch radarless has the powertrain bus on bus 0
AddrCheckStruct honda_common_addr_checks[] = {
  {.msg = {{0x1A6, 0, 8, .check_checksum = true, .max_counter = 3U, .expected_timestep = 40000U},                   // SCM_BUTTONS
           {0x296, 0, 4, .check_checksum = true, .max_counter = 3U, .expected_timestep = 40000U}, { 0 }}},
  {.msg = {{0x158, 0, 8, .check_checksum = true, .max_counter = 3U, .expected_timestep = 10000U}, { 0 }, { 0 }}},   // ENGINE_DATA
  {.msg = {{0x17C, 0, 8, .check_checksum = true, .max_counter = 3U, .expected_timestep = 10000U}, { 0 }, { 0 }}},   // POWERTRAIN_DATA
  {.msg = {{0x326, 0, 8, .check_checksum = true, .max_counter = 3U, .expected_timestep = 100000U}, { 0 }, { 0 }}},  // SCM_FEEDBACK
};
#define HONDA_COMMON_ADDR_CHECKS_LEN (sizeof(honda_common_addr_checks) / sizeof(honda_common_addr_checks[0]))

// For Nidecs with main on signal on an alternate msg
AddrCheckStruct honda_nidec_alt_addr_checks[] = {
  {.msg = {{0x1A6, 0, 8, .check_checksum = true, .max_counter = 3U, .expected_timestep = 40000U},
           {0x296, 0, 4, .check_checksum = true, .max_counter = 3U, .expected_timestep = 40000U}, { 0 }}},
  {.msg = {{0x158, 0, 8, .check_checksum = true, .max_counter = 3U, .expected_timestep = 10000U}, { 0 }, { 0 }}},
  {.msg = {{0x17C, 0, 8, .check_checksum = true, .max_counter = 3U, .expected_timestep = 10000U}, { 0 }, { 0 }}},
};
#define HONDA_NIDEC_ALT_ADDR_CHECKS_LEN (sizeof(honda_nidec_alt_addr_checks) / sizeof(honda_nidec_alt_addr_checks[0]))

// Bosch has pt on bus 1
AddrCheckStruct honda_bosch_addr_checks[] = {
  {.msg = {{0x296, 1, 4, .check_checksum = true, .max_counter = 3U, .expected_timestep = 40000U}, { 0 }, { 0 }}},
  {.msg = {{0x158, 1, 8, .check_checksum = true, .max_counter = 3U, .expected_timestep = 10000U}, { 0 }, { 0 }}},
  {.msg = {{0x17C, 1, 8, .check_checksum = true, .max_counter = 3U, .expected_timestep = 10000U},
           {0x1BE, 1, 3, .check_checksum = true, .max_counter = 3U, .expected_timestep = 20000U}, { 0 }}},
  {.msg = {{0x326, 1, 8, .check_checksum = true, .max_counter = 3U, .expected_timestep = 100000U}, { 0 }, { 0 }}},
};
#define HONDA_BOSCH_ADDR_CHECKS_LEN (sizeof(honda_bosch_addr_checks) / sizeof(honda_bosch_addr_checks[0]))

const uint16_t HONDA_PARAM_ALT_BRAKE = 1;
const uint16_t HONDA_PARAM_BOSCH_LONG = 2;
const uint16_t HONDA_PARAM_NIDEC_ALT = 4;
const uint16_t HONDA_PARAM_RADARLESS = 8;

enum {
  HONDA_BTN_NONE = 0,
  HONDA_BTN_MAIN = 1,
  HONDA_BTN_CANCEL = 2,
  HONDA_BTN_SET = 3,
  HONDA_BTN_RESUME = 4,
};

int honda_brake = 0;
bool honda_brake_switch_prev = false;
bool honda_alt_brake_msg = false;
bool honda_fwd_brake = false;
bool honda_bosch_long = false;
bool honda_bosch_radarless = false;
enum {HONDA_NIDEC, HONDA_BOSCH} honda_hw = HONDA_NIDEC;
addr_checks honda_rx_checks = {honda_common_addr_checks, HONDA_COMMON_ADDR_CHECKS_LEN};


int honda_get_pt_bus(void) {
  return ((honda_hw == HONDA_BOSCH) && !honda_bosch_radarless) ? 1 : 0;
}

static uint32_t honda_get_checksum(CANPacket_t *to_push) {
  int checksum_byte = GET_LEN(to_push) - 1U;
  return (uint8_t)(GET_BYTE(to_push, checksum_byte)) & 0xFU;
}

static uint32_t honda_compute_checksum(CANPacket_t *to_push) {
  int len = GET_LEN(to_push);
  uint8_t checksum = 0U;
  unsigned int addr = GET_ADDR(to_push);
  while (addr > 0U) {
    checksum += (addr & 0xFU); addr >>= 4;
  }
  for (int j = 0; j < len; j++) {
    uint8_t byte = GET_BYTE(to_push, j);
    checksum += (byte & 0xFU) + (byte >> 4U);
    if (j == (len - 1)) {
      checksum -= (byte & 0xFU);  // remove checksum in message
    }
  }
  return (uint8_t)((8U - checksum) & 0xFU);
}

static uint8_t honda_get_counter(CANPacket_t *to_push) {
  int counter_byte = GET_LEN(to_push) - 1U;
  return ((uint8_t)(GET_BYTE(to_push, counter_byte)) >> 4U) & 0x3U;
}

static int honda_rx_hook(CANPacket_t *to_push) {

  bool valid = addr_safety_check(to_push, &honda_rx_checks,
                                 honda_get_checksum, honda_compute_checksum, honda_get_counter);

  if (valid) {
    const bool pcm_cruise = ((honda_hw == HONDA_BOSCH) && !honda_bosch_long) || \
                            ((honda_hw == HONDA_NIDEC) && !gas_interceptor_detected);
    int pt_bus = honda_get_pt_bus();

    int addr = GET_ADDR(to_push);
    int len = GET_LEN(to_push);
    int bus = GET_BUS(to_push);

    // sample speed
    if (addr == 0x158) {
      // first 2 bytes
      vehicle_moving = GET_BYTE(to_push, 0) | GET_BYTE(to_push, 1);
    }

    // check ACC main state
    // 0x326 for all Bosch and some Nidec, 0x1A6 for some Nidec
    if ((addr == 0x326) || (addr == 0x1A6)) {
      acc_main_on = GET_BIT(to_push, ((addr == 0x326) ? 28U : 47U));
      if (!acc_main_on) {
        controls_allowed = 0;
      }
    }

    // enter controls when PCM enters cruise state
    if (pcm_cruise && (addr == 0x17C)) {
      const bool cruise_engaged = GET_BIT(to_push, 38U) != 0U;
      // engage on rising edge
      if (cruise_engaged && !cruise_engaged_prev) {
        controls_allowed = 1;
      }

      // Since some Nidec cars can brake down to 0 after the PCM disengages,
      // we don't disengage when the PCM does.
      if (!cruise_engaged && (honda_hw != HONDA_NIDEC)) {
        controls_allowed = 0;
      }
      cruise_engaged_prev = cruise_engaged;
    }

    // state machine to enter and exit controls for button enabling
    // 0x1A6 for the ILX, 0x296 for the Civic Touring
    if (((addr == 0x1A6) || (addr == 0x296)) && (bus == pt_bus)) {
      int button = (GET_BYTE(to_push, 0) & 0xE0U) >> 5;

      // exit controls once main or cancel are pressed
      if ((button == HONDA_BTN_MAIN) || (button == HONDA_BTN_CANCEL)) {
        controls_allowed = 0;
      }

      // enter controls on the falling edge of set or resume
      bool set = (button == HONDA_BTN_NONE) && (cruise_button_prev == HONDA_BTN_SET);
      bool res = (button == HONDA_BTN_NONE) && (cruise_button_prev == HONDA_BTN_RESUME);
      if (acc_main_on && !pcm_cruise && (set || res)) {
        controls_allowed = 1;
      }
      cruise_button_prev = button;
    }

    // user brake signal on 0x17C reports applied brake from computer brake on accord
    // and crv, which prevents the usual brake safety from working correctly. these
    // cars have a signal on 0x1BE which only detects user's brake being applied so
    // in these cases, this is used instead.
    // most hondas: 0x17C
    // accord, crv: 0x1BE
    if (honda_alt_brake_msg) {
      if (addr == 0x1BE) {
        brake_pressed = GET_BIT(to_push, 4U) != 0U;
      }
    } else {
      if (addr == 0x17C) {
        // also if brake switch is 1 for two CAN frames, as brake pressed is delayed
        const bool brake_switch = GET_BIT(to_push, 32U) != 0U;
        brake_pressed = (GET_BIT(to_push, 53U) != 0U) || (brake_switch && honda_brake_switch_prev);
        honda_brake_switch_prev = brake_switch;
      }
    }

    // length check because bosch hardware also uses this id (0x201 w/ len = 8)
    if ((addr == 0x201) && (len == 6)) {
      gas_interceptor_detected = 1;
      int gas_interceptor = HONDA_GET_INTERCEPTOR(to_push);
      gas_pressed = gas_interceptor > HONDA_GAS_INTERCEPTOR_THRESHOLD;
      gas_interceptor_prev = gas_interceptor;
    }

    if (!gas_interceptor_detected) {
      if (addr == 0x17C) {
        gas_pressed = GET_BYTE(to_push, 0) != 0U;
      }
    }

    // disable stock Honda AEB in alternative experience
    if (!(alternative_experience & ALT_EXP_DISABLE_STOCK_AEB)) {
      if ((bus == 2) && (addr == 0x1FA)) {
        bool honda_stock_aeb = GET_BYTE(to_push, 3) & 0x20U;
        int honda_stock_brake = (GET_BYTE(to_push, 0) << 2) + ((GET_BYTE(to_push, 1) >> 6) & 0x3U);

        // Forward AEB when stock braking is higher than openpilot braking
        // only stop forwarding when AEB event is over
        if (!honda_stock_aeb) {
          honda_fwd_brake = false;
        } else if (honda_stock_brake >= honda_brake) {
          honda_fwd_brake = true;
        } else {
          // Leave Honda forward brake as is
        }
      }
    }

    int bus_rdr_car = (honda_hw == HONDA_BOSCH) ? 0 : 2;  // radar bus, car side
    bool stock_ecu_detected = false;

    if (safety_mode_cnt > RELAY_TRNS_TIMEOUT) {
      // If steering controls messages are received on the destination bus, it's an indication
      // that the relay might be malfunctioning
      if ((addr == 0xE4) || (addr == 0x194)) {
        if (((honda_hw != HONDA_NIDEC) && (bus == bus_rdr_car)) || ((honda_hw == HONDA_NIDEC) && (bus == 0))) {
          stock_ecu_detected = true;
        }
      }
      // If Honda Bosch longitudinal mode is selected we need to ensure the radar is turned off
      // Verify this by ensuring ACC_CONTROL (0x1DF) is not received on the PT bus
      if (honda_bosch_long && !honda_bosch_radarless && (bus == pt_bus) && (addr == 0x1DF)) {
        stock_ecu_detected = true;
      }
    }

    generic_rx_checks(stock_ecu_detected);
  }
  return valid;
}

// all commands: gas, brake and steering
// if controls_allowed and no pedals pressed
//     allow all commands up to limit
// else
//     block all commands that produce actuation

<<<<<<< HEAD
static int honda_tx_hook(CANPacket_t *to_send, bool longitudinal_allowed, bool gas_allowed) {
=======
static int honda_tx_hook(CANPacket_t *to_send) {
>>>>>>> 88b30e1a

  int tx = 1;
  int addr = GET_ADDR(to_send);
  int bus = GET_BUS(to_send);

  if ((honda_hw == HONDA_BOSCH) && honda_bosch_radarless) {
    tx = msg_allowed(to_send, HONDA_RADARLESS_TX_MSGS, sizeof(HONDA_RADARLESS_TX_MSGS)/sizeof(HONDA_RADARLESS_TX_MSGS[0]));
  } else if ((honda_hw == HONDA_BOSCH) && !honda_bosch_long) {
    tx = msg_allowed(to_send, HONDA_BOSCH_TX_MSGS, sizeof(HONDA_BOSCH_TX_MSGS)/sizeof(HONDA_BOSCH_TX_MSGS[0]));
  } else if ((honda_hw == HONDA_BOSCH) && honda_bosch_long) {
    tx = msg_allowed(to_send, HONDA_BOSCH_LONG_TX_MSGS, sizeof(HONDA_BOSCH_LONG_TX_MSGS)/sizeof(HONDA_BOSCH_LONG_TX_MSGS[0]));
  } else {
    tx = msg_allowed(to_send, HONDA_N_TX_MSGS, sizeof(HONDA_N_TX_MSGS)/sizeof(HONDA_N_TX_MSGS[0]));
  }

  int bus_pt = honda_get_pt_bus();
  int bus_buttons = (honda_bosch_radarless) ? 2 : bus_pt;  // the camera controls ACC on radarless Bosch cars

  // ACC_HUD: safety check (nidec w/o pedal)
  if ((addr == 0x30C) && (bus == bus_pt)) {
    int pcm_speed = (GET_BYTE(to_send, 0) << 8) | GET_BYTE(to_send, 1);
    int pcm_gas = GET_BYTE(to_send, 2);
<<<<<<< HEAD
    if (!gas_allowed) {
      if ((pcm_speed != 0) || (pcm_gas != 0)) {
        tx = 0;
      }
=======

    bool violation = false;
    violation |= longitudinal_speed_checks(pcm_speed, HONDA_NIDEC_LONG_LIMITS);
    violation |= longitudinal_gas_checks(pcm_gas, HONDA_NIDEC_LONG_LIMITS);
    if (violation) {
      tx = 0;
>>>>>>> 88b30e1a
    }
  }

  // BRAKE: safety check (nidec)
  if ((addr == 0x1FA) && (bus == bus_pt)) {
    honda_brake = (GET_BYTE(to_send, 0) << 2) + ((GET_BYTE(to_send, 1) >> 6) & 0x3U);
    if (longitudinal_brake_checks(honda_brake, HONDA_NIDEC_LONG_LIMITS)) {
      tx = 0;
    }
    if (honda_fwd_brake) {
      tx = 0;
    }
  }

  // BRAKE/GAS: safety check (bosch)
  if ((addr == 0x1DF) && (bus == bus_pt)) {
    int accel = (GET_BYTE(to_send, 3) << 3) | ((GET_BYTE(to_send, 4) >> 5) & 0x7U);
    accel = to_signed(accel, 11);

    int gas = (GET_BYTE(to_send, 0) << 8) | GET_BYTE(to_send, 1);
    gas = to_signed(gas, 16);

    bool violation = false;
    violation |= longitudinal_accel_checks(accel, HONDA_BOSCH_LONG_LIMITS);
    violation |= longitudinal_gas_checks(gas, HONDA_BOSCH_LONG_LIMITS);
    if (violation) {
      tx = 0;
    }
  }

  // STEER: safety check
  if ((addr == 0xE4) || (addr == 0x194)) {
    if (!controls_allowed) {
      bool steer_applied = GET_BYTE(to_send, 0) | GET_BYTE(to_send, 1);
      if (steer_applied) {
        tx = 0;
      }
    }
  }

  // Bosch supplemental control check
  if (addr == 0xE5) {
    if ((GET_BYTES_04(to_send) != 0x10800004U) || ((GET_BYTES_48(to_send) & 0x00FFFFFFU) != 0x0U)) {
      tx = 0;
    }
  }

  // GAS: safety check (interceptor)
  if (addr == 0x200) {
<<<<<<< HEAD
    if (!gas_allowed) {
      if (GET_BYTE(to_send, 0) || GET_BYTE(to_send, 1)) {
        tx = 0;
      }
=======
    if (longitudinal_interceptor_checks(to_send)) {
      tx = 0;
>>>>>>> 88b30e1a
    }
  }

  // FORCE CANCEL: safety check only relevant when spamming the cancel button in Bosch HW
  // ensuring that only the cancel button press is sent (VAL 2) when controls are off.
  // This avoids unintended engagements while still allowing resume spam
  if ((addr == 0x296) && !controls_allowed && (bus == bus_buttons)) {
    if (((GET_BYTE(to_send, 0) >> 5) & 0x7U) != 2U) {
      tx = 0;
    }
  }

  // Only tester present ("\x02\x3E\x80\x00\x00\x00\x00\x00") allowed on diagnostics address
  if (addr == 0x18DAB0F1) {
    if ((GET_BYTES_04(to_send) != 0x00803E02U) || (GET_BYTES_48(to_send) != 0x0U)) {
      tx = 0;
    }
  }

  // 1 allows the message through
  return tx;
}

static const addr_checks* honda_nidec_init(uint16_t param) {
  gas_interceptor_detected = 0;
  honda_hw = HONDA_NIDEC;
  honda_alt_brake_msg = false;
  honda_bosch_long = false;
  honda_bosch_radarless = false;

  if (GET_FLAG(param, HONDA_PARAM_NIDEC_ALT)) {
    honda_rx_checks = (addr_checks){honda_nidec_alt_addr_checks, HONDA_NIDEC_ALT_ADDR_CHECKS_LEN};
  } else {
    honda_rx_checks = (addr_checks){honda_common_addr_checks, HONDA_COMMON_ADDR_CHECKS_LEN};
  }
  return &honda_rx_checks;
}

static const addr_checks* honda_bosch_init(uint16_t param) {
  honda_hw = HONDA_BOSCH;
  honda_bosch_radarless = GET_FLAG(param, HONDA_PARAM_RADARLESS);
  // Checking for alternate brake override from safety parameter
  honda_alt_brake_msg = GET_FLAG(param, HONDA_PARAM_ALT_BRAKE) && !honda_bosch_radarless;

  // radar disabled so allow gas/brakes
#ifdef ALLOW_DEBUG
  honda_bosch_long = GET_FLAG(param, HONDA_PARAM_BOSCH_LONG) && !honda_bosch_radarless;
#endif

  if (honda_bosch_radarless) {
    honda_rx_checks = (addr_checks){honda_common_addr_checks, HONDA_COMMON_ADDR_CHECKS_LEN};
  } else {
    honda_rx_checks = (addr_checks){honda_bosch_addr_checks, HONDA_BOSCH_ADDR_CHECKS_LEN};
  }
  return &honda_rx_checks;
}

static int honda_nidec_fwd_hook(int bus_num, CANPacket_t *to_fwd) {
  // fwd from car to camera. also fwd certain msgs from camera to car
  // 0xE4 is steering on all cars except CRV and RDX, 0x194 for CRV and RDX,
  // 0x1FA is brake control, 0x30C is acc hud, 0x33D is lkas hud
  int bus_fwd = -1;

  if (bus_num == 0) {
    bus_fwd = 2;
  }

  if (bus_num == 2) {
    // block stock lkas messages and stock acc messages (if OP is doing ACC)
    int addr = GET_ADDR(to_fwd);
    bool is_lkas_msg = (addr == 0xE4) || (addr == 0x194) || (addr == 0x33D);
    bool is_acc_hud_msg = addr == 0x30C;
    bool is_brake_msg = addr == 0x1FA;
    bool block_fwd = is_lkas_msg || is_acc_hud_msg || (is_brake_msg && !honda_fwd_brake);
    if (!block_fwd) {
      bus_fwd = 0;
    }
  }

  return bus_fwd;
}

static int honda_bosch_fwd_hook(int bus_num, CANPacket_t *to_fwd) {
  int bus_fwd = -1;

  if (bus_num == 0) {
    bus_fwd = 2;
  }
  if (bus_num == 2)  {
    int addr = GET_ADDR(to_fwd);
    int is_lkas_msg = (addr == 0xE4) || (addr == 0xE5) || (addr == 0x33D) || (addr == 0x33DA) || (addr == 0x33DB);
    if (!is_lkas_msg) {
      bus_fwd = 0;
    }
  }

  return bus_fwd;
}

const safety_hooks honda_nidec_hooks = {
  .init = honda_nidec_init,
  .rx = honda_rx_hook,
  .tx = honda_tx_hook,
  .tx_lin = nooutput_tx_lin_hook,
  .fwd = honda_nidec_fwd_hook,
};

const safety_hooks honda_bosch_hooks = {
  .init = honda_bosch_init,
  .rx = honda_rx_hook,
  .tx = honda_tx_hook,
  .tx_lin = nooutput_tx_lin_hook,
  .fwd = honda_bosch_fwd_hook,
};<|MERGE_RESOLUTION|>--- conflicted
+++ resolved
@@ -260,11 +260,7 @@
 // else
 //     block all commands that produce actuation
 
-<<<<<<< HEAD
-static int honda_tx_hook(CANPacket_t *to_send, bool longitudinal_allowed, bool gas_allowed) {
-=======
 static int honda_tx_hook(CANPacket_t *to_send) {
->>>>>>> 88b30e1a
 
   int tx = 1;
   int addr = GET_ADDR(to_send);
@@ -287,19 +283,12 @@
   if ((addr == 0x30C) && (bus == bus_pt)) {
     int pcm_speed = (GET_BYTE(to_send, 0) << 8) | GET_BYTE(to_send, 1);
     int pcm_gas = GET_BYTE(to_send, 2);
-<<<<<<< HEAD
-    if (!gas_allowed) {
-      if ((pcm_speed != 0) || (pcm_gas != 0)) {
-        tx = 0;
-      }
-=======
 
     bool violation = false;
     violation |= longitudinal_speed_checks(pcm_speed, HONDA_NIDEC_LONG_LIMITS);
     violation |= longitudinal_gas_checks(pcm_gas, HONDA_NIDEC_LONG_LIMITS);
     if (violation) {
       tx = 0;
->>>>>>> 88b30e1a
     }
   }
 
@@ -349,15 +338,8 @@
 
   // GAS: safety check (interceptor)
   if (addr == 0x200) {
-<<<<<<< HEAD
-    if (!gas_allowed) {
-      if (GET_BYTE(to_send, 0) || GET_BYTE(to_send, 1)) {
-        tx = 0;
-      }
-=======
     if (longitudinal_interceptor_checks(to_send)) {
       tx = 0;
->>>>>>> 88b30e1a
     }
   }
 
