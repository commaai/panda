// board enforces
//   in-state
//      accel set/resume
//   out-state
//      cancel button
//      accel rising edge
//      brake rising edge
//      brake > 0mph

// TODO: -1 bus check to indicate that bus check is skipped. Temp solution
const AddrBus HONDA_N_TX_MSGS[] = {{0xE4, 0}, {0x194, 0}, {0x1FA, 0}, {0x200, 0}, {0x30C, 0}, {0x33D, 0}, {0x39F, 0}};
const AddrBus HONDA_BH_TX_MSGS[] = {{0xE4, 0}, {0x296, 1}, {0x33D, 0}};  // Bosch Harness
const AddrBus HONDA_BG_TX_MSGS[] = {{0xE4, 2}, {0x296, 0}, {0x33D, 2}};  // Bosch Giraffe
const int HONDA_GAS_INTERCEPTOR_THRESHOLD = 328;  // ratio between offset and gain from dbc file

AddrCheckStruct honda_rx_checks[] = {
  {.addr = {0x1A6, 0x296}, .bus = -1, .check_checksum = true, .max_counter = 3U, .expected_timestep = 40000U},
  {.addr = {       0x158}, .bus = -1, .check_checksum = true, .max_counter = 3U, .expected_timestep = 10000U},
  {.addr = {       0x17C}, .bus = -1, .check_checksum = true, .max_counter = 3U, .expected_timestep = 10000U},
};
const int HONDA_RX_CHECKS_LEN = sizeof(honda_rx_checks) / sizeof(honda_rx_checks[0]);

int honda_brake = 0;
int honda_gas_prev = 0;
bool honda_brake_pressed_prev = false;
bool honda_moving = false;
bool honda_bosch_hardware = false;
bool honda_alt_brake_msg = false;
bool honda_fwd_brake = false;

static uint8_t honda_get_checksum(CAN_FIFOMailBox_TypeDef *to_push) {
  int checksum_byte = GET_LEN(to_push) - 1;
  return (uint8_t)(GET_BYTE(to_push, checksum_byte)) & 0xFU;
}

static uint8_t honda_compute_checksum(CAN_FIFOMailBox_TypeDef *to_push) {
  int len = GET_LEN(to_push);
  uint8_t checksum = 0U;
  unsigned int addr = GET_ADDR(to_push);
  while (addr > 0U) {
    checksum += (addr & 0xFU); addr >>= 4;
  }
  for (int j = 0; (j < len); j++) {
    uint8_t byte = GET_BYTE(to_push, j);
    checksum += (byte & 0xFU) + (byte >> 4U);
    if (j == (len - 1)) {
      checksum -= (byte & 0xFU);  // remove checksum in message
    }
  }
  return (8U - checksum) & 0xFU;
}

static uint8_t honda_get_counter(CAN_FIFOMailBox_TypeDef *to_push) {
  int counter_byte = GET_LEN(to_push) - 1;
  return ((uint8_t)(GET_BYTE(to_push, counter_byte)) >> 4U) & 0x3U;
}

static int honda_rx_hook(CAN_FIFOMailBox_TypeDef *to_push) {

  bool valid = addr_safety_check(to_push, honda_rx_checks, HONDA_RX_CHECKS_LEN,
                                 honda_get_checksum, honda_compute_checksum, honda_get_counter);
  if (valid) {
    int addr = GET_ADDR(to_push);
    int len = GET_LEN(to_push);
    int bus = GET_BUS(to_push);

    // sample speed
    if (addr == 0x158) {
      // first 2 bytes
      honda_moving = GET_BYTE(to_push, 0) | GET_BYTE(to_push, 1);
    }

<<<<<<< HEAD
    // state machine to enter and exit controls
    // 0x1A6 for the ILX, 0x296 for the Civic Touring
    if ((addr == 0x1A6) || (addr == 0x296)) {
      int button = (GET_BYTE(to_push, 0) & 0xE0) >> 5;
      switch (button) {
        case 2:  // cancel
          controls_allowed = 0;
          break;
        case 3:  // set
        case 4:  // resume
          controls_allowed = 1;
          break;
        default:
          break; // any other button is irrelevant
      }
=======
  // exit controls on rising edge of gas press if interceptor (0x201 w/ len = 6)
  // length check because bosch hardware also uses this id (0x201 w/ len = 8)
  if ((addr == 0x201) && (len == 6)) {
    gas_interceptor_detected = 1;
    int gas_interceptor = GET_INTERCEPTOR(to_push);
    if ((gas_interceptor > HONDA_GAS_INTERCEPTOR_THRESHOLD) &&
        (gas_interceptor_prev <= HONDA_GAS_INTERCEPTOR_THRESHOLD)) {
      controls_allowed = 0;
>>>>>>> 110ca031
    }

<<<<<<< HEAD
    // user brake signal on 0x17C reports applied brake from computer brake on accord
    // and crv, which prevents the usual brake safety from working correctly. these
    // cars have a signal on 0x1BE which only detects user's brake being applied so
    // in these cases, this is used instead.
    // most hondas: 0x17C bit 53
    // accord, crv: 0x1BE bit 4
    // exit controls on rising edge of brake press or on brake press when speed > 0
    bool is_user_brake_msg = honda_alt_brake_msg ? ((addr) == 0x1BE) : ((addr) == 0x17C);
    if (is_user_brake_msg) {
      bool brake_pressed = honda_alt_brake_msg ? (GET_BYTE((to_push), 0) & 0x10) : (GET_BYTE((to_push), 6) & 0x20);
      if (brake_pressed && (!(honda_brake_pressed_prev) || honda_moving)) {
=======
  // exit controls on rising edge of gas press if no interceptor
  if (!gas_interceptor_detected) {
    if (addr == 0x17C) {
      int gas = GET_BYTE(to_push, 0);
      if (gas && !honda_gas_prev) {
>>>>>>> 110ca031
        controls_allowed = 0;
      }
      honda_brake_pressed_prev = brake_pressed;
    }

    // exit controls on rising edge of gas press if interceptor (0x201 w/ len = 6)
    // length check because bosch hardware also uses this id (0x201 w/ len = 8)
    if ((addr == 0x201) && (len == 6)) {
      gas_interceptor_detected = 1;
      int gas_interceptor = GET_INTERCEPTOR(to_push);
      if ((gas_interceptor > HONDA_GAS_INTERCEPTOR_THRESHOLD) &&
          (gas_interceptor_prev <= HONDA_GAS_INTERCEPTOR_THRESHOLD) &&
          long_controls_allowed) {
        controls_allowed = 0;
      }
      gas_interceptor_prev = gas_interceptor;
    }

    // exit controls on rising edge of gas press if no interceptor
    if (!gas_interceptor_detected) {
      if (addr == 0x17C) {
        int gas = GET_BYTE(to_push, 0);
        if (gas && !(honda_gas_prev) && long_controls_allowed) {
          controls_allowed = 0;
        }
        honda_gas_prev = gas;
      }
    }
    if ((bus == 2) && (addr == 0x1FA)) {
      bool honda_stock_aeb = GET_BYTE(to_push, 3) & 0x20;
      int honda_stock_brake = (GET_BYTE(to_push, 0) << 2) + ((GET_BYTE(to_push, 1) >> 6) & 0x3);

      // Forward AEB when stock braking is higher than openpilot braking
      // only stop forwarding when AEB event is over
      if (!honda_stock_aeb) {
        honda_fwd_brake = false;
      } else if (honda_stock_brake >= honda_brake) {
        honda_fwd_brake = true;
      } else {
        // Leave Honda forward brake as is
      }
    }

    // if steering controls messages are received on the destination bus, it's an indication
    // that the relay might be malfunctioning
    int bus_rdr_car = (board_has_relay()) ? 0 : 2;  // radar bus, car side
    if ((safety_mode_cnt > RELAY_TRNS_TIMEOUT) && ((addr == 0xE4) || (addr == 0x194))) {
      if ((honda_bosch_hardware && (bus == bus_rdr_car)) ||
        (!honda_bosch_hardware && (bus == 0))) {
        relay_malfunction = true;
      }
    }
  }
  return valid;
}

// all commands: gas, brake and steering
// if controls_allowed and no pedals pressed
//     allow all commands up to limit
// else
//     block all commands that produce actuation

static int honda_tx_hook(CAN_FIFOMailBox_TypeDef *to_send) {

  int tx = 1;
  int addr = GET_ADDR(to_send);
  int bus = GET_BUS(to_send);

  if (honda_bosch_hardware) {
    if (board_has_relay() && !msg_allowed(addr, bus, HONDA_BH_TX_MSGS, sizeof(HONDA_BH_TX_MSGS)/sizeof(HONDA_BH_TX_MSGS[0]))) {
      tx = 0;
    }
    if (!board_has_relay() && !msg_allowed(addr, bus, HONDA_BG_TX_MSGS, sizeof(HONDA_BG_TX_MSGS)/sizeof(HONDA_BG_TX_MSGS[0]))) {
      tx = 0;
    }
  }
  if (!honda_bosch_hardware && !msg_allowed(addr, bus, HONDA_N_TX_MSGS, sizeof(HONDA_N_TX_MSGS)/sizeof(HONDA_N_TX_MSGS[0]))) {
    tx = 0;
  }

  if (relay_malfunction) {
    tx = 0;
  }

  // disallow actuator commands if gas or brake (with vehicle moving) are pressed
  // and the the latching controls_allowed flag is True
  int pedal_pressed = honda_gas_prev || (gas_interceptor_prev > HONDA_GAS_INTERCEPTOR_THRESHOLD) ||
                      (honda_brake_pressed_prev && honda_moving);
  bool current_controls_allowed = controls_allowed && !(pedal_pressed);

  // BRAKE: safety check
  if ((addr == 0x1FA) && (bus == 0)) {
    honda_brake = (GET_BYTE(to_send, 0) << 2) + ((GET_BYTE(to_send, 1) >> 6) & 0x3);
    if (!current_controls_allowed) {
      if (honda_brake != 0) {
        tx = 0;
      }
    }
    if (honda_brake > 255) {
      tx = 0;
    }
    if (honda_fwd_brake) {
      tx = 0;
    }
  }

  // STEER: safety check
  if ((addr == 0xE4) || (addr == 0x194)) {
    if (!current_controls_allowed) {
      bool steer_applied = GET_BYTE(to_send, 0) | GET_BYTE(to_send, 1);
      if (steer_applied) {
        tx = 0;
      }
    }
  }

  // GAS: safety check
  if (addr == 0x200) {
    if (!current_controls_allowed) {
      if (GET_BYTE(to_send, 0) || GET_BYTE(to_send, 1)) {
        tx = 0;
      }
    }
  }

  // FORCE CANCEL: safety check only relevant when spamming the cancel button in Bosch HW
  // ensuring that only the cancel button press is sent (VAL 2) when controls are off.
  // This avoids unintended engagements while still allowing resume spam
  int bus_pt = ((board_has_relay()) && honda_bosch_hardware)? 1 : 0;
  if ((addr == 0x296) && honda_bosch_hardware &&
      !current_controls_allowed && (bus == bus_pt)) {
    if (((GET_BYTE(to_send, 0) >> 5) & 0x7) != 2) {
      tx = 0;
    }
  }

  // 1 allows the message through
  return tx;
}

static void honda_nidec_init(int16_t param) {
  UNUSED(param);
  controls_allowed = false;
  relay_malfunction = false;
  honda_bosch_hardware = false;
  honda_alt_brake_msg = false;
}

static void honda_bosch_init(int16_t param) {
  controls_allowed = false;
  relay_malfunction = false;
  honda_bosch_hardware = true;
  // Checking for alternate brake override from safety parameter
  honda_alt_brake_msg = (param == 1) ? true : false;
}

static int honda_nidec_fwd_hook(int bus_num, CAN_FIFOMailBox_TypeDef *to_fwd) {
  // fwd from car to camera. also fwd certain msgs from camera to car
  // 0xE4 is steering on all cars except CRV and RDX, 0x194 for CRV and RDX,
  // 0x1FA is brake control, 0x30C is acc hud, 0x33D is lkas hud,
  // 0x39f is radar hud
  int bus_fwd = -1;

  if (!relay_malfunction) {
    if (bus_num == 0) {
      bus_fwd = 2;
    }
    if (bus_num == 2) {
      // block stock lkas messages and stock acc messages (if OP is doing ACC)
      int addr = GET_ADDR(to_fwd);
      bool is_lkas_msg = (addr == 0xE4) || (addr == 0x194) || (addr == 0x33D);
      bool is_acc_hud_msg = (addr == 0x30C) || (addr == 0x39F);
      bool is_brake_msg = addr == 0x1FA;
      bool block_fwd = is_lkas_msg || is_acc_hud_msg || (is_brake_msg && !honda_fwd_brake);
      if (!block_fwd) {
        bus_fwd = 0;
      }
    }
  }
  return bus_fwd;
}

static int honda_bosch_fwd_hook(int bus_num, CAN_FIFOMailBox_TypeDef *to_fwd) {
  int bus_fwd = -1;
  int bus_rdr_cam = (board_has_relay()) ? 2 : 1;  // radar bus, camera side
  int bus_rdr_car = (board_has_relay()) ? 0 : 2;  // radar bus, car side

  if (!relay_malfunction) {
    if (bus_num == bus_rdr_car) {
      bus_fwd = bus_rdr_cam;
    }
    if (bus_num == bus_rdr_cam)  {
      int addr = GET_ADDR(to_fwd);
      int is_lkas_msg = (addr == 0xE4) || (addr == 0x33D);
      if (!is_lkas_msg) {
        bus_fwd = bus_rdr_car;
      }
    }
  }
  return bus_fwd;
}

const safety_hooks honda_nidec_hooks = {
  .init = honda_nidec_init,
  .rx = honda_rx_hook,
  .tx = honda_tx_hook,
  .tx_lin = nooutput_tx_lin_hook,
<<<<<<< HEAD
  .fwd = honda_fwd_hook,
  .addr_check = honda_rx_checks,
  .addr_check_len = sizeof(honda_rx_checks) / sizeof(honda_rx_checks[0]),
=======
  .fwd = honda_nidec_fwd_hook,
>>>>>>> 110ca031
};

const safety_hooks honda_bosch_hooks = {
  .init = honda_bosch_init,
  .rx = honda_rx_hook,
  .tx = honda_tx_hook,
  .tx_lin = nooutput_tx_lin_hook,
  .fwd = honda_bosch_fwd_hook,
  .addr_check = honda_rx_checks,
  .addr_check_len = sizeof(honda_rx_checks) / sizeof(honda_rx_checks[0]),
};<|MERGE_RESOLUTION|>--- conflicted
+++ resolved
@@ -70,7 +70,6 @@
       honda_moving = GET_BYTE(to_push, 0) | GET_BYTE(to_push, 1);
     }
 
-<<<<<<< HEAD
     // state machine to enter and exit controls
     // 0x1A6 for the ILX, 0x296 for the Civic Touring
     if ((addr == 0x1A6) || (addr == 0x296)) {
@@ -86,19 +85,8 @@
         default:
           break; // any other button is irrelevant
       }
-=======
-  // exit controls on rising edge of gas press if interceptor (0x201 w/ len = 6)
-  // length check because bosch hardware also uses this id (0x201 w/ len = 8)
-  if ((addr == 0x201) && (len == 6)) {
-    gas_interceptor_detected = 1;
-    int gas_interceptor = GET_INTERCEPTOR(to_push);
-    if ((gas_interceptor > HONDA_GAS_INTERCEPTOR_THRESHOLD) &&
-        (gas_interceptor_prev <= HONDA_GAS_INTERCEPTOR_THRESHOLD)) {
-      controls_allowed = 0;
->>>>>>> 110ca031
-    }
-
-<<<<<<< HEAD
+    }
+
     // user brake signal on 0x17C reports applied brake from computer brake on accord
     // and crv, which prevents the usual brake safety from working correctly. these
     // cars have a signal on 0x1BE which only detects user's brake being applied so
@@ -110,13 +98,6 @@
     if (is_user_brake_msg) {
       bool brake_pressed = honda_alt_brake_msg ? (GET_BYTE((to_push), 0) & 0x10) : (GET_BYTE((to_push), 6) & 0x20);
       if (brake_pressed && (!(honda_brake_pressed_prev) || honda_moving)) {
-=======
-  // exit controls on rising edge of gas press if no interceptor
-  if (!gas_interceptor_detected) {
-    if (addr == 0x17C) {
-      int gas = GET_BYTE(to_push, 0);
-      if (gas && !honda_gas_prev) {
->>>>>>> 110ca031
         controls_allowed = 0;
       }
       honda_brake_pressed_prev = brake_pressed;
@@ -128,8 +109,7 @@
       gas_interceptor_detected = 1;
       int gas_interceptor = GET_INTERCEPTOR(to_push);
       if ((gas_interceptor > HONDA_GAS_INTERCEPTOR_THRESHOLD) &&
-          (gas_interceptor_prev <= HONDA_GAS_INTERCEPTOR_THRESHOLD) &&
-          long_controls_allowed) {
+          (gas_interceptor_prev <= HONDA_GAS_INTERCEPTOR_THRESHOLD)) {
         controls_allowed = 0;
       }
       gas_interceptor_prev = gas_interceptor;
@@ -139,7 +119,7 @@
     if (!gas_interceptor_detected) {
       if (addr == 0x17C) {
         int gas = GET_BYTE(to_push, 0);
-        if (gas && !(honda_gas_prev) && long_controls_allowed) {
+        if (gas && !honda_gas_prev) {
           controls_allowed = 0;
         }
         honda_gas_prev = gas;
@@ -257,7 +237,7 @@
   return tx;
 }
 
-static void honda_nidec_init(int16_t param) {
+static void honda_init(int16_t param) {
   UNUSED(param);
   controls_allowed = false;
   relay_malfunction = false;
@@ -273,7 +253,7 @@
   honda_alt_brake_msg = (param == 1) ? true : false;
 }
 
-static int honda_nidec_fwd_hook(int bus_num, CAN_FIFOMailBox_TypeDef *to_fwd) {
+static int honda_fwd_hook(int bus_num, CAN_FIFOMailBox_TypeDef *to_fwd) {
   // fwd from car to camera. also fwd certain msgs from camera to car
   // 0xE4 is steering on all cars except CRV and RDX, 0x194 for CRV and RDX,
   // 0x1FA is brake control, 0x30C is acc hud, 0x33D is lkas hud,
@@ -319,18 +299,14 @@
   return bus_fwd;
 }
 
-const safety_hooks honda_nidec_hooks = {
-  .init = honda_nidec_init,
+const safety_hooks honda_hooks = {
+  .init = honda_init,
   .rx = honda_rx_hook,
   .tx = honda_tx_hook,
   .tx_lin = nooutput_tx_lin_hook,
-<<<<<<< HEAD
   .fwd = honda_fwd_hook,
   .addr_check = honda_rx_checks,
   .addr_check_len = sizeof(honda_rx_checks) / sizeof(honda_rx_checks[0]),
-=======
-  .fwd = honda_nidec_fwd_hook,
->>>>>>> 110ca031
 };
 
 const safety_hooks honda_bosch_hooks = {
