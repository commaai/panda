<<<<<<< HEAD
// board enforces
//   in-state
//      accel set/resume
//   out-state
//      cancel button
//      accel rising edge
//      brake rising edge
//      brake > 0mph
const CanMsg HONDA_N_TX_MSGS[] = {{0xE4, 0, 5}, {0x194, 0, 4}, {0x1FA, 0, 8}, {0x30C, 0, 8}, {0x33D, 0, 5}};
const CanMsg HONDA_N_INTERCEPTOR_TX_MSGS[] = {{0xE4, 0, 5}, {0x194, 0, 4}, {0x1FA, 0, 8}, {0x200, 0, 6}, {0x30C, 0, 8}, {0x33D, 0, 5}};
=======
const CanMsg HONDA_N_TX_MSGS[] = {{0xE4, 0, 5}, {0x194, 0, 4}, {0x1FA, 0, 8}, {0x200, 0, 6}, {0x30C, 0, 8}, {0x33D, 0, 5}};
>>>>>>> a5753a20
const CanMsg HONDA_BOSCH_TX_MSGS[] = {{0xE4, 0, 5}, {0xE5, 0, 8}, {0x296, 1, 4}, {0x33D, 0, 5}, {0x33DA, 0, 5}, {0x33DB, 0, 8}};  // Bosch
const CanMsg HONDA_BOSCH_LONG_TX_MSGS[] = {{0xE4, 1, 5}, {0x1DF, 1, 8}, {0x1EF, 1, 8}, {0x1FA, 1, 8}, {0x30C, 1, 8}, {0x33D, 1, 5}, {0x33DA, 1, 5}, {0x33DB, 1, 8}, {0x39F, 1, 8}, {0x18DAB0F1, 1, 8}};  // Bosch w/ gas and brakes
const CanMsg HONDA_RADARLESS_TX_MSGS[] = {{0xE4, 0, 5}, {0x296, 2, 4}, {0x33D, 0, 8}};  // Bosch radarless
const CanMsg HONDA_RADARLESS_LONG_TX_MSGS[] = {{0xE4, 0, 5}, {0x33D, 0, 8}, {0x1C8, 0, 8}, {0x30C, 0, 8}};  // Bosch radarless w/ gas and brakes

// panda interceptor threshold needs to be equivalent to openpilot threshold to avoid controls mismatches
// If thresholds are mismatched then it is possible for panda to see the gas fall and rise while openpilot is in the pre-enabled state
// Threshold calculated from DBC gains: round(((83.3 / 0.253984064) + (83.3 / 0.126992032)) / 2) = 492
const int HONDA_GAS_INTERCEPTOR_THRESHOLD = 492;
#define HONDA_GET_INTERCEPTOR(msg) (((GET_BYTE((msg), 0) << 8) + GET_BYTE((msg), 1) + (GET_BYTE((msg), 2) << 8) + GET_BYTE((msg), 3)) / 2U)  // avg between 2 tracks

const LongitudinalLimits HONDA_BOSCH_LONG_LIMITS = {
  .max_accel = 200,   // accel is used for brakes
  .min_accel = -350,

  .max_gas = 2000,
  .inactive_gas = -30000,
};

const LongitudinalLimits HONDA_NIDEC_LONG_LIMITS = {
  .max_gas = 198,  // 0xc6
  .max_brake = 255,

  .inactive_speed = 0,
};

// All common address checks except SCM_BUTTONS which isn't on one Nidec safety configuration
#define HONDA_COMMON_NO_SCM_FEEDBACK_RX_CHECKS(pt_bus)                                                                                           \
  {.msg = {{0x1A6, (pt_bus), 8, .check_checksum = true, .max_counter = 3U, .frequency = 25U},                  /* SCM_BUTTONS */      \
           {0x296, (pt_bus), 4, .check_checksum = true, .max_counter = 3U, .frequency = 25U}, { 0 }}},                                \
  {.msg = {{0x158, (pt_bus), 8, .check_checksum = true, .max_counter = 3U, .frequency = 100U}, { 0 }, { 0 }}},  /* ENGINE_DATA */      \
  {.msg = {{0x17C, (pt_bus), 8, .check_checksum = true, .max_counter = 3U, .frequency = 100U}, { 0 }, { 0 }}},  /* POWERTRAIN_DATA */  \

#define HONDA_COMMON_RX_CHECKS(pt_bus)                                                                                                         \
  HONDA_COMMON_NO_SCM_FEEDBACK_RX_CHECKS(pt_bus)                                                                                               \
  {.msg = {{0x326, (pt_bus), 8, .check_checksum = true, .max_counter = 3U, .frequency = 10U}, { 0 }, { 0 }}},  /* SCM_FEEDBACK */  \

// Alternate brake message is used on some Honda Bosch, and Honda Bosch radarless (where PT bus is 0)
#define HONDA_ALT_BRAKE_ADDR_CHECK(pt_bus)                                                                                                    \
  {.msg = {{0x1BE, (pt_bus), 3, .check_checksum = true, .max_counter = 3U, .frequency = 50U}, { 0 }, { 0 }}},  /* BRAKE_MODULE */  \


// Nidec and bosch radarless has the powertrain bus on bus 0
RxCheck honda_common_rx_checks[] = {
  HONDA_COMMON_RX_CHECKS(0)
};

RxCheck honda_common_interceptor_rx_checks[] = {
  HONDA_COMMON_RX_CHECKS(0)
  {.msg = {{0x201, 0, 6, .check_checksum = false, .max_counter = 15U, .expected_timestep = 0U}, { 0 }, { 0 }}},
};

RxCheck honda_common_alt_brake_rx_checks[] = {
  HONDA_COMMON_RX_CHECKS(0)
  HONDA_ALT_BRAKE_ADDR_CHECK(0)
};

// For Nidecs with main on signal on an alternate msg (missing 0x326)
RxCheck honda_nidec_alt_rx_checks[] = {
  HONDA_COMMON_NO_SCM_FEEDBACK_RX_CHECKS(0)
};

// Bosch has pt on bus 1, verified 0x1A6 does not exist
RxCheck honda_bosch_rx_checks[] = {
  HONDA_COMMON_RX_CHECKS(1)
};

RxCheck honda_bosch_alt_brake_rx_checks[] = {
  HONDA_COMMON_RX_CHECKS(1)
  HONDA_ALT_BRAKE_ADDR_CHECK(1)
};

const uint16_t HONDA_PARAM_ALT_BRAKE = 1;
const uint16_t HONDA_PARAM_BOSCH_LONG = 2;
const uint16_t HONDA_PARAM_NIDEC_ALT = 4;
const uint16_t HONDA_PARAM_RADARLESS = 8;
const uint16_t HONDA_PARAM_GAS_INTERCEPTOR = 16;

enum {
  HONDA_BTN_NONE = 0,
  HONDA_BTN_MAIN = 1,
  HONDA_BTN_CANCEL = 2,
  HONDA_BTN_SET = 3,
  HONDA_BTN_RESUME = 4,
};

int honda_brake = 0;
bool honda_brake_switch_prev = false;
bool honda_alt_brake_msg = false;
bool honda_fwd_brake = false;
bool honda_bosch_long = false;
bool honda_bosch_radarless = false;
enum {HONDA_NIDEC, HONDA_BOSCH} honda_hw = HONDA_NIDEC;


int honda_get_pt_bus(void) {
  return ((honda_hw == HONDA_BOSCH) && !honda_bosch_radarless) ? 1 : 0;
}

static uint32_t honda_get_checksum(CANPacket_t *to_push) {
  int checksum_byte = GET_LEN(to_push) - 1U;
  return (uint8_t)(GET_BYTE(to_push, checksum_byte)) & 0xFU;
}

static uint32_t honda_compute_checksum(CANPacket_t *to_push) {
  int len = GET_LEN(to_push);
  uint8_t checksum = 0U;
  unsigned int addr = GET_ADDR(to_push);
  while (addr > 0U) {
    checksum += (addr & 0xFU); addr >>= 4;
  }
  for (int j = 0; j < len; j++) {
    uint8_t byte = GET_BYTE(to_push, j);
    checksum += (byte & 0xFU) + (byte >> 4U);
    if (j == (len - 1)) {
      checksum -= (byte & 0xFU);  // remove checksum in message
    }
  }
  return (uint8_t)((8U - checksum) & 0xFU);
}

static uint8_t honda_get_counter(CANPacket_t *to_push) {
  int counter_byte = GET_LEN(to_push) - 1U;
  return ((uint8_t)(GET_BYTE(to_push, counter_byte)) >> 4U) & 0x3U;
}

static void honda_rx_hook(CANPacket_t *to_push) {
  const bool pcm_cruise = ((honda_hw == HONDA_BOSCH) && !honda_bosch_long) || \
                          ((honda_hw == HONDA_NIDEC) && !enable_gas_interceptor);
  int pt_bus = honda_get_pt_bus();

  int addr = GET_ADDR(to_push);
  int len = GET_LEN(to_push);
  int bus = GET_BUS(to_push);

  // sample speed
  if (addr == 0x158) {
    // first 2 bytes
    vehicle_moving = GET_BYTE(to_push, 0) | GET_BYTE(to_push, 1);
  }

  // check ACC main state
  // 0x326 for all Bosch and some Nidec, 0x1A6 for some Nidec
  if ((addr == 0x326) || (addr == 0x1A6)) {
    acc_main_on = GET_BIT(to_push, ((addr == 0x326) ? 28U : 47U));
    if (!acc_main_on) {
      controls_allowed = false;
    }
  }

  // enter controls when PCM enters cruise state
  if (pcm_cruise && (addr == 0x17C)) {
    const bool cruise_engaged = GET_BIT(to_push, 38U) != 0U;
    // engage on rising edge
    if (cruise_engaged && !cruise_engaged_prev) {
      controls_allowed = true;
    }

    // Since some Nidec cars can brake down to 0 after the PCM disengages,
    // we don't disengage when the PCM does.
    if (!cruise_engaged && (honda_hw != HONDA_NIDEC)) {
      controls_allowed = false;
    }
    cruise_engaged_prev = cruise_engaged;
  }

  // state machine to enter and exit controls for button enabling
  // 0x1A6 for the ILX, 0x296 for the Civic Touring
  if (((addr == 0x1A6) || (addr == 0x296)) && (bus == pt_bus)) {
    int button = (GET_BYTE(to_push, 0) & 0xE0U) >> 5;

    // enter controls on the falling edge of set or resume
    bool set = (button != HONDA_BTN_SET) && (cruise_button_prev == HONDA_BTN_SET);
    bool res = (button != HONDA_BTN_RESUME) && (cruise_button_prev == HONDA_BTN_RESUME);
    if (acc_main_on && !pcm_cruise && (set || res)) {
      controls_allowed = true;
    }

    // exit controls once main or cancel are pressed
    if ((button == HONDA_BTN_MAIN) || (button == HONDA_BTN_CANCEL)) {
      controls_allowed = false;
    }
    cruise_button_prev = button;
  }

  // user brake signal on 0x17C reports applied brake from computer brake on accord
  // and crv, which prevents the usual brake safety from working correctly. these
  // cars have a signal on 0x1BE which only detects user's brake being applied so
  // in these cases, this is used instead.
  // most hondas: 0x17C
  // accord, crv: 0x1BE
  if (honda_alt_brake_msg) {
    if (addr == 0x1BE) {
      brake_pressed = GET_BIT(to_push, 4U) != 0U;
    }
  } else {
    if (addr == 0x17C) {
      // also if brake switch is 1 for two CAN frames, as brake pressed is delayed
      const bool brake_switch = GET_BIT(to_push, 32U) != 0U;
      brake_pressed = (GET_BIT(to_push, 53U) != 0U) || (brake_switch && honda_brake_switch_prev);
      honda_brake_switch_prev = brake_switch;
    }
  }

  // length check because bosch hardware also uses this id (0x201 w/ len = 8)
  if ((addr == 0x201) && (len == 6) && enable_gas_interceptor) {
    int gas_interceptor = HONDA_GET_INTERCEPTOR(to_push);
    gas_pressed = gas_interceptor > HONDA_GAS_INTERCEPTOR_THRESHOLD;
    gas_interceptor_prev = gas_interceptor;
  }

  if (!enable_gas_interceptor) {
    if (addr == 0x17C) {
      gas_pressed = GET_BYTE(to_push, 0) != 0U;
    }
  }

  // disable stock Honda AEB in alternative experience
  if (!(alternative_experience & ALT_EXP_DISABLE_STOCK_AEB)) {
    if ((bus == 2) && (addr == 0x1FA)) {
      bool honda_stock_aeb = GET_BIT(to_push, 29U) != 0U;
      int honda_stock_brake = (GET_BYTE(to_push, 0) << 2) | (GET_BYTE(to_push, 1) >> 6);

      // Forward AEB when stock braking is higher than openpilot braking
      // only stop forwarding when AEB event is over
      if (!honda_stock_aeb) {
        honda_fwd_brake = false;
      } else if (honda_stock_brake >= honda_brake) {
        honda_fwd_brake = true;
      } else {
        // Leave Honda forward brake as is
      }
    }
  }

  int bus_rdr_car = (honda_hw == HONDA_BOSCH) ? 0 : 2;  // radar bus, car side
  bool stock_ecu_detected = false;

  // If steering controls messages are received on the destination bus, it's an indication
  // that the relay might be malfunctioning
  if ((addr == 0xE4) || (addr == 0x194)) {
    if (((honda_hw != HONDA_NIDEC) && (bus == bus_rdr_car)) || ((honda_hw == HONDA_NIDEC) && (bus == 0))) {
      stock_ecu_detected = true;
    }
  }
  // If Honda Bosch longitudinal mode is selected we need to ensure the radar is turned off
  // Verify this by ensuring ACC_CONTROL (0x1DF) is not received on the PT bus
  if (honda_bosch_long && !honda_bosch_radarless && (bus == pt_bus) && (addr == 0x1DF)) {
    stock_ecu_detected = true;
  }

  generic_rx_checks(stock_ecu_detected);

}

static bool honda_tx_hook(CANPacket_t *to_send) {
  bool tx = true;
  int addr = GET_ADDR(to_send);
  int bus = GET_BUS(to_send);

  int bus_pt = honda_get_pt_bus();
  int bus_buttons = (honda_bosch_radarless) ? 2 : bus_pt;  // the camera controls ACC on radarless Bosch cars

  // ACC_HUD: safety check (nidec w/o pedal)
  if ((addr == 0x30C) && (bus == bus_pt)) {
    int pcm_speed = (GET_BYTE(to_send, 0) << 8) | GET_BYTE(to_send, 1);
    int pcm_gas = GET_BYTE(to_send, 2);

    bool violation = false;
    violation |= longitudinal_speed_checks(pcm_speed, HONDA_NIDEC_LONG_LIMITS);
    violation |= longitudinal_gas_checks(pcm_gas, HONDA_NIDEC_LONG_LIMITS);
    if (violation) {
      tx = false;
    }
  }

  // BRAKE: safety check (nidec)
  if ((addr == 0x1FA) && (bus == bus_pt)) {
    honda_brake = (GET_BYTE(to_send, 0) << 2) + ((GET_BYTE(to_send, 1) >> 6) & 0x3U);
    if (longitudinal_brake_checks(honda_brake, HONDA_NIDEC_LONG_LIMITS)) {
      tx = false;
    }
    if (honda_fwd_brake) {
      tx = false;
    }
  }

  // BRAKE/GAS: safety check (bosch)
  if ((addr == 0x1DF) && (bus == bus_pt)) {
    int accel = (GET_BYTE(to_send, 3) << 3) | ((GET_BYTE(to_send, 4) >> 5) & 0x7U);
    accel = to_signed(accel, 11);

    int gas = (GET_BYTE(to_send, 0) << 8) | GET_BYTE(to_send, 1);
    gas = to_signed(gas, 16);

    bool violation = false;
    violation |= longitudinal_accel_checks(accel, HONDA_BOSCH_LONG_LIMITS);
    violation |= longitudinal_gas_checks(gas, HONDA_BOSCH_LONG_LIMITS);
    if (violation) {
      tx = false;
    }
  }

  // ACCEL: safety check (radarless)
  if ((addr == 0x1C8) && (bus == bus_pt)) {
    int accel = (GET_BYTE(to_send, 0) << 4) | (GET_BYTE(to_send, 1) >> 4);
    accel = to_signed(accel, 12);

    bool violation = false;
    violation |= longitudinal_accel_checks(accel, HONDA_BOSCH_LONG_LIMITS);
    if (violation) {
      tx = false;
    }
  }

  // STEER: safety check
  if ((addr == 0xE4) || (addr == 0x194)) {
    if (!controls_allowed) {
      bool steer_applied = GET_BYTE(to_send, 0) | GET_BYTE(to_send, 1);
      if (steer_applied) {
        tx = false;
      }
    }
  }

  // Bosch supplemental control check
  if (addr == 0xE5) {
    if ((GET_BYTES(to_send, 0, 4) != 0x10800004U) || ((GET_BYTES(to_send, 4, 4) & 0x00FFFFFFU) != 0x0U)) {
      tx = false;
    }
  }

  // GAS: safety check (interceptor)
  if (addr == 0x200) {
    if (longitudinal_interceptor_checks(to_send)) {
      tx = false;
    }
  }

  // FORCE CANCEL: safety check only relevant when spamming the cancel button in Bosch HW
  // ensuring that only the cancel button press is sent (VAL 2) when controls are off.
  // This avoids unintended engagements while still allowing resume spam
  if ((addr == 0x296) && !controls_allowed && (bus == bus_buttons)) {
    if (((GET_BYTE(to_send, 0) >> 5) & 0x7U) != 2U) {
      tx = false;
    }
  }

  // Only tester present ("\x02\x3E\x80\x00\x00\x00\x00\x00") allowed on diagnostics address
  if (addr == 0x18DAB0F1) {
    if ((GET_BYTES(to_send, 0, 4) != 0x00803E02U) || (GET_BYTES(to_send, 4, 4) != 0x0U)) {
      tx = false;
    }
  }

  return tx;
}

static safety_config honda_nidec_init(uint16_t param) {
  honda_hw = HONDA_NIDEC;
  honda_brake = 0;
  honda_fwd_brake = false;
  honda_alt_brake_msg = false;
  honda_bosch_long = false;
  honda_bosch_radarless = false;
  enable_gas_interceptor = GET_FLAG(param, HONDA_PARAM_GAS_INTERCEPTOR);

  safety_config ret;
  if (GET_FLAG(param, HONDA_PARAM_NIDEC_ALT)) {
    SET_RX_CHECKS(honda_nidec_alt_rx_checks, ret);
  } else {
    SET_RX_CHECKS(honda_common_rx_checks, ret);
  }

  if (enable_gas_interceptor) {
    SET_TX_MSGS(HONDA_N_INTERCEPTOR_TX_MSGS, ret);
  } else {
    SET_TX_MSGS(HONDA_N_TX_MSGS, ret);
  }
  return ret;
}

static safety_config honda_bosch_init(uint16_t param) {
  honda_hw = HONDA_BOSCH;
  honda_bosch_radarless = GET_FLAG(param, HONDA_PARAM_RADARLESS);
  // Checking for alternate brake override from safety parameter
  honda_alt_brake_msg = GET_FLAG(param, HONDA_PARAM_ALT_BRAKE);

  // radar disabled so allow gas/brakes
#ifdef ALLOW_DEBUG
  honda_bosch_long = GET_FLAG(param, HONDA_PARAM_BOSCH_LONG);
#endif

  safety_config ret;
  if (honda_bosch_radarless && honda_alt_brake_msg) {
    SET_RX_CHECKS(honda_common_alt_brake_rx_checks, ret);
  } else if (honda_bosch_radarless) {
    SET_RX_CHECKS(honda_common_rx_checks, ret);
  } else if (honda_alt_brake_msg) {
    SET_RX_CHECKS(honda_bosch_alt_brake_rx_checks, ret);
  } else {
    SET_RX_CHECKS(honda_bosch_rx_checks, ret);
  }

  if (honda_bosch_radarless) {
    honda_bosch_long ? SET_TX_MSGS(HONDA_RADARLESS_LONG_TX_MSGS, ret) : \
                       SET_TX_MSGS(HONDA_RADARLESS_TX_MSGS, ret);
  } else {
    honda_bosch_long ? SET_TX_MSGS(HONDA_BOSCH_LONG_TX_MSGS, ret) : \
                       SET_TX_MSGS(HONDA_BOSCH_TX_MSGS, ret);
  }
  return ret;
}

static int honda_nidec_fwd_hook(int bus_num, int addr) {
  // fwd from car to camera. also fwd certain msgs from camera to car
  // 0xE4 is steering on all cars except CRV and RDX, 0x194 for CRV and RDX,
  // 0x1FA is brake control, 0x30C is acc hud, 0x33D is lkas hud
  int bus_fwd = -1;

  if (bus_num == 0) {
    bus_fwd = 2;
  }

  if (bus_num == 2) {
    // block stock lkas messages and stock acc messages (if OP is doing ACC)
    bool is_lkas_msg = (addr == 0xE4) || (addr == 0x194) || (addr == 0x33D);
    bool is_acc_hud_msg = addr == 0x30C;
    bool is_brake_msg = addr == 0x1FA;
    bool block_fwd = is_lkas_msg || is_acc_hud_msg || (is_brake_msg && !honda_fwd_brake);
    if (!block_fwd) {
      bus_fwd = 0;
    }
  }

  return bus_fwd;
}

static int honda_bosch_fwd_hook(int bus_num, int addr) {
  int bus_fwd = -1;

  if (bus_num == 0) {
    bus_fwd = 2;
  }
  if (bus_num == 2)  {
    int is_lkas_msg = (addr == 0xE4) || (addr == 0xE5) || (addr == 0x33D) || (addr == 0x33DA) || (addr == 0x33DB);
    int is_acc_msg = ((addr == 0x1C8) || (addr == 0x30C)) && honda_bosch_radarless && honda_bosch_long;
    bool block_msg = is_lkas_msg || is_acc_msg;
    if (!block_msg) {
      bus_fwd = 0;
    }
  }

  return bus_fwd;
}

const safety_hooks honda_nidec_hooks = {
  .init = honda_nidec_init,
  .rx = honda_rx_hook,
  .tx = honda_tx_hook,
  .fwd = honda_nidec_fwd_hook,
  .get_counter = honda_get_counter,
  .get_checksum = honda_get_checksum,
  .compute_checksum = honda_compute_checksum,
};

const safety_hooks honda_bosch_hooks = {
  .init = honda_bosch_init,
  .rx = honda_rx_hook,
  .tx = honda_tx_hook,
  .fwd = honda_bosch_fwd_hook,
  .get_counter = honda_get_counter,
  .get_checksum = honda_get_checksum,
  .compute_checksum = honda_compute_checksum,
};<|MERGE_RESOLUTION|>--- conflicted
+++ resolved
@@ -1,17 +1,5 @@
-<<<<<<< HEAD
-// board enforces
-//   in-state
-//      accel set/resume
-//   out-state
-//      cancel button
-//      accel rising edge
-//      brake rising edge
-//      brake > 0mph
 const CanMsg HONDA_N_TX_MSGS[] = {{0xE4, 0, 5}, {0x194, 0, 4}, {0x1FA, 0, 8}, {0x30C, 0, 8}, {0x33D, 0, 5}};
 const CanMsg HONDA_N_INTERCEPTOR_TX_MSGS[] = {{0xE4, 0, 5}, {0x194, 0, 4}, {0x1FA, 0, 8}, {0x200, 0, 6}, {0x30C, 0, 8}, {0x33D, 0, 5}};
-=======
-const CanMsg HONDA_N_TX_MSGS[] = {{0xE4, 0, 5}, {0x194, 0, 4}, {0x1FA, 0, 8}, {0x200, 0, 6}, {0x30C, 0, 8}, {0x33D, 0, 5}};
->>>>>>> a5753a20
 const CanMsg HONDA_BOSCH_TX_MSGS[] = {{0xE4, 0, 5}, {0xE5, 0, 8}, {0x296, 1, 4}, {0x33D, 0, 5}, {0x33DA, 0, 5}, {0x33DB, 0, 8}};  // Bosch
 const CanMsg HONDA_BOSCH_LONG_TX_MSGS[] = {{0xE4, 1, 5}, {0x1DF, 1, 8}, {0x1EF, 1, 8}, {0x1FA, 1, 8}, {0x30C, 1, 8}, {0x33D, 1, 5}, {0x33DA, 1, 5}, {0x33DB, 1, 8}, {0x39F, 1, 8}, {0x18DAB0F1, 1, 8}};  // Bosch w/ gas and brakes
 const CanMsg HONDA_RADARLESS_TX_MSGS[] = {{0xE4, 0, 5}, {0x296, 2, 4}, {0x33D, 0, 8}};  // Bosch radarless
@@ -61,7 +49,7 @@
 
 RxCheck honda_common_interceptor_rx_checks[] = {
   HONDA_COMMON_RX_CHECKS(0)
-  {.msg = {{0x201, 0, 6, .check_checksum = false, .max_counter = 15U, .expected_timestep = 0U}, { 0 }, { 0 }}},
+  {.msg = {{0x201, 0, 6, .check_checksum = false, .max_counter = 15U, .frequency = 50U}, { 0 }, { 0 }}},
 };
 
 RxCheck honda_common_alt_brake_rx_checks[] = {
