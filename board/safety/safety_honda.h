--- conflicted
+++ resolved
@@ -217,13 +217,8 @@
     // disable stock Honda AEB in alternative experience
     if (!(alternative_experience & ALT_EXP_DISABLE_STOCK_AEB)) {
       if ((bus == 2) && (addr == 0x1FA)) {
-<<<<<<< HEAD
-        bool honda_stock_aeb = GET_BIT(to_push, 29U) != 0;
-        int honda_stock_brake = (GET_BYTE(to_push, 0) << 2) + ((GET_BYTE(to_push, 1) >> 6) & 0x3U);
-=======
         bool honda_stock_aeb = GET_BIT(to_push, 29U) != 0U;
         int honda_stock_brake = (GET_BYTE(to_push, 0) << 2) | (GET_BYTE(to_push, 1) >> 6);
->>>>>>> d2f9e140
 
         // Forward AEB when stock braking is higher than openpilot braking
         // only stop forwarding when AEB event is over
