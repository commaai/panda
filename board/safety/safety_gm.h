--- conflicted
+++ resolved
@@ -1,31 +1,4 @@
-<<<<<<< HEAD
-const SteeringLimits GM_STEERING_LIMITS = {
-  .max_steer = 300,
-  .max_rate_up = 10,
-  .max_rate_down = 15,
-  .driver_torque_allowance = 65,
-  .driver_torque_factor = 4,
-  .max_rt_delta = 128,
-  .max_rt_interval = 250000,
-  .type = TorqueDriverLimited,
-};
-
-const LongitudinalLimits GM_ASCM_LONG_LIMITS = {
-  .max_gas = 1018,
-  .min_gas = -650,
-  .inactive_gas = -650,
-  .max_brake = 400,
-};
-
-const LongitudinalLimits GM_CAM_LONG_LIMITS = {
-  .max_gas = 1346,
-  .min_gas = -540,
-  .inactive_gas = -500,
-  .max_brake = 400,
-};
-=======
 #pragma once
->>>>>>> ae4f7535
 
 #include "safety_declarations.h"
 
@@ -216,9 +189,9 @@
   const uint16_t GM_PARAM_HW_CAM = 1;
 
   static const LongitudinalLimits GM_ASCM_LONG_LIMITS = {
-    .max_gas = 3072,
-    .min_gas = 1404,
-    .inactive_gas = 1404,
+    .max_gas = 1018,
+    .min_gas = -650,
+    .inactive_gas = -650,
     .max_brake = 400,
   };
 
@@ -228,9 +201,9 @@
 
 
   static const LongitudinalLimits GM_CAM_LONG_LIMITS = {
-    .max_gas = 3400,
-    .min_gas = 1514,
-    .inactive_gas = 1554,
+    .max_gas = 1346,
+    .min_gas = -540,
+    .inactive_gas = -500,
     .max_brake = 400,
   };
 
