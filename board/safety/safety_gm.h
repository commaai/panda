--- conflicted
+++ resolved
@@ -33,15 +33,6 @@
 };
 const int GM_RX_CHECK_LEN = sizeof(gm_rx_checks) / sizeof(gm_rx_checks[0]);
 
-<<<<<<< HEAD
-bool gm_moving = false;
-=======
-int gm_rt_torque_last = 0;
-int gm_desired_torque_last = 0;
-uint32_t gm_ts_last = 0;
-struct sample_t gm_torque_driver;         // last few driver torques measured
->>>>>>> 21153764
-
 static int gm_rx_hook(CAN_FIFOMailBox_TypeDef *to_push) {
 
   bool valid = addr_safety_check(to_push, gm_rx_checks, GM_RX_CHECK_LEN,
