// board enforces
//   in-state
//      accel set/resume
//   out-state
//      cancel button
//      regen paddle
//      accel rising edge
//      brake rising edge
//      brake > 0mph

const int GM_MAX_STEER = 300;
const int GM_MAX_RT_DELTA = 128;          // max delta torque allowed for real time checks
const uint32_t GM_RT_INTERVAL = 250000;    // 250ms between real time checks
const int GM_MAX_RATE_UP = 7;
const int GM_MAX_RATE_DOWN = 17;
const int GM_DRIVER_TORQUE_ALLOWANCE = 50;
const int GM_DRIVER_TORQUE_FACTOR = 4;

typedef struct {
  const int max_gas;
  const int max_regen;
  const int inactive_regen;
  const int max_brake;
} GmLongLimits;

const GmLongLimits GM_ASCM_LONG_LIMITS = {
  .max_gas = 3072,
  .max_regen = 1404,
  .inactive_regen = 1404,
  .max_brake = 400,
};

const GmLongLimits GM_CAM_LONG_LIMITS = {
  .max_gas = 3400,
  .max_regen = 1514,
  .inactive_regen = 1554,
  .max_brake = 400,
};

const GmLongLimits *gm_long_limits;

const int GM_STANDSTILL_THRSLD = 10;  // 0.311kph

const CanMsg GM_ASCM_TX_MSGS[] = {{384, 0, 4}, {1033, 0, 7}, {1034, 0, 7}, {715, 0, 8}, {880, 0, 6},  // pt bus
                                  {161, 1, 7}, {774, 1, 8}, {776, 1, 7}, {784, 1, 2},   // obs bus
                                  {789, 2, 5},  // ch bus
                                  {0x104c006c, 3, 3}, {0x10400060, 3, 5}};  // gmlan

const CanMsg GM_CAM_TX_MSGS[] = {{384, 0, 4},  // pt bus
                                 {481, 2, 7}, {388, 2, 8}};  // camera bus

const CanMsg GM_CAM_LONG_TX_MSGS[] = {{384, 0, 4}, {789, 0, 5}, {715, 0, 8}, {880, 0, 6},  // pt bus
                                      {388, 2, 8}};  // camera bus

// TODO: do checksum and counter checks. Add correct timestep, 0.1s for now.
AddrCheckStruct gm_addr_checks[] = {
  {.msg = {{388, 0, 8, .expected_timestep = 100000U}, { 0 }, { 0 }}},
  {.msg = {{842, 0, 5, .expected_timestep = 100000U}, { 0 }, { 0 }}},
  {.msg = {{481, 0, 7, .expected_timestep = 100000U}, { 0 }, { 0 }}},
  {.msg = {{190, 0, 6, .expected_timestep = 100000U},    // Volt, Silverado, Acadia Denali
           {190, 0, 7, .expected_timestep = 100000U},    // Bolt EUV
           {190, 0, 8, .expected_timestep = 100000U}}},  // Escalade
  {.msg = {{452, 0, 8, .expected_timestep = 100000U}, { 0 }, { 0 }}},
  {.msg = {{201, 0, 8, .expected_timestep = 100000U}, { 0 }, { 0 }}},
};
#define GM_RX_CHECK_LEN (sizeof(gm_addr_checks) / sizeof(gm_addr_checks[0]))
addr_checks gm_rx_checks = {gm_addr_checks, GM_RX_CHECK_LEN};

const uint16_t GM_PARAM_HW_CAM = 1;
const uint16_t GM_PARAM_HW_CAM_LONG = 2;

enum {
  GM_BTN_UNPRESS = 1,
  GM_BTN_RESUME = 2,
  GM_BTN_SET = 3,
  GM_BTN_CANCEL = 6,
};

enum {GM_ASCM, GM_CAM} gm_hw = GM_ASCM;
bool gm_cam_long = false;
bool gm_pcm_cruise = false;

static int gm_rx_hook(CANPacket_t *to_push) {

  bool valid = addr_safety_check(to_push, &gm_rx_checks, NULL, NULL, NULL);

  if (valid && (GET_BUS(to_push) == 0U)) {
    int addr = GET_ADDR(to_push);

    if (addr == 388) {
      int torque_driver_new = ((GET_BYTE(to_push, 6) & 0x7U) << 8) | GET_BYTE(to_push, 7);
      torque_driver_new = to_signed(torque_driver_new, 11);
      // update array of samples
      update_sample(&torque_driver, torque_driver_new);
    }

    // sample rear wheel speeds
    if (addr == 842) {
      int left_rear_speed = (GET_BYTE(to_push, 0) << 8) | GET_BYTE(to_push, 1);
      int right_rear_speed = (GET_BYTE(to_push, 2) << 8) | GET_BYTE(to_push, 3);
      vehicle_moving = (left_rear_speed > GM_STANDSTILL_THRSLD) || (right_rear_speed > GM_STANDSTILL_THRSLD);
    }

    // ACC steering wheel buttons (GM_CAM is tied to the PCM)
    if ((addr == 481) && !gm_pcm_cruise) {
      int button = (GET_BYTE(to_push, 5) & 0x70U) >> 4;

<<<<<<< HEAD
      // exit controls on cancel press
      if (button == GM_BTN_CANCEL) {
        controls_allowed = 0;
      }

      // enter controls on falling edge of set or rising edge of resume (avoids fault)
      bool set = (button == GM_BTN_UNPRESS) && (cruise_button_prev == GM_BTN_SET);
      bool res = (button == GM_BTN_RESUME) && (cruise_button_prev == GM_BTN_UNPRESS);
=======
      // enter controls on falling edge of set or resume
      bool set = (button != GM_BTN_SET) && (cruise_button_prev == GM_BTN_SET);
      bool res = (button != GM_BTN_RESUME) && (cruise_button_prev == GM_BTN_RESUME);
>>>>>>> 0096d0c4
      if (set || res) {
        controls_allowed = 1;
      }

      // exit controls on cancel press
      if (button == GM_BTN_CANCEL) {
        controls_allowed = 0;
      }

      cruise_button_prev = button;
    }

    // Reference for brake pressed signals:
    // https://github.com/commaai/openpilot/blob/master/selfdrive/car/gm/carstate.py
    if ((addr == 190) && (gm_hw == GM_ASCM)) {
      brake_pressed = GET_BYTE(to_push, 1) >= 8U;
    }

    if ((addr == 201) && (gm_hw == GM_CAM)) {
      brake_pressed = GET_BIT(to_push, 40U) != 0U;
    }

    if (addr == 452) {
      gas_pressed = GET_BYTE(to_push, 5) != 0U;

      // enter controls on rising edge of ACC, exit controls when ACC off
      if (gm_pcm_cruise) {
        bool cruise_engaged = (GET_BYTE(to_push, 1) >> 5) != 0U;
        pcm_cruise_check(cruise_engaged);
      }
    }

    if (addr == 189) {
      regen_braking = (GET_BYTE(to_push, 0) >> 4) != 0U;
    }

    bool stock_ecu_detected = (addr == 384);  // ASCMLKASteeringCmd

    // Check ASCMGasRegenCmd only if we're blocking it
    if (!gm_pcm_cruise && (addr == 715)) {
      stock_ecu_detected = true;
    }
    generic_rx_checks(stock_ecu_detected);
  }
  return valid;
}

// all commands: gas/regen, friction brake and steering
// if controls_allowed and no pedals pressed
//     allow all commands up to limit
// else
//     block all commands that produce actuation

static int gm_tx_hook(CANPacket_t *to_send, bool longitudinal_allowed) {

  int tx = 1;
  int addr = GET_ADDR(to_send);

  if (gm_hw == GM_CAM) {
    if (gm_cam_long) {
      tx = msg_allowed(to_send, GM_CAM_LONG_TX_MSGS, sizeof(GM_CAM_LONG_TX_MSGS)/sizeof(GM_CAM_LONG_TX_MSGS[0]));
    } else {
      tx = msg_allowed(to_send, GM_CAM_TX_MSGS, sizeof(GM_CAM_TX_MSGS)/sizeof(GM_CAM_TX_MSGS[0]));
    }
  } else {
    tx = msg_allowed(to_send, GM_ASCM_TX_MSGS, sizeof(GM_ASCM_TX_MSGS)/sizeof(GM_ASCM_TX_MSGS[0]));
  }

  // BRAKE: safety check
  if (addr == 789) {
    int brake = ((GET_BYTE(to_send, 0) & 0xFU) << 8) + GET_BYTE(to_send, 1);
    brake = (0x1000 - brake) & 0xFFF;
    if (!longitudinal_allowed) {
      if (brake != 0) {
        tx = 0;
      }
    }
    if (brake > gm_long_limits->max_brake) {
      tx = 0;
    }
  }

  // LKA STEER: safety check
  if (addr == 384) {
    int desired_torque = ((GET_BYTE(to_send, 0) & 0x7U) << 8) + GET_BYTE(to_send, 1);
    uint32_t ts = microsecond_timer_get();
    bool violation = 0;
    desired_torque = to_signed(desired_torque, 11);

    if (controls_allowed) {

      // *** global torque limit check ***
      violation |= max_limit_check(desired_torque, GM_MAX_STEER, -GM_MAX_STEER);

      // *** torque rate limit check ***
      violation |= driver_limit_check(desired_torque, desired_torque_last, &torque_driver,
        GM_MAX_STEER, GM_MAX_RATE_UP, GM_MAX_RATE_DOWN,
        GM_DRIVER_TORQUE_ALLOWANCE, GM_DRIVER_TORQUE_FACTOR);

      // used next time
      desired_torque_last = desired_torque;

      // *** torque real time rate limit check ***
      violation |= rt_rate_limit_check(desired_torque, rt_torque_last, GM_MAX_RT_DELTA);

      // every RT_INTERVAL set the new limits
      uint32_t ts_elapsed = get_ts_elapsed(ts, ts_torque_check_last);
      if (ts_elapsed > GM_RT_INTERVAL) {
        rt_torque_last = desired_torque;
        ts_torque_check_last = ts;
      }
    }

    // no torque if controls is not allowed
    if (!controls_allowed && (desired_torque != 0)) {
      violation = 1;
    }

    // reset to 0 if either controls is not allowed or there's a violation
    if (violation || !controls_allowed) {
      desired_torque_last = 0;
      rt_torque_last = 0;
      ts_torque_check_last = ts;
    }

    if (violation) {
      tx = 0;
    }
  }

  // GAS/REGEN: safety check
  if (addr == 715) {
    int gas_regen = ((GET_BYTE(to_send, 2) & 0x7FU) << 5) + ((GET_BYTE(to_send, 3) & 0xF8U) >> 3);
    // Disabled message is !engaged with gas
    // value that corresponds to inactive regen.
    if (!longitudinal_allowed) {
      if (gas_regen != gm_long_limits->inactive_regen) {
        tx = 0;
      }
    }
    // Need to allow apply bit in pre-enabled and overriding states
    if (!controls_allowed) {
      bool apply = GET_BIT(to_send, 0U) != 0U;
      if (apply) {
        tx = 0;
      }
    }
    // Enforce gas/regen actuation limits (max_regen <= gas_regen <= max_gas)
    if ((gas_regen < gm_long_limits->max_regen) || (gas_regen > gm_long_limits->max_gas)) {
      tx = 0;
    }
  }

  // BUTTONS: used for resume spamming and cruise cancellation with stock longitudinal
  if ((addr == 481) && gm_pcm_cruise) {
    int button = (GET_BYTE(to_send, 5) >> 4) & 0x7U;

    bool allowed_cancel = (button == 6) && cruise_engaged_prev;
    if (!allowed_cancel) {
      tx = 0;
    }
  }

  // 1 allows the message through
  return tx;
}

static int gm_fwd_hook(int bus_num, CANPacket_t *to_fwd) {

  int bus_fwd = -1;

  if (gm_hw == GM_CAM) {
    int addr = GET_ADDR(to_fwd);
    if (bus_num == 0) {
      // block PSCMStatus; forwarded through openpilot to hide an alert from the camera
      bool is_pscm_msg = (addr == 388);
      if (!is_pscm_msg) {
        bus_fwd = 2;
      }
    }

    if (bus_num == 2) {
      // block lkas message and acc messages if gm_cam_long, forward all others
      bool is_lkas_msg = (addr == 384);
      bool is_acc_msg = (addr == 789) || (addr == 715) || (addr == 880);
      int block_msg = is_lkas_msg || (is_acc_msg && gm_cam_long);
      if (!block_msg) {
        bus_fwd = 0;
      }
    }
  }

  return bus_fwd;
}

static const addr_checks* gm_init(uint16_t param) {
  gm_hw = GET_FLAG(param, GM_PARAM_HW_CAM) ? GM_CAM : GM_ASCM;

  if (gm_hw == GM_ASCM) {
    gm_long_limits = &GM_ASCM_LONG_LIMITS;
  } else if (gm_hw == GM_CAM) {
    gm_long_limits = &GM_CAM_LONG_LIMITS;
  } else {
  }

#ifdef ALLOW_DEBUG
  gm_cam_long = GET_FLAG(param, GM_PARAM_HW_CAM_LONG);
#endif
  gm_pcm_cruise = (gm_hw == GM_CAM) && !gm_cam_long;
  return &gm_rx_checks;
}

const safety_hooks gm_hooks = {
  .init = gm_init,
  .rx = gm_rx_hook,
  .tx = gm_tx_hook,
  .tx_lin = nooutput_tx_lin_hook,
  .fwd = gm_fwd_hook,
};<|MERGE_RESOLUTION|>--- conflicted
+++ resolved
@@ -105,20 +105,9 @@
     if ((addr == 481) && !gm_pcm_cruise) {
       int button = (GET_BYTE(to_push, 5) & 0x70U) >> 4;
 
-<<<<<<< HEAD
-      // exit controls on cancel press
-      if (button == GM_BTN_CANCEL) {
-        controls_allowed = 0;
-      }
-
       // enter controls on falling edge of set or rising edge of resume (avoids fault)
-      bool set = (button == GM_BTN_UNPRESS) && (cruise_button_prev == GM_BTN_SET);
-      bool res = (button == GM_BTN_RESUME) && (cruise_button_prev == GM_BTN_UNPRESS);
-=======
-      // enter controls on falling edge of set or resume
       bool set = (button != GM_BTN_SET) && (cruise_button_prev == GM_BTN_SET);
-      bool res = (button != GM_BTN_RESUME) && (cruise_button_prev == GM_BTN_RESUME);
->>>>>>> 0096d0c4
+      bool res = (button == GM_BTN_RESUME) && (cruise_button_prev != GM_BTN_RESUME);
       if (set || res) {
         controls_allowed = 1;
       }
