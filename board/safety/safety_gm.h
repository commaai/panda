--- conflicted
+++ resolved
@@ -238,13 +238,8 @@
     int gas_regen = ((GET_BYTE(to_send, 2) & 0x7FU) << 5) + ((GET_BYTE(to_send, 3) & 0xF8U) >> 3);
     // Disabled message is !engaged with gas
     // value that corresponds to inactive regen.
-<<<<<<< HEAD
-    if (!current_controls_allowed || !longitudinal_allowed) {
+    if (!longitudinal_allowed) {
       if (gas_regen != GM_LONG_LIMITS->inactive_regen) {
-=======
-    if (!longitudinal_allowed) {
-      if (gas_regen != GM_INACTIVE_REGEN) {
->>>>>>> 187fdee3
         tx = 0;
       }
     }
