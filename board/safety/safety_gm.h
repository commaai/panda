--- conflicted
+++ resolved
@@ -39,11 +39,8 @@
 #define GM_RX_CHECK_LEN (sizeof(gm_addr_checks) / sizeof(gm_addr_checks[0]))
 addr_checks gm_rx_checks = {gm_addr_checks, GM_RX_CHECK_LEN};
 
-<<<<<<< HEAD
-=======
 const uint16_t GM_PARAM_HW_CAM = 1;
 
->>>>>>> 199bc10d
 enum {
   GM_BTN_UNPRESS = 1,
   GM_BTN_RESUME = 2,
