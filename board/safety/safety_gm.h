--- conflicted
+++ resolved
@@ -121,15 +121,7 @@
     if (addr == 190) {
       // Reference for signal and threshold:
       // https://github.com/commaai/openpilot/blob/master/selfdrive/car/gm/carstate.py
-<<<<<<< HEAD
-      if (gm_hw == GM_ASCM) {
-        brake_pressed = GET_BYTE(to_push, 1) >= 8U;
-      } else {
-        brake_pressed = GET_BYTE(to_push, 1) >= (gm_pcm_cruise ? 20U : 8U);
-      }
-=======
       brake_pressed = GET_BYTE(to_push, 1) >= 8U;
->>>>>>> 2db69bc9
     }
 
     if (addr == 452) {
