// board enforces
//   in-state
//      accel set/resume
//   out-state
//      cancel button
//      regen paddle
//      accel rising edge
//      brake rising edge
//      brake > 0mph

const int GM_MAX_STEER = 300;
const int GM_MAX_RT_DELTA = 128;          // max delta torque allowed for real time checks
const uint32_t GM_RT_INTERVAL = 250000;    // 250ms between real time checks
const int GM_MAX_RATE_UP = 7;
const int GM_MAX_RATE_DOWN = 17;
const int GM_DRIVER_TORQUE_ALLOWANCE = 50;
const int GM_DRIVER_TORQUE_FACTOR = 4;
const int GM_MAX_GAS = 3072;
const int GM_MAX_REGEN = 1404;
const int GM_MAX_BRAKE = 350;
const CanMsg GM_TX_MSGS[] = {{384, 0, 4}, {1033, 0, 7}, {1034, 0, 7}, {715, 0, 8}, {789, 0, 5}, {880, 0, 6},  // pt bus
                             {161, 1, 7}, {774, 1, 8}, {776, 1, 7}, {784, 1, 2},   // obs bus
                             {789, 2, 5},  // ch bus
                             {0x104c006c, 3, 3}, {0x10400060, 3, 5}};  // gmlan
const CanMsg GM_CAM_TX_MSGS[] = {{384, 0, 4}};  // pt bus

// TODO: do checksum and counter checks. Add correct timestep, 0.1s for now.
AddrCheckStruct gm_addr_checks[] = {
  {.msg = {{388, 0, 8, .expected_timestep = 100000U}, { 0 }, { 0 }}},
  {.msg = {{842, 0, 5, .expected_timestep = 100000U}, { 0 }, { 0 }}},
  {.msg = {{481, 0, 7, .expected_timestep = 100000U}, { 0 }, { 0 }}},
  {.msg = {{241, 0, 6, .expected_timestep = 100000U}, { 0 }, { 0 }}},
  {.msg = {{452, 0, 8, .expected_timestep = 100000U}, { 0 }, { 0 }}},
};
#define GM_RX_CHECK_LEN (sizeof(gm_addr_checks) / sizeof(gm_addr_checks[0]))
addr_checks gm_rx_checks = {gm_addr_checks, GM_RX_CHECK_LEN};

const int GM_CAM_BUS = 2;

// Param Definitions
const uint16_t GM_PARAM_HW_ASCM = 0;
const uint16_t GM_PARAM_HW_CAMACC = 1;
const uint16_t GM_PARAM_HW_DSACC = 2;

enum {
  GM_BTN_UNPRESS = 1,
  GM_BTN_RESUME = 2,
  GM_BTN_SET = 3,
  GM_BTN_CANCEL = 6,
};

<<<<<<< HEAD
bool gm_fwd = false;
bool gm_op_long = true;
=======
int gm_cam_bus = 2;

enum {GM_OBD2, GM_CAM} gm_harness = GM_OBD2;
bool gm_cam_stock_long = false;
>>>>>>> 6749f0c9

static int gm_rx_hook(CANPacket_t *to_push) {

  bool valid = addr_safety_check(to_push, &gm_rx_checks, NULL, NULL, NULL);

  if (valid && (GET_BUS(to_push) == 0U)) {
    int addr = GET_ADDR(to_push);

    if (addr == 388) {
      int torque_driver_new = ((GET_BYTE(to_push, 6) & 0x7U) << 8) | GET_BYTE(to_push, 7);
      torque_driver_new = to_signed(torque_driver_new, 11);
      // update array of samples
      update_sample(&torque_driver, torque_driver_new);
    }

    // sample speed, really only care if car is moving or not
    // rear left wheel speed
    if (addr == 842) {
      vehicle_moving = GET_BYTE(to_push, 0) | GET_BYTE(to_push, 1);
    }

    // ACC steering wheel buttons
    if (addr == 481) {
      int button = (GET_BYTE(to_push, 5) & 0x70U) >> 4;

      // exit controls on cancel press
      if (button == GM_BTN_CANCEL) {
        controls_allowed = 0;
      }

      // enter controls on falling edge of set or resume
      bool set = (button == GM_BTN_UNPRESS) && (cruise_button_prev == GM_BTN_SET);
      bool res = (button == GM_BTN_UNPRESS) && (cruise_button_prev == GM_BTN_RESUME);
      if (set || res) {
        controls_allowed = 1;
      }

      cruise_button_prev = button;
    }

    // speed > 0
    if (addr == 241) {
      // Brake pedal's potentiometer returns near-zero reading
      // even when pedal is not pressed
      brake_pressed = GET_BYTE(to_push, 1) >= 10U;
    }

    if (addr == 452) {
      gas_pressed = GET_BYTE(to_push, 5) != 0U;
    }

    // Regen is braking
    if (addr == 189) {
      brake_pressed = GET_BYTE(to_push, 0) & 0x20U;
    }

    // Check if ASCM or LKA camera are online
    // on powertrain bus.
    // 384 = ASCMLKASteeringCmd
    // 715 = ASCMGasRegenCmd
    // Allow ACC if using stock long
<<<<<<< HEAD
    generic_rx_checks(((addr == 384) || ((gm_op_long) && (addr == 715))));
=======
    generic_rx_checks(((addr == 384) || ((!gm_cam_stock_long) && (addr == 715))));
>>>>>>> 6749f0c9
  }
  return valid;
}

// all commands: gas/regen, friction brake and steering
// if controls_allowed and no pedals pressed
//     allow all commands up to limit
// else
//     block all commands that produce actuation

static int gm_tx_hook(CANPacket_t *to_send, bool longitudinal_allowed) {

  int tx = 1;
  int addr = GET_ADDR(to_send);

  if (gm_harness == GM_CAM) {
    tx = msg_allowed(to_send, GM_CAM_TX_MSGS, sizeof(GM_CAM_TX_MSGS)/sizeof(GM_CAM_TX_MSGS[0]));
  } else {
    tx = msg_allowed(to_send, GM_TX_MSGS, sizeof(GM_TX_MSGS)/sizeof(GM_TX_MSGS[0]));
  }

  // disallow actuator commands if gas or brake (with vehicle moving) are pressed
  // and the the latching controls_allowed flag is True
  int pedal_pressed = brake_pressed_prev && vehicle_moving;
  bool alt_exp_allow_gas = alternative_experience & ALT_EXP_DISABLE_DISENGAGE_ON_GAS;
  if (!alt_exp_allow_gas) {
    pedal_pressed = pedal_pressed || gas_pressed_prev;
  }
  bool current_controls_allowed = controls_allowed && !pedal_pressed;

  // BRAKE: safety check
  if (addr == 789) {
    int brake = ((GET_BYTE(to_send, 0) & 0xFU) << 8) + GET_BYTE(to_send, 1);
    brake = (0x1000 - brake) & 0xFFF;
    if (!current_controls_allowed || !longitudinal_allowed) {
      if (brake != 0) {
        tx = 0;
      }
    }
    if (brake > GM_MAX_BRAKE) {
      tx = 0;
    }
  }

  // LKA STEER: safety check
  if (addr == 384) {
    int desired_torque = ((GET_BYTE(to_send, 0) & 0x7U) << 8) + GET_BYTE(to_send, 1);
    uint32_t ts = microsecond_timer_get();
    bool violation = 0;
    desired_torque = to_signed(desired_torque, 11);

    if (current_controls_allowed) {

      // *** global torque limit check ***
      violation |= max_limit_check(desired_torque, GM_MAX_STEER, -GM_MAX_STEER);

      // *** torque rate limit check ***
      violation |= driver_limit_check(desired_torque, desired_torque_last, &torque_driver,
        GM_MAX_STEER, GM_MAX_RATE_UP, GM_MAX_RATE_DOWN,
        GM_DRIVER_TORQUE_ALLOWANCE, GM_DRIVER_TORQUE_FACTOR);

      // used next time
      desired_torque_last = desired_torque;

      // *** torque real time rate limit check ***
      violation |= rt_rate_limit_check(desired_torque, rt_torque_last, GM_MAX_RT_DELTA);

      // every RT_INTERVAL set the new limits
      uint32_t ts_elapsed = get_ts_elapsed(ts, ts_last);
      if (ts_elapsed > GM_RT_INTERVAL) {
        rt_torque_last = desired_torque;
        ts_last = ts;
      }
    }

    // no torque if controls is not allowed
    if (!current_controls_allowed && (desired_torque != 0)) {
      violation = 1;
    }

    // reset to 0 if either controls is not allowed or there's a violation
    if (violation || !current_controls_allowed) {
      desired_torque_last = 0;
      rt_torque_last = 0;
      ts_last = ts;
    }

    if (violation) {
      tx = 0;
    }
  }

  // GAS/REGEN: safety check
  if (addr == 715) {
    int gas_regen = ((GET_BYTE(to_send, 2) & 0x7FU) << 5) + ((GET_BYTE(to_send, 3) & 0xF8U) >> 3);
    // Disabled message is !engaged with gas
    // value that corresponds to max regen.
    if (!current_controls_allowed || !longitudinal_allowed) {
      // Stock ECU sends max regen when not enabled
      if (gas_regen != GM_MAX_REGEN) {
        tx = 0;
      }
    }
    // Need to allow apply bit in pre-enabled and overriding states
    if (!controls_allowed) {
      bool apply = GET_BIT(to_send, 0U) != 0U;
      if (apply) {
        tx = 0;
      }
    }
    if (gas_regen > GM_MAX_GAS) {
      tx = 0;
    }
  }

  // 1 allows the message through
  return tx;
}

static int gm_fwd_hook(int bus_num, CANPacket_t *to_fwd) {

  int bus_fwd = -1;

  if (gm_fwd) {
    if (bus_num == 0) {
      bus_fwd = GM_CAM_BUS;
    }

    if (bus_num == GM_CAM_BUS) {
      // block stock lkas messages and stock acc messages (if OP is doing ACC)
      int addr = GET_ADDR(to_fwd);
      bool is_lkas_msg = (addr == 384);
      bool is_acc_msg = ((addr == 715) || (addr == 880) || (addr == 789));
<<<<<<< HEAD
      // If OP is handling long, do not forward ACC messages
      bool block_fwd = (is_lkas_msg || (is_acc_msg && gm_op_long));
=======
      bool block_fwd = (is_lkas_msg || (is_acc_msg && !gm_cam_stock_long));
>>>>>>> 6749f0c9
      if (!block_fwd) {
        bus_fwd = 0;
      }
    }
  }

  return bus_fwd;
}


static const addr_checks* gm_init(uint16_t param) {
<<<<<<< HEAD
  if (GET_FLAG(param, GM_PARAM_HW_CAMACC)) { // Camera-based ACC
    gm_fwd = true;
    gm_op_long = false;
  }
  else if (GET_FLAG(param, GM_PARAM_HW_DSACC)) { // Distance Sensing ACC
    gm_fwd = true;
    gm_op_long = false;
  }
  else { // Default to ASCM
    gm_fwd = false;
    gm_op_long = true;
  }
=======
  gm_cam_stock_long = GET_FLAG(param, GM_PARAM_STOCK_LONG);
  gm_harness = (GET_FLAG(param, GM_PARAM_HARNESS_CAM) ? (GM_CAM) : (GM_OBD2));
>>>>>>> 6749f0c9
  return &gm_rx_checks;
}

const safety_hooks gm_hooks = {
  .init = gm_init,
  .rx = gm_rx_hook,
  .tx = gm_tx_hook,
  .tx_lin = nooutput_tx_lin_hook,
  .fwd = gm_fwd_hook,
};<|MERGE_RESOLUTION|>--- conflicted
+++ resolved
@@ -22,7 +22,7 @@
                              {161, 1, 7}, {774, 1, 8}, {776, 1, 7}, {784, 1, 2},   // obs bus
                              {789, 2, 5},  // ch bus
                              {0x104c006c, 3, 3}, {0x10400060, 3, 5}};  // gmlan
-const CanMsg GM_CAM_TX_MSGS[] = {{384, 0, 4}};  // pt bus
+const CanMsg GM_CAM_TX_MSGS[] = {{384, 0, 4}, {715, 0, 8}, {789, 0, 5}, {880, 0, 6}};  // pt bus
 
 // TODO: do checksum and counter checks. Add correct timestep, 0.1s for now.
 AddrCheckStruct gm_addr_checks[] = {
@@ -49,15 +49,8 @@
   GM_BTN_CANCEL = 6,
 };
 
-<<<<<<< HEAD
 bool gm_fwd = false;
 bool gm_op_long = true;
-=======
-int gm_cam_bus = 2;
-
-enum {GM_OBD2, GM_CAM} gm_harness = GM_OBD2;
-bool gm_cam_stock_long = false;
->>>>>>> 6749f0c9
 
 static int gm_rx_hook(CANPacket_t *to_push) {
 
@@ -119,11 +112,7 @@
     // 384 = ASCMLKASteeringCmd
     // 715 = ASCMGasRegenCmd
     // Allow ACC if using stock long
-<<<<<<< HEAD
     generic_rx_checks(((addr == 384) || ((gm_op_long) && (addr == 715))));
-=======
-    generic_rx_checks(((addr == 384) || ((!gm_cam_stock_long) && (addr == 715))));
->>>>>>> 6749f0c9
   }
   return valid;
 }
@@ -139,7 +128,7 @@
   int tx = 1;
   int addr = GET_ADDR(to_send);
 
-  if (gm_harness == GM_CAM) {
+  if (gm_fwd) {
     tx = msg_allowed(to_send, GM_CAM_TX_MSGS, sizeof(GM_CAM_TX_MSGS)/sizeof(GM_CAM_TX_MSGS[0]));
   } else {
     tx = msg_allowed(to_send, GM_TX_MSGS, sizeof(GM_TX_MSGS)/sizeof(GM_TX_MSGS[0]));
@@ -257,12 +246,8 @@
       int addr = GET_ADDR(to_fwd);
       bool is_lkas_msg = (addr == 384);
       bool is_acc_msg = ((addr == 715) || (addr == 880) || (addr == 789));
-<<<<<<< HEAD
       // If OP is handling long, do not forward ACC messages
       bool block_fwd = (is_lkas_msg || (is_acc_msg && gm_op_long));
-=======
-      bool block_fwd = (is_lkas_msg || (is_acc_msg && !gm_cam_stock_long));
->>>>>>> 6749f0c9
       if (!block_fwd) {
         bus_fwd = 0;
       }
@@ -274,7 +259,6 @@
 
 
 static const addr_checks* gm_init(uint16_t param) {
-<<<<<<< HEAD
   if (GET_FLAG(param, GM_PARAM_HW_CAMACC)) { // Camera-based ACC
     gm_fwd = true;
     gm_op_long = false;
@@ -287,10 +271,6 @@
     gm_fwd = false;
     gm_op_long = true;
   }
-=======
-  gm_cam_stock_long = GET_FLAG(param, GM_PARAM_STOCK_LONG);
-  gm_harness = (GET_FLAG(param, GM_PARAM_HARNESS_CAM) ? (GM_CAM) : (GM_OBD2));
->>>>>>> 6749f0c9
   return &gm_rx_checks;
 }
 
