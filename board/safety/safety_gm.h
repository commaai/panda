--- conflicted
+++ resolved
@@ -147,11 +147,7 @@
 // else
 //     block all commands that produce actuation
 
-<<<<<<< HEAD
-static int gm_tx_hook(CANPacket_t *to_send, bool longitudinal_allowed, bool gas_allowed) {
-=======
 static int gm_tx_hook(CANPacket_t *to_send) {
->>>>>>> 88b30e1a
 
   int tx = 1;
   int addr = GET_ADDR(to_send);
