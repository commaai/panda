--- conflicted
+++ resolved
@@ -1,29 +1,3 @@
-<<<<<<< HEAD
-// board enforces
-//   in-state
-//      accel set/resume
-//   out-state
-//      cancel button
-//      regen paddle
-//      accel rising edge
-//      brake rising edge
-//      brake > 0mph
-
-const int GM_MAX_STEER = 300;
-const int GM_MAX_RT_DELTA = 128;          // max delta torque allowed for real time checks
-const uint32_t GM_RT_INTERVAL = 250000;    // 250ms between real time checks
-const int GM_MAX_RATE_UP = 7;
-const int GM_MAX_RATE_DOWN = 17;
-const int GM_DRIVER_TORQUE_ALLOWANCE = 50;
-const int GM_DRIVER_TORQUE_FACTOR = 4;
-
-//typedef struct {
-//  const int max_gas;
-//  const int max_regen;
-//  const int inactive_regen;
-//  const int max_brake;
-//} GmLongLimits;
-=======
 const SteeringLimits GM_STEERING_LIMITS = {
   .max_steer = 300,
   .max_rate_up = 7,
@@ -34,7 +8,6 @@
   .max_rt_interval = 250000,
   .type = TorqueDriverLimited,
 };
->>>>>>> e8bd1df5
 
 const LongitudinalLimits GM_ASCM_LONG_LIMITS = {
   .max_gas = 3072,
@@ -212,24 +185,6 @@
   if (addr == 715) {
     bool apply = GET_BIT(to_send, 0U) != 0U;
     int gas_regen = ((GET_BYTE(to_send, 2) & 0x7FU) << 5) + ((GET_BYTE(to_send, 3) & 0xF8U) >> 3);
-<<<<<<< HEAD
-    // Disabled message is !engaged with gas
-    // value that corresponds to inactive regen.
-    if (!gas_allowed) {
-      if (gas_regen != gm_long_limits->inactive_regen) {
-        tx = 0;
-      }
-    }
-    // Need to allow apply bit in pre-enabled and overriding states
-    if (!controls_allowed) {
-      bool apply = GET_BIT(to_send, 0U) != 0U;
-      if (apply) {
-        tx = 0;
-      }
-    }
-    // Enforce gas/regen actuation limits (max_regen <= gas_regen <= max_gas)
-    if ((gas_regen < gm_long_limits->max_regen) || (gas_regen > gm_long_limits->max_gas)) {
-=======
 
     bool violation = false;
     // Allow apply bit in pre-enabled and overriding states
@@ -237,7 +192,6 @@
     violation |= longitudinal_gas_checks(gas_regen, *gm_long_limits, longitudinal_allowed);
 
     if (violation) {
->>>>>>> e8bd1df5
       tx = 0;
     }
   }
