<<<<<<< HEAD
const int CHRYSLER_MAX_STEER = 261;
const int CHRYSLER_MAX_RT_DELTA = 112;        // max delta torque allowed for real time checks
const uint32_t CHRYSLER_RT_INTERVAL = 250000;  // 250ms between real time checks
const int CHRYSLER_MAX_RATE_UP = 3;
const int CHRYSLER_MAX_RATE_DOWN = 3;
const int CHRYSLER_MAX_TORQUE_ERROR = 80;    // max torque cmd in excess of torque motor
const int CHRYSLER_STANDSTILL_THRSLD = 10;  // about 1m/s
const CanMsg CHRYSLER_TX_MSGS[] = {{571, 0, 3}, {658, 0, 6}, {678, 0, 8}};

AddrCheckStruct chrysler_addr_checks[] = {
  {.msg = {{544, 0, 8, .check_checksum = true, .max_counter = 15U, .expected_timestep = 10000U}, { 0 }, { 0 }}},
  {.msg = {{514, 0, 8, .check_checksum = false, .max_counter = 0U, .expected_timestep = 10000U}, { 0 }, { 0 }}},
  {.msg = {{500, 0, 8, .check_checksum = true, .max_counter = 15U, .expected_timestep = 20000U}, { 0 }, { 0 }}},
  {.msg = {{559, 0, 8, .check_checksum = true, .max_counter = 15U,  .expected_timestep = 20000U}, { 0 }, { 0 }}},
  {.msg = {{320, 0, 8, .check_checksum = true, .max_counter = 15U,  .expected_timestep = 20000U}, { 0 }, { 0 }}},
};
#define CHRYSLER_ADDR_CHECK_LEN (sizeof(chrysler_addr_checks) / sizeof(chrysler_addr_checks[0]))
addr_checks chrysler_rx_checks = {chrysler_addr_checks, CHRYSLER_ADDR_CHECK_LEN};

=======
const SteeringLimits CHRYSLER_STEERING_LIMITS = {
  .max_steer = 261,
  .max_rt_delta = 112,
  .max_rt_interval = 250000,
  .max_rate_up = 3,
  .max_rate_down = 3,
  .max_torque_error = 80,
  .type = TorqueMotorLimited,
};

const SteeringLimits CHRYSLER_RAM_DT_STEERING_LIMITS = {
  .max_steer = 261,
  .max_rt_delta = 112,
  .max_rt_interval = 250000,
  .max_rate_up = 6,
  .max_rate_down = 6,
  .max_torque_error = 80,
  .type = TorqueMotorLimited,
};

const SteeringLimits CHRYSLER_RAM_HD_STEERING_LIMITS = {
  .max_steer = 361,
  .max_rt_delta = 182,
  .max_rt_interval = 250000,
  .max_rate_up = 14,
  .max_rate_down = 14,
  .max_torque_error = 80,
  .type = TorqueMotorLimited,
};

const int CHRYSLER_STANDSTILL_THRSLD = 10;     // about 1m/s
const int CHRYSLER_RAM_STANDSTILL_THRSLD = 3;  // about 1m/s changed from wheel rpm to km/h

typedef struct {
  const int EPS_2;
  const int ESP_1;
  const int ESP_8;
  const int ECM_5;
  const int DAS_3;
  const int DAS_6;
  const int LKAS_COMMAND;
  const int CRUISE_BUTTONS;
} ChryslerAddrs;

// CAN messages for Chrysler/Jeep platforms
const ChryslerAddrs CHRYSLER_ADDRS = {
  .EPS_2            = 544,  // EPS driver input torque
  .ESP_1            = 320,  // Brake pedal and vehicle speed
  .ESP_8            = 284,  // Brake pedal and vehicle speed
  .ECM_5            = 559,  // Throttle position sensor
  .DAS_3            = 500,  // ACC engagement states from DASM
  .DAS_6            = 678,  // LKAS HUD and auto headlight control from DASM
  .LKAS_COMMAND     = 658,  // LKAS controls from DASM
  .CRUISE_BUTTONS   = 571,  // Cruise control buttons
};

// CAN messages for the 5th gen RAM DT platform
const ChryslerAddrs CHRYSLER_RAM_DT_ADDRS = {
  .EPS_2            = 49,   // EPS driver input torque
  .ESP_1            = 131,  // Brake pedal and vehicle speed
  .ESP_8            = 121,  // Brake pedal and vehicle speed
  .ECM_5            = 157,  // Throttle position sensor
  .DAS_3            = 153,  // ACC engagement states from DASM
  .DAS_6            = 250,  // LKAS HUD and auto headlight control from DASM
  .LKAS_COMMAND     = 166,  // LKAS controls from DASM
  .CRUISE_BUTTONS   = 177,  // Cruise control buttons
};

// CAN messages for the 5th gen RAM HD platform
const ChryslerAddrs CHRYSLER_RAM_HD_ADDRS = {
  .EPS_2            = 544,  // EPS driver input torque
  .ESP_1            = 320,  // Brake pedal and vehicle speed
  .ESP_8            = 284,  // Brake pedal and vehicle speed
  .ECM_5            = 559,  // Throttle position sensor
  .DAS_3            = 500,  // ACC engagement states from DASM
  .DAS_6            = 629,  // LKAS HUD and auto headlight control from DASM
  .LKAS_COMMAND     = 630,  // LKAS controls from DASM
  .CRUISE_BUTTONS   = 570,  // Cruise control buttons
};

const CanMsg CHRYSLER_TX_MSGS[] = {
  {CHRYSLER_ADDRS.CRUISE_BUTTONS, 0, 3},
  {CHRYSLER_ADDRS.LKAS_COMMAND, 0, 6},
  {CHRYSLER_ADDRS.DAS_6, 0, 8},
};

const CanMsg CHRYSLER_RAM_DT_TX_MSGS[] = {
  {CHRYSLER_RAM_DT_ADDRS.CRUISE_BUTTONS, 2, 3},
  {CHRYSLER_RAM_DT_ADDRS.LKAS_COMMAND, 0, 8},
  {CHRYSLER_RAM_DT_ADDRS.DAS_6, 0, 8},
};

const CanMsg CHRYSLER_RAM_HD_TX_MSGS[] = {
  {CHRYSLER_RAM_HD_ADDRS.CRUISE_BUTTONS, 2, 3},
  {CHRYSLER_RAM_HD_ADDRS.LKAS_COMMAND, 0, 8},
  {CHRYSLER_RAM_HD_ADDRS.DAS_6, 0, 8},
};

AddrCheckStruct chrysler_addr_checks[] = {
  {.msg = {{CHRYSLER_ADDRS.EPS_2, 0, 8, .check_checksum = true, .max_counter = 15U, .expected_timestep = 10000U}, { 0 }, { 0 }}},
  {.msg = {{CHRYSLER_ADDRS.ESP_1, 0, 8, .check_checksum = true, .max_counter = 15U, .expected_timestep = 20000U}, { 0 }, { 0 }}},
  //{.msg = {{ESP_8, 0, 8, .check_checksum = true, .max_counter = 15U, .expected_timestep = 20000U}}},
  {.msg = {{514, 0, 8, .check_checksum = false, .max_counter = 0U, .expected_timestep = 10000U}, { 0 }, { 0 }}},
  {.msg = {{CHRYSLER_ADDRS.ECM_5, 0, 8, .check_checksum = true, .max_counter = 15U, .expected_timestep = 20000U}, { 0 }, { 0 }}},
  {.msg = {{CHRYSLER_ADDRS.DAS_3, 0, 8, .check_checksum = true, .max_counter = 15U, .expected_timestep = 20000U}, { 0 }, { 0 }}},
};
#define CHRYSLER_ADDR_CHECK_LEN (sizeof(chrysler_addr_checks) / sizeof(chrysler_addr_checks[0]))

AddrCheckStruct chrysler_ram_dt_addr_checks[] = {
  {.msg = {{CHRYSLER_RAM_DT_ADDRS.EPS_2, 0, 8, .check_checksum = true, .max_counter = 15U, .expected_timestep = 10000U}, { 0 }, { 0 }}},
  {.msg = {{CHRYSLER_RAM_DT_ADDRS.ESP_1, 0, 8, .check_checksum = true, .max_counter = 15U, .expected_timestep = 20000U}, { 0 }, { 0 }}},
  {.msg = {{CHRYSLER_RAM_DT_ADDRS.ESP_8, 0, 8, .check_checksum = true, .max_counter = 15U, .expected_timestep = 20000U}, { 0 }, { 0 }}},
  {.msg = {{CHRYSLER_RAM_DT_ADDRS.ECM_5, 0, 8, .check_checksum = true, .max_counter = 15U, .expected_timestep = 20000U}, { 0 }, { 0 }}},
  {.msg = {{CHRYSLER_RAM_DT_ADDRS.DAS_3, 2, 8, .check_checksum = true, .max_counter = 15U, .expected_timestep = 20000U}, { 0 }, { 0 }}},
};
#define CHRYSLER_RAM_DT_ADDR_CHECK_LEN (sizeof(chrysler_ram_dt_addr_checks) / sizeof(chrysler_ram_dt_addr_checks[0]))

AddrCheckStruct chrysler_ram_hd_addr_checks[] = {
  {.msg = {{CHRYSLER_RAM_HD_ADDRS.EPS_2, 0, 8, .check_checksum = true, .max_counter = 15U, .expected_timestep = 10000U}, { 0 }, { 0 }}},
  {.msg = {{CHRYSLER_RAM_HD_ADDRS.ESP_1, 0, 8, .check_checksum = true, .max_counter = 15U, .expected_timestep = 20000U}, { 0 }, { 0 }}},
  {.msg = {{CHRYSLER_RAM_HD_ADDRS.ESP_8, 0, 8, .check_checksum = true, .max_counter = 15U, .expected_timestep = 20000U}, { 0 }, { 0 }}},
  {.msg = {{CHRYSLER_RAM_HD_ADDRS.ECM_5, 0, 8, .check_checksum = true, .max_counter = 15U, .expected_timestep = 20000U}, { 0 }, { 0 }}},
  {.msg = {{CHRYSLER_RAM_HD_ADDRS.DAS_3, 2, 8, .check_checksum = true, .max_counter = 15U, .expected_timestep = 20000U}, { 0 }, { 0 }}},
};
#define CHRYSLER_RAM_HD_ADDR_CHECK_LEN (sizeof(chrysler_ram_hd_addr_checks) / sizeof(chrysler_ram_hd_addr_checks[0]))


addr_checks chrysler_rx_checks = {chrysler_addr_checks, CHRYSLER_ADDR_CHECK_LEN};

const uint32_t CHRYSLER_PARAM_RAM_DT = 1U;  // set for Ram DT platform
const uint32_t CHRYSLER_PARAM_RAM_HD = 2U;  // set for Ram DT platform

enum {
  CHRYSLER_RAM_DT,
  CHRYSLER_RAM_HD,
  CHRYSLER_PACIFICA,  // plus Jeep
} chrysler_platform = CHRYSLER_PACIFICA;
const ChryslerAddrs *chrysler_addrs = &CHRYSLER_ADDRS;

>>>>>>> aaf3039e
static uint32_t chrysler_get_checksum(CANPacket_t *to_push) {
  int checksum_byte = GET_LEN(to_push) - 1U;
  return (uint8_t)(GET_BYTE(to_push, checksum_byte));
}

static uint32_t chrysler_compute_checksum(CANPacket_t *to_push) {
  /* This function does not want the checksum byte in the input data.
  jeep chrysler canbus checksum from http://illmatics.com/Remote%20Car%20Hacking.pdf */
  uint8_t checksum = 0xFFU;
  int len = GET_LEN(to_push);
  for (int j = 0; j < (len - 1); j++) {
    uint8_t shift = 0x80U;
    uint8_t curr = (uint8_t)GET_BYTE(to_push, j);
    for (int i=0; i<8; i++) {
      uint8_t bit_sum = curr & shift;
      uint8_t temp_chk = checksum & 0x80U;
      if (bit_sum != 0U) {
        bit_sum = 0x1C;
        if (temp_chk != 0U) {
          bit_sum = 1;
        }
        checksum = checksum << 1;
        temp_chk = checksum | 1U;
        bit_sum ^= temp_chk;
      } else {
        if (temp_chk != 0U) {
          bit_sum = 0x1D;
        }
        checksum = checksum << 1;
        bit_sum ^= checksum;
      }
      checksum = bit_sum;
      shift = shift >> 1;
    }
  }
  return (uint8_t)(~checksum);
}

static uint8_t chrysler_get_counter(CANPacket_t *to_push) {
  // Well defined counter only for 8 bytes messages
  return (uint8_t)(GET_BYTE(to_push, 6) >> 4);
}

static int chrysler_rx_hook(CANPacket_t *to_push) {

  bool valid = addr_safety_check(to_push, &chrysler_rx_checks,
                                 chrysler_get_checksum, chrysler_compute_checksum,
                                 chrysler_get_counter);

  if (valid && (GET_BUS(to_push) == 0U)) {
    int addr = GET_ADDR(to_push);

<<<<<<< HEAD
    // Measured eps torque
    if (addr == 544) {
=======
    // Measured EPS torque
    if ((bus == 0) && (addr == chrysler_addrs->EPS_2)) {
>>>>>>> aaf3039e
      int torque_meas_new = ((GET_BYTE(to_push, 4) & 0x7U) << 8) + GET_BYTE(to_push, 5) - 1024U;

      // update array of samples
      update_sample(&torque_meas, torque_meas_new);
    }

    // enter controls on rising edge of ACC, exit controls on ACC off
<<<<<<< HEAD
    if (addr == 500) {
      int cruise_engaged = GET_BIT(to_push, 21U) == 1U;
      if (cruise_engaged && !cruise_engaged_prev) {
        controls_allowed = 1;
      }
      if (!cruise_engaged) {
        controls_allowed = 0;
      }
      cruise_engaged_prev = cruise_engaged;
=======
    const int das_3_bus = (chrysler_platform == CHRYSLER_PACIFICA) ? 0 : 2;
    if ((bus == das_3_bus) && (addr == chrysler_addrs->DAS_3)) {
      bool cruise_engaged = GET_BIT(to_push, 21U) == 1U;
      pcm_cruise_check(cruise_engaged);
>>>>>>> aaf3039e
    }

    // update speed
<<<<<<< HEAD
    if (addr == 514) {
=======
    if ((chrysler_platform != CHRYSLER_PACIFICA) && (bus == 0) && (addr == chrysler_addrs->ESP_8)) {
      vehicle_speed = (((GET_BYTE(to_push, 4) & 0x3U) << 8) + GET_BYTE(to_push, 5))*0.0078125;
      vehicle_moving = (int)vehicle_speed > CHRYSLER_RAM_STANDSTILL_THRSLD;
    }
    if ((chrysler_platform == CHRYSLER_PACIFICA) && (bus == 0) && (addr == 514)) {
>>>>>>> aaf3039e
      int speed_l = (GET_BYTE(to_push, 0) << 4) + (GET_BYTE(to_push, 1) >> 4);
      int speed_r = (GET_BYTE(to_push, 2) << 4) + (GET_BYTE(to_push, 3) >> 4);
      vehicle_speed = (speed_l + speed_r) / 2;
      vehicle_moving = (int)vehicle_speed > CHRYSLER_STANDSTILL_THRSLD;
    }

    // exit controls on rising edge of gas press
<<<<<<< HEAD
    if (addr == 559) {
=======
    if ((bus == 0) && (addr == chrysler_addrs->ECM_5)) {
>>>>>>> aaf3039e
      gas_pressed = GET_BYTE(to_push, 0U) != 0U;
    }

    // exit controls on rising edge of brake press
<<<<<<< HEAD
    if (addr == 320) {
      brake_pressed = ((GET_BYTE(to_push, 0U) & 0xFU) >> 2U) == 1U;
    }

    generic_rx_checks((addr == 0x292));
=======
    if ((bus == 0) && (addr == chrysler_addrs->ESP_1)) {
      brake_pressed = ((GET_BYTE(to_push, 0U) & 0xFU) >> 2U) == 1U;
    }

    generic_rx_checks((bus == 0) && (addr == chrysler_addrs->LKAS_COMMAND));
>>>>>>> aaf3039e
  }
  return valid;
}

static int chrysler_tx_hook(CANPacket_t *to_send, bool longitudinal_allowed) {
  UNUSED(longitudinal_allowed);

  int tx = 1;
  int addr = GET_ADDR(to_send);

<<<<<<< HEAD
  if (!msg_allowed(to_send, CHRYSLER_TX_MSGS, sizeof(CHRYSLER_TX_MSGS) / sizeof(CHRYSLER_TX_MSGS[0]))) {
    tx = 0;
  }

  // LKA STEER
  if (addr == 0x292) {
    int desired_torque = ((GET_BYTE(to_send, 0) & 0x7U) << 8) + GET_BYTE(to_send, 1) - 1024U;
    uint32_t ts = microsecond_timer_get();
    bool violation = 0;

    if (controls_allowed) {

      // *** global torque limit check ***
      violation |= max_limit_check(desired_torque, CHRYSLER_MAX_STEER, -CHRYSLER_MAX_STEER);

      // *** torque rate limit check ***
      violation |= dist_to_meas_check(desired_torque, desired_torque_last,
        &torque_meas, CHRYSLER_MAX_RATE_UP, CHRYSLER_MAX_RATE_DOWN, CHRYSLER_MAX_TORQUE_ERROR);

      // used next time
      desired_torque_last = desired_torque;

      // *** torque real time rate limit check ***
      violation |= rt_rate_limit_check(desired_torque, rt_torque_last, CHRYSLER_MAX_RT_DELTA);

      // every RT_INTERVAL set the new limits
      uint32_t ts_elapsed = get_ts_elapsed(ts, ts_last);
      if (ts_elapsed > CHRYSLER_RT_INTERVAL) {
        rt_torque_last = desired_torque;
        ts_last = ts;
      }
    }

    // no torque if controls is not allowed
    if (!controls_allowed && (desired_torque != 0)) {
      violation = 1;
    }

    // reset to 0 if either controls is not allowed or there's a violation
    if (violation || !controls_allowed) {
      desired_torque_last = 0;
      rt_torque_last = 0;
      ts_last = ts;
    }

    if (violation) {
=======
  if (chrysler_platform == CHRYSLER_RAM_DT) {
    tx = msg_allowed(to_send, CHRYSLER_RAM_DT_TX_MSGS, sizeof(CHRYSLER_RAM_DT_TX_MSGS) / sizeof(CHRYSLER_RAM_DT_TX_MSGS[0]));
  } else if (chrysler_platform == CHRYSLER_RAM_HD) {
    tx = msg_allowed(to_send, CHRYSLER_RAM_HD_TX_MSGS, sizeof(CHRYSLER_RAM_HD_TX_MSGS) / sizeof(CHRYSLER_RAM_HD_TX_MSGS[0]));
  } else {
    tx = msg_allowed(to_send, CHRYSLER_TX_MSGS, sizeof(CHRYSLER_TX_MSGS) / sizeof(CHRYSLER_TX_MSGS[0]));
  }

  // STEERING
  if (tx && (addr == chrysler_addrs->LKAS_COMMAND)) {
    int start_byte = (chrysler_platform == CHRYSLER_PACIFICA) ? 0 : 1;
    int desired_torque = ((GET_BYTE(to_send, start_byte) & 0x7U) << 8) | GET_BYTE(to_send, start_byte + 1);
    desired_torque -= 1024;

    const SteeringLimits limits = (chrysler_platform == CHRYSLER_PACIFICA) ? CHRYSLER_STEERING_LIMITS :
                                  (chrysler_platform == CHRYSLER_RAM_DT) ? CHRYSLER_RAM_DT_STEERING_LIMITS : CHRYSLER_RAM_HD_STEERING_LIMITS;
    if (steer_torque_cmd_checks(desired_torque, -1, limits)) {
>>>>>>> aaf3039e
      tx = 0;
    }
  }

  // FORCE CANCEL: only the cancel button press is allowed
<<<<<<< HEAD
  if (addr == 571) {
    if ((GET_BYTE(to_send, 0) != 1U) || ((GET_BYTE(to_send, 1) & 1U) == 1U)) {
=======
  if (addr == chrysler_addrs->CRUISE_BUTTONS) {
    const bool is_cancel = GET_BYTE(to_send, 0) == 1U;
    const bool is_resume = GET_BYTE(to_send, 0) == 0x10U;
    const bool allowed = is_cancel || (is_resume && controls_allowed);
    if (!allowed) {
>>>>>>> aaf3039e
      tx = 0;
    }
  }

  return tx;
}

static int chrysler_fwd_hook(int bus_num, CANPacket_t *to_fwd) {

  int bus_fwd = -1;
  int addr = GET_ADDR(to_fwd);

  // forward CAN 0 -> 2 so stock LKAS camera sees messages
  if (bus_num == 0) {
    bus_fwd = 2;
  }

<<<<<<< HEAD
  // forward all messages from camera except LKAS_COMMAND and LKAS_HUD
  if ((bus_num == 2) && (addr != 658) && (addr != 678)) {
=======
  // forward all messages from camera except LKAS messages
  const bool is_lkas = ((addr == chrysler_addrs->LKAS_COMMAND) || (addr == chrysler_addrs->DAS_6));
  if ((bus_num == 2) && !is_lkas){
>>>>>>> aaf3039e
    bus_fwd = 0;
  }

  return bus_fwd;
}

static const addr_checks* chrysler_init(uint16_t param) {
<<<<<<< HEAD
  UNUSED(param);
=======
  if (GET_FLAG(param, CHRYSLER_PARAM_RAM_DT)) {
    chrysler_platform = CHRYSLER_RAM_DT;
    chrysler_addrs = &CHRYSLER_RAM_DT_ADDRS;
    chrysler_rx_checks = (addr_checks){chrysler_ram_dt_addr_checks, CHRYSLER_RAM_DT_ADDR_CHECK_LEN};
  } else if (GET_FLAG(param, CHRYSLER_PARAM_RAM_HD)) {
#ifdef ALLOW_DEBUG
    chrysler_platform = CHRYSLER_RAM_HD;
    chrysler_addrs = &CHRYSLER_RAM_HD_ADDRS;
    chrysler_rx_checks = (addr_checks){chrysler_ram_hd_addr_checks, CHRYSLER_RAM_HD_ADDR_CHECK_LEN};
#endif
  } else {
    chrysler_platform = CHRYSLER_PACIFICA;
    chrysler_addrs = &CHRYSLER_ADDRS;
    chrysler_rx_checks = (addr_checks){chrysler_addr_checks, CHRYSLER_ADDR_CHECK_LEN};
  }

>>>>>>> aaf3039e
  return &chrysler_rx_checks;
}

const safety_hooks chrysler_hooks = {
  .init = chrysler_init,
  .rx = chrysler_rx_hook,
  .tx = chrysler_tx_hook,
  .tx_lin = nooutput_tx_lin_hook,
  .fwd = chrysler_fwd_hook,
};<|MERGE_RESOLUTION|>--- conflicted
+++ resolved
@@ -1,24 +1,3 @@
-<<<<<<< HEAD
-const int CHRYSLER_MAX_STEER = 261;
-const int CHRYSLER_MAX_RT_DELTA = 112;        // max delta torque allowed for real time checks
-const uint32_t CHRYSLER_RT_INTERVAL = 250000;  // 250ms between real time checks
-const int CHRYSLER_MAX_RATE_UP = 3;
-const int CHRYSLER_MAX_RATE_DOWN = 3;
-const int CHRYSLER_MAX_TORQUE_ERROR = 80;    // max torque cmd in excess of torque motor
-const int CHRYSLER_STANDSTILL_THRSLD = 10;  // about 1m/s
-const CanMsg CHRYSLER_TX_MSGS[] = {{571, 0, 3}, {658, 0, 6}, {678, 0, 8}};
-
-AddrCheckStruct chrysler_addr_checks[] = {
-  {.msg = {{544, 0, 8, .check_checksum = true, .max_counter = 15U, .expected_timestep = 10000U}, { 0 }, { 0 }}},
-  {.msg = {{514, 0, 8, .check_checksum = false, .max_counter = 0U, .expected_timestep = 10000U}, { 0 }, { 0 }}},
-  {.msg = {{500, 0, 8, .check_checksum = true, .max_counter = 15U, .expected_timestep = 20000U}, { 0 }, { 0 }}},
-  {.msg = {{559, 0, 8, .check_checksum = true, .max_counter = 15U,  .expected_timestep = 20000U}, { 0 }, { 0 }}},
-  {.msg = {{320, 0, 8, .check_checksum = true, .max_counter = 15U,  .expected_timestep = 20000U}, { 0 }, { 0 }}},
-};
-#define CHRYSLER_ADDR_CHECK_LEN (sizeof(chrysler_addr_checks) / sizeof(chrysler_addr_checks[0]))
-addr_checks chrysler_rx_checks = {chrysler_addr_checks, CHRYSLER_ADDR_CHECK_LEN};
-
-=======
 const SteeringLimits CHRYSLER_STEERING_LIMITS = {
   .max_steer = 261,
   .max_rt_delta = 112,
@@ -158,15 +137,14 @@
 } chrysler_platform = CHRYSLER_PACIFICA;
 const ChryslerAddrs *chrysler_addrs = &CHRYSLER_ADDRS;
 
->>>>>>> aaf3039e
 static uint32_t chrysler_get_checksum(CANPacket_t *to_push) {
   int checksum_byte = GET_LEN(to_push) - 1U;
   return (uint8_t)(GET_BYTE(to_push, checksum_byte));
 }
 
 static uint32_t chrysler_compute_checksum(CANPacket_t *to_push) {
-  /* This function does not want the checksum byte in the input data.
-  jeep chrysler canbus checksum from http://illmatics.com/Remote%20Car%20Hacking.pdf */
+  // TODO: clean this up
+  // http://illmatics.com/Remote%20Car%20Hacking.pdf
   uint8_t checksum = 0xFFU;
   int len = GET_LEN(to_push);
   for (int j = 0; j < (len - 1); j++) {
@@ -198,7 +176,6 @@
 }
 
 static uint8_t chrysler_get_counter(CANPacket_t *to_push) {
-  // Well defined counter only for 8 bytes messages
   return (uint8_t)(GET_BYTE(to_push, 6) >> 4);
 }
 
@@ -208,51 +185,31 @@
                                  chrysler_get_checksum, chrysler_compute_checksum,
                                  chrysler_get_counter);
 
-  if (valid && (GET_BUS(to_push) == 0U)) {
-    int addr = GET_ADDR(to_push);
-
-<<<<<<< HEAD
-    // Measured eps torque
-    if (addr == 544) {
-=======
+  const int bus = GET_BUS(to_push);
+  const int addr = GET_ADDR(to_push);
+
+  if (valid) {
+
     // Measured EPS torque
     if ((bus == 0) && (addr == chrysler_addrs->EPS_2)) {
->>>>>>> aaf3039e
       int torque_meas_new = ((GET_BYTE(to_push, 4) & 0x7U) << 8) + GET_BYTE(to_push, 5) - 1024U;
-
-      // update array of samples
       update_sample(&torque_meas, torque_meas_new);
     }
 
     // enter controls on rising edge of ACC, exit controls on ACC off
-<<<<<<< HEAD
-    if (addr == 500) {
-      int cruise_engaged = GET_BIT(to_push, 21U) == 1U;
-      if (cruise_engaged && !cruise_engaged_prev) {
-        controls_allowed = 1;
-      }
-      if (!cruise_engaged) {
-        controls_allowed = 0;
-      }
-      cruise_engaged_prev = cruise_engaged;
-=======
     const int das_3_bus = (chrysler_platform == CHRYSLER_PACIFICA) ? 0 : 2;
     if ((bus == das_3_bus) && (addr == chrysler_addrs->DAS_3)) {
       bool cruise_engaged = GET_BIT(to_push, 21U) == 1U;
       pcm_cruise_check(cruise_engaged);
->>>>>>> aaf3039e
-    }
-
+    }
+
+    // TODO: use the same message for both
     // update speed
-<<<<<<< HEAD
-    if (addr == 514) {
-=======
     if ((chrysler_platform != CHRYSLER_PACIFICA) && (bus == 0) && (addr == chrysler_addrs->ESP_8)) {
       vehicle_speed = (((GET_BYTE(to_push, 4) & 0x3U) << 8) + GET_BYTE(to_push, 5))*0.0078125;
       vehicle_moving = (int)vehicle_speed > CHRYSLER_RAM_STANDSTILL_THRSLD;
     }
     if ((chrysler_platform == CHRYSLER_PACIFICA) && (bus == 0) && (addr == 514)) {
->>>>>>> aaf3039e
       int speed_l = (GET_BYTE(to_push, 0) << 4) + (GET_BYTE(to_push, 1) >> 4);
       int speed_r = (GET_BYTE(to_push, 2) << 4) + (GET_BYTE(to_push, 3) >> 4);
       vehicle_speed = (speed_l + speed_r) / 2;
@@ -260,28 +217,16 @@
     }
 
     // exit controls on rising edge of gas press
-<<<<<<< HEAD
-    if (addr == 559) {
-=======
     if ((bus == 0) && (addr == chrysler_addrs->ECM_5)) {
->>>>>>> aaf3039e
       gas_pressed = GET_BYTE(to_push, 0U) != 0U;
     }
 
     // exit controls on rising edge of brake press
-<<<<<<< HEAD
-    if (addr == 320) {
-      brake_pressed = ((GET_BYTE(to_push, 0U) & 0xFU) >> 2U) == 1U;
-    }
-
-    generic_rx_checks((addr == 0x292));
-=======
     if ((bus == 0) && (addr == chrysler_addrs->ESP_1)) {
       brake_pressed = ((GET_BYTE(to_push, 0U) & 0xFU) >> 2U) == 1U;
     }
 
     generic_rx_checks((bus == 0) && (addr == chrysler_addrs->LKAS_COMMAND));
->>>>>>> aaf3039e
   }
   return valid;
 }
@@ -292,54 +237,6 @@
   int tx = 1;
   int addr = GET_ADDR(to_send);
 
-<<<<<<< HEAD
-  if (!msg_allowed(to_send, CHRYSLER_TX_MSGS, sizeof(CHRYSLER_TX_MSGS) / sizeof(CHRYSLER_TX_MSGS[0]))) {
-    tx = 0;
-  }
-
-  // LKA STEER
-  if (addr == 0x292) {
-    int desired_torque = ((GET_BYTE(to_send, 0) & 0x7U) << 8) + GET_BYTE(to_send, 1) - 1024U;
-    uint32_t ts = microsecond_timer_get();
-    bool violation = 0;
-
-    if (controls_allowed) {
-
-      // *** global torque limit check ***
-      violation |= max_limit_check(desired_torque, CHRYSLER_MAX_STEER, -CHRYSLER_MAX_STEER);
-
-      // *** torque rate limit check ***
-      violation |= dist_to_meas_check(desired_torque, desired_torque_last,
-        &torque_meas, CHRYSLER_MAX_RATE_UP, CHRYSLER_MAX_RATE_DOWN, CHRYSLER_MAX_TORQUE_ERROR);
-
-      // used next time
-      desired_torque_last = desired_torque;
-
-      // *** torque real time rate limit check ***
-      violation |= rt_rate_limit_check(desired_torque, rt_torque_last, CHRYSLER_MAX_RT_DELTA);
-
-      // every RT_INTERVAL set the new limits
-      uint32_t ts_elapsed = get_ts_elapsed(ts, ts_last);
-      if (ts_elapsed > CHRYSLER_RT_INTERVAL) {
-        rt_torque_last = desired_torque;
-        ts_last = ts;
-      }
-    }
-
-    // no torque if controls is not allowed
-    if (!controls_allowed && (desired_torque != 0)) {
-      violation = 1;
-    }
-
-    // reset to 0 if either controls is not allowed or there's a violation
-    if (violation || !controls_allowed) {
-      desired_torque_last = 0;
-      rt_torque_last = 0;
-      ts_last = ts;
-    }
-
-    if (violation) {
-=======
   if (chrysler_platform == CHRYSLER_RAM_DT) {
     tx = msg_allowed(to_send, CHRYSLER_RAM_DT_TX_MSGS, sizeof(CHRYSLER_RAM_DT_TX_MSGS) / sizeof(CHRYSLER_RAM_DT_TX_MSGS[0]));
   } else if (chrysler_platform == CHRYSLER_RAM_HD) {
@@ -357,22 +254,16 @@
     const SteeringLimits limits = (chrysler_platform == CHRYSLER_PACIFICA) ? CHRYSLER_STEERING_LIMITS :
                                   (chrysler_platform == CHRYSLER_RAM_DT) ? CHRYSLER_RAM_DT_STEERING_LIMITS : CHRYSLER_RAM_HD_STEERING_LIMITS;
     if (steer_torque_cmd_checks(desired_torque, -1, limits)) {
->>>>>>> aaf3039e
       tx = 0;
     }
   }
 
   // FORCE CANCEL: only the cancel button press is allowed
-<<<<<<< HEAD
-  if (addr == 571) {
-    if ((GET_BYTE(to_send, 0) != 1U) || ((GET_BYTE(to_send, 1) & 1U) == 1U)) {
-=======
   if (addr == chrysler_addrs->CRUISE_BUTTONS) {
     const bool is_cancel = GET_BYTE(to_send, 0) == 1U;
     const bool is_resume = GET_BYTE(to_send, 0) == 0x10U;
     const bool allowed = is_cancel || (is_resume && controls_allowed);
     if (!allowed) {
->>>>>>> aaf3039e
       tx = 0;
     }
   }
@@ -381,23 +272,17 @@
 }
 
 static int chrysler_fwd_hook(int bus_num, CANPacket_t *to_fwd) {
-
   int bus_fwd = -1;
   int addr = GET_ADDR(to_fwd);
 
-  // forward CAN 0 -> 2 so stock LKAS camera sees messages
+  // forward to camera
   if (bus_num == 0) {
     bus_fwd = 2;
   }
 
-<<<<<<< HEAD
-  // forward all messages from camera except LKAS_COMMAND and LKAS_HUD
-  if ((bus_num == 2) && (addr != 658) && (addr != 678)) {
-=======
   // forward all messages from camera except LKAS messages
   const bool is_lkas = ((addr == chrysler_addrs->LKAS_COMMAND) || (addr == chrysler_addrs->DAS_6));
   if ((bus_num == 2) && !is_lkas){
->>>>>>> aaf3039e
     bus_fwd = 0;
   }
 
@@ -405,9 +290,6 @@
 }
 
 static const addr_checks* chrysler_init(uint16_t param) {
-<<<<<<< HEAD
-  UNUSED(param);
-=======
   if (GET_FLAG(param, CHRYSLER_PARAM_RAM_DT)) {
     chrysler_platform = CHRYSLER_RAM_DT;
     chrysler_addrs = &CHRYSLER_RAM_DT_ADDRS;
@@ -424,7 +306,6 @@
     chrysler_rx_checks = (addr_checks){chrysler_addr_checks, CHRYSLER_ADDR_CHECK_LEN};
   }
 
->>>>>>> aaf3039e
   return &chrysler_rx_checks;
 }
 
