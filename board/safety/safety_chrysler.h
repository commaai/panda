const int CHRYSLER_MAX_STEER = 261;
const int CHRYSLER_MAX_RT_DELTA = 112;        // max delta torque allowed for real time checks
const uint32_t CHRYSLER_RT_INTERVAL = 250000; // 250ms between real time checks
const int CHRYSLER_MAX_RATE_UP = 3;           // Must be double of limits set in op
const int CHRYSLER_MAX_RATE_DOWN = 3;         // Must be double of limits set in op
const int CHRYSLER_MAX_TORQUE_ERROR = 80;     // max torque cmd in excess of torque motor
const int CHRYSLER_GAS_THRSLD = 7.7;          // 7% more than 2m/s changed from wheel rpm to km/h
const int CHRYSLER_STANDSTILL_THRSLD = 3.6;   // about 1m/s changed from wheel rpm to km/h

const int RAM_MAX_STEER = 363;
const int RAM_MAX_RT_DELTA = 182;             // since 2 x the rate up from chrsyler, 3x this also NEEDS CONFIRMED
const int RAM_MAX_RATE_UP = 14;               //Must be double of limits set in op
const int RAM_MAX_RATE_DOWN = 14;             //Must be double of limits set in op
const int RAM_MAX_TORQUE_ERROR = 400;         // since 2 x the rate up from chrsyler, 3x this also NEEDS CONFIRMED


// CAN messages for Chrysler/Jeep platforms
#define EPS_2                      544  // EPS driver input torque
#define ESP_1                      320  // Brake pedal and vehicle speed
#define ESP_8                      284  // Brake pedal and vehicle speed
#define ECM_5                      559  // Throttle position sensor
#define DAS_3                      500  // ACC engagement states from DASM
#define DAS_6                      678  // LKAS HUD and auto headlight control from DASM
#define LKAS_COMMAND               658  // LKAS controls from DASM
#define Cruise_Control_Buttons     571  // Cruise control buttons

// CAN messages for the 5th gen RAM DT platform
#define EPS_2_RAM                   49  // EPS driver input torque
#define ESP_1_RAM                  131  // Brake pedal and vehicle speed
#define ESP_8_RAM                  121  // Brake pedal and vehicle speed
#define ECM_5_RAM                  157  // Throttle position sensor
#define DAS_3_RAM                  153  // ACC engagement states from DASM
#define DAS_6_RAM                  250  // LKAS HUD and auto headlight control from DASM
#define LKAS_COMMAND_RAM           166  // LKAS controls from DASM
#define Cruise_Control_Buttons_RAM 177  // Cruise control buttons
#define Center_Stack_2_RAM         650  // Center Stack buttons

const CanMsg CHRYSLER_TX_MSGS[] = {
  {Cruise_Control_Buttons, 0, 3},
  {LKAS_COMMAND, 0, 6},
  {DAS_6, 0, 8},
};

const CanMsg CHRYSLER_RAM_TX_MSGS[] = {
  {Cruise_Control_Buttons_RAM, 2, 3},
  {LKAS_COMMAND_RAM, 0, 8},
  {DAS_6_RAM, 0, 8},
};

AddrCheckStruct chrysler_addr_checks[] = {
<<<<<<< HEAD
  {.msg = {{EPS_2, 0, 8, .check_checksum = true, .max_counter = 15U, .expected_timestep = 10000U}}},  // EPS module
  {.msg = {{ESP_1, 0, 8, .check_checksum = true, .max_counter = 15U, .expected_timestep = 20000U}}},  // brake pressed
  {.msg = {{ESP_8, 0, 8, .check_checksum = true, .max_counter = 15U, .expected_timestep = 20000U}}},  // vehicle Speed
  {.msg = {{ECM_5, 0, 8, .check_checksum = true, .max_counter = 15U, .expected_timestep = 20000U}}},  // gas pedal
  {.msg = {{DAS_3, 2, 8, .check_checksum = true, .max_counter = 15U, .expected_timestep = 20000U}}},
=======
  {.msg = {{544, 0, 8, .check_checksum = true, .max_counter = 15U, .expected_timestep = 10000U}, { 0 }, { 0 }}},
  {.msg = {{514, 0, 8, .check_checksum = false, .max_counter = 0U, .expected_timestep = 10000U}, { 0 }, { 0 }}},
  {.msg = {{500, 0, 8, .check_checksum = true, .max_counter = 15U, .expected_timestep = 20000U}, { 0 }, { 0 }}},
  {.msg = {{559, 0, 8, .check_checksum = true, .max_counter = 15U,  .expected_timestep = 20000U}, { 0 }, { 0 }}},
  {.msg = {{320, 0, 8, .check_checksum = true, .max_counter = 15U,  .expected_timestep = 20000U}, { 0 }, { 0 }}},
>>>>>>> e1b2f125
};
#define CHRYSLER_ADDR_CHECK_LEN (sizeof(chrysler_addr_checks) / sizeof(chrysler_addr_checks[0]))

AddrCheckStruct chrysler_ram_addr_checks[] = {
  {.msg = {{EPS_2_RAM, 0, 8, .check_checksum = true, .max_counter = 15U, .expected_timestep = 10000U}}},  // EPS module
  {.msg = {{ESP_1_RAM, 0, 8, .check_checksum = true, .max_counter = 15U, .expected_timestep = 20000U}}},  // brake pressed
  {.msg = {{ESP_8_RAM, 0, 8, .check_checksum = true, .max_counter = 15U, .expected_timestep = 20000U}}},  // vehicle Speed
  {.msg = {{ECM_5_RAM, 0, 8, .check_checksum = true, .max_counter = 15U, .expected_timestep = 20000U}}},  // gas pedal
  {.msg = {{DAS_3_RAM, 2, 8, .check_checksum = true, .max_counter = 15U, .expected_timestep = 20000U}}},
};
#define CHRYSLER_RAM_ADDR_CHECK_LEN (sizeof(chrysler_ram_addr_checks) / sizeof(chrysler_ram_addr_checks[0]))

addr_checks chrysler_rx_checks = {chrysler_addr_checks, CHRYSLER_ADDR_CHECK_LEN};

const uint32_t CHRYSLER_PARAM_RAM = 1U;  // set for Ram trucks

bool chrysler_ram = false;

static uint32_t chrysler_get_checksum(CANPacket_t *to_push) {
  int checksum_byte = GET_LEN(to_push) - 1U;
  return (uint8_t)(GET_BYTE(to_push, checksum_byte));
}

static uint32_t chrysler_compute_checksum(CANPacket_t *to_push) {
  /* This function does not want the checksum byte in the input data.
  jeep chrysler canbus checksum from http://illmatics.com/Remote%20Car%20Hacking.pdf */
  uint8_t checksum = 0xFFU;
  int len = GET_LEN(to_push);
  for (int j = 0; j < (len - 1); j++) {
    uint8_t shift = 0x80U;
    uint8_t curr = (uint8_t)GET_BYTE(to_push, j);
    for (int i=0; i<8; i++) {
      uint8_t bit_sum = curr & shift;
      uint8_t temp_chk = checksum & 0x80U;
      if (bit_sum != 0U) {
        bit_sum = 0x1C;
        if (temp_chk != 0U) {
          bit_sum = 1;
        }
        checksum = checksum << 1;
        temp_chk = checksum | 1U;
        bit_sum ^= temp_chk;
      } else {
        if (temp_chk != 0U) {
          bit_sum = 0x1D;
        }
        checksum = checksum << 1;
        bit_sum ^= checksum;
      }
      checksum = bit_sum;
      shift = shift >> 1;
    }
  }
  return (uint8_t)(~checksum);
}

static uint8_t chrysler_get_counter(CANPacket_t *to_push) {
  // defined only for 8 bytes messages
  return (uint8_t)(GET_BYTE(to_push, 6) >> 4);
}

static int chrysler_rx_hook(CANPacket_t *to_push) {

  bool valid = addr_safety_check(to_push, &chrysler_rx_checks,
                                 chrysler_get_checksum, chrysler_compute_checksum,
                                 chrysler_get_counter);

  const int bus = GET_BUS(to_push);
  const int addr = GET_ADDR(to_push);

  if (valid) {

    // Measured EPS torque
    if ((bus == 0U) && ((addr == EPS_2) || (addr == EPS_2_RAM))) {
      int torque_meas_new = ((GET_BYTE(to_push, 4) & 0x7U) << 8) + GET_BYTE(to_push, 5) - 1024U;

      // update array of samples
      update_sample(&torque_meas, torque_meas_new);
    }

    // enter controls on rising edge of ACC, exit controls on ACC off
    if (((bus == 0U) && (addr == DAS_3)) || ((bus == 2) && ((addr == DAS_3) ||(addr == DAS_3_RAM)))) {
      int cruise_engaged = (GET_BYTE(to_push, 2) & 0x20U) == 0x20U;
      if (cruise_engaged && !cruise_engaged_prev) {
        controls_allowed = 1;
      }
      if (!cruise_engaged) {
        controls_allowed = 0;
      }
      cruise_engaged_prev = cruise_engaged;
    }

    // update speed
    if ((bus == 0U) && ((addr == ESP_8) || (addr == ESP_8_RAM))) {
      vehicle_speed = (((GET_BYTE(to_push, 4) & 0x3U) << 8) + GET_BYTE(to_push, 5))*0.0078125;
      vehicle_moving = (int)vehicle_speed > CHRYSLER_STANDSTILL_THRSLD;
    }

    // exit controls on rising edge of gas press
<<<<<<< HEAD
    if ((bus == 0U) && ((addr == ECM_5) || (addr == ECM_5_RAM))) {
      gas_pressed = (((GET_BYTE(to_push, 0) & 0x7FU)*0.4) >45) && ((int)vehicle_speed > CHRYSLER_GAS_THRSLD);
    }

    // exit controls on rising edge of brake press
    if ((bus == 0U) && ((addr == ESP_1) || (addr == ESP_1_RAM))) {
      brake_pressed = (GET_BYTE(to_push, 0) & 0xCU) == 0x4U;
      if (brake_pressed && (!brake_pressed_prev || vehicle_moving)) {
        controls_allowed = 0;
      }
      brake_pressed_prev = brake_pressed;
=======
    if (addr == 559) {
      gas_pressed = GET_BYTE(to_push, 0U) != 0U;
    }

    // exit controls on rising edge of brake press
    if (addr == 320) {
      brake_pressed = ((GET_BYTE(to_push, 0U) & 0xFU) >> 2U) == 1U;
>>>>>>> e1b2f125
    }

    generic_rx_checks((bus == 0U) && ((addr == LKAS_COMMAND) || (addr == LKAS_COMMAND_RAM)));
  }
  return valid;
}

static int chrysler_tx_hook(CANPacket_t *to_send, bool longitudinal_allowed) {
  UNUSED(longitudinal_allowed);

  int tx = 1;
  int addr = GET_ADDR(to_send);

  if (chrysler_ram) {
    tx = msg_allowed(to_send, CHRYSLER_RAM_TX_MSGS, sizeof(CHRYSLER_RAM_TX_MSGS) / sizeof(CHRYSLER_RAM_TX_MSGS[0]));
  } else {
    tx = msg_allowed(to_send, CHRYSLER_TX_MSGS, sizeof(CHRYSLER_TX_MSGS) / sizeof(CHRYSLER_TX_MSGS[0]));
  }

  // LKA STEER Chrysler/Jeep
  if (addr == LKAS_COMMAND) {
    int desired_torque = ((GET_BYTE(to_send, 0) & 0x7U) << 8) + GET_BYTE(to_send, 1) - 1024U;
    uint32_t ts = microsecond_timer_get();
    bool violation = 0;

    if (controls_allowed) {

      // *** global torque limit check ***
      violation |= max_limit_check(desired_torque, CHRYSLER_MAX_STEER, -CHRYSLER_MAX_STEER);

      // *** torque rate limit check ***
      violation |= dist_to_meas_check(desired_torque, desired_torque_last,
        &torque_meas, CHRYSLER_MAX_RATE_UP, CHRYSLER_MAX_RATE_DOWN, CHRYSLER_MAX_TORQUE_ERROR);

      // used next time
      desired_torque_last = desired_torque;

      // *** torque real time rate limit check ***
      violation |= rt_rate_limit_check(desired_torque, rt_torque_last, CHRYSLER_MAX_RT_DELTA);

      // every RT_INTERVAL set the new limits
      uint32_t ts_elapsed = get_ts_elapsed(ts, ts_last);
      if (ts_elapsed > CHRYSLER_RT_INTERVAL) {
        rt_torque_last = desired_torque;
        ts_last = ts;
      }
    }

    // no torque if controls is not allowed
    if (!controls_allowed && (desired_torque != 0)) {
      violation = 1;
    }

    // reset to 0 if either controls is not allowed or there's a violation
    if (violation || !controls_allowed) {
      desired_torque_last = 0;
      rt_torque_last = 0;
      ts_last = ts;
    }

    if (violation) {
      tx = 0;
    }
  }

  // LKA STEER Ram
  if (addr == LKAS_COMMAND_RAM) {
    int desired_torque = ((GET_BYTE(to_send, 1) & 0x7U) << 8) + GET_BYTE(to_send, 2) - 1024U;
    uint32_t ts = microsecond_timer_get();
    bool violation = 0;

    if (controls_allowed) {

      // *** global torque limit check ***
      violation |= max_limit_check(desired_torque, RAM_MAX_STEER, -RAM_MAX_STEER);

      // *** torque rate limit check ***
      //violation |= dist_to_meas_check(desired_torque, desired_torque_last,
        //&torque_meas, RAM_MAX_RATE_UP, RAM_MAX_RATE_DOWN, RAM_MAX_TORQUE_ERROR);

      // used next time
      desired_torque_last = desired_torque;

      // *** torque real time rate limit check ***
      violation |= rt_rate_limit_check(desired_torque, rt_torque_last, RAM_MAX_RT_DELTA);

      // every RT_INTERVAL set the new limits
      uint32_t ts_elapsed = get_ts_elapsed(ts, ts_last);
      if (ts_elapsed > CHRYSLER_RT_INTERVAL) {
        rt_torque_last = desired_torque;
        ts_last = ts;
      }
    }

    // no torque if controls is not allowed
    if (!controls_allowed && (desired_torque != 0)) {
      violation = 1;
    }

    // reset to 0 if either controls is not allowed or there's a violation
    if (violation || !controls_allowed) {
      desired_torque_last = 0;
      rt_torque_last = 0;
      ts_last = ts;
    }

    if (violation) {
      tx = 0;
    }
  }

  // FORCE CANCEL: only the cancel button press is allowed
  if ((addr == Cruise_Control_Buttons) || (addr == Cruise_Control_Buttons_RAM)) {
    if ((GET_BYTE(to_send, 0) != 1U) || ((GET_BYTE(to_send, 1) & 1U) == 1U)) {
      tx = 0;
    }
  }

  return tx;
}

static int chrysler_fwd_hook(int bus_num, CANPacket_t *to_fwd) {

  int bus_fwd = -1;
  int addr = GET_ADDR(to_fwd);

  // forward to camera
  if (bus_num == 0U && (addr != Center_Stack_2_RAM)) {
    bus_fwd = 2;
  }

  // forward all messages from camera except LKAS_COMMAND and LKAS_HUD
  if ((bus_num == 2U) && (addr != LKAS_COMMAND) && (addr != DAS_6)
    && (addr != LKAS_COMMAND_RAM) && (addr != DAS_6_RAM)){
    bus_fwd = 0;
  }

  return bus_fwd;
}

static const addr_checks* chrysler_init(uint16_t param) {
  chrysler_ram = GET_FLAG(param, CHRYSLER_PARAM_RAM);

  if (chrysler_ram) {
    chrysler_rx_checks = (addr_checks){chrysler_addr_checks, CHRYSLER_ADDR_CHECK_LEN};
  } else {
    chrysler_rx_checks = (addr_checks){chrysler_ram_addr_checks, CHRYSLER_RAM_ADDR_CHECK_LEN};
  }

  return &chrysler_rx_checks;
}

const safety_hooks chrysler_hooks = {
  .init = chrysler_init,
  .rx = chrysler_rx_hook,
  .tx = chrysler_tx_hook,
  .tx_lin = nooutput_tx_lin_hook,
  .fwd = chrysler_fwd_hook,
};<|MERGE_RESOLUTION|>--- conflicted
+++ resolved
@@ -48,19 +48,11 @@
 };
 
 AddrCheckStruct chrysler_addr_checks[] = {
-<<<<<<< HEAD
   {.msg = {{EPS_2, 0, 8, .check_checksum = true, .max_counter = 15U, .expected_timestep = 10000U}}},  // EPS module
   {.msg = {{ESP_1, 0, 8, .check_checksum = true, .max_counter = 15U, .expected_timestep = 20000U}}},  // brake pressed
   {.msg = {{ESP_8, 0, 8, .check_checksum = true, .max_counter = 15U, .expected_timestep = 20000U}}},  // vehicle Speed
   {.msg = {{ECM_5, 0, 8, .check_checksum = true, .max_counter = 15U, .expected_timestep = 20000U}}},  // gas pedal
   {.msg = {{DAS_3, 2, 8, .check_checksum = true, .max_counter = 15U, .expected_timestep = 20000U}}},
-=======
-  {.msg = {{544, 0, 8, .check_checksum = true, .max_counter = 15U, .expected_timestep = 10000U}, { 0 }, { 0 }}},
-  {.msg = {{514, 0, 8, .check_checksum = false, .max_counter = 0U, .expected_timestep = 10000U}, { 0 }, { 0 }}},
-  {.msg = {{500, 0, 8, .check_checksum = true, .max_counter = 15U, .expected_timestep = 20000U}, { 0 }, { 0 }}},
-  {.msg = {{559, 0, 8, .check_checksum = true, .max_counter = 15U,  .expected_timestep = 20000U}, { 0 }, { 0 }}},
-  {.msg = {{320, 0, 8, .check_checksum = true, .max_counter = 15U,  .expected_timestep = 20000U}, { 0 }, { 0 }}},
->>>>>>> e1b2f125
 };
 #define CHRYSLER_ADDR_CHECK_LEN (sizeof(chrysler_addr_checks) / sizeof(chrysler_addr_checks[0]))
 
@@ -160,27 +152,13 @@
     }
 
     // exit controls on rising edge of gas press
-<<<<<<< HEAD
     if ((bus == 0U) && ((addr == ECM_5) || (addr == ECM_5_RAM))) {
-      gas_pressed = (((GET_BYTE(to_push, 0) & 0x7FU)*0.4) >45) && ((int)vehicle_speed > CHRYSLER_GAS_THRSLD);
+      gas_pressed = GET_BYTE(to_push, 0U) != 0U;
     }
 
     // exit controls on rising edge of brake press
     if ((bus == 0U) && ((addr == ESP_1) || (addr == ESP_1_RAM))) {
-      brake_pressed = (GET_BYTE(to_push, 0) & 0xCU) == 0x4U;
-      if (brake_pressed && (!brake_pressed_prev || vehicle_moving)) {
-        controls_allowed = 0;
-      }
-      brake_pressed_prev = brake_pressed;
-=======
-    if (addr == 559) {
-      gas_pressed = GET_BYTE(to_push, 0U) != 0U;
-    }
-
-    // exit controls on rising edge of brake press
-    if (addr == 320) {
       brake_pressed = ((GET_BYTE(to_push, 0U) & 0xFU) >> 2U) == 1U;
->>>>>>> e1b2f125
     }
 
     generic_rx_checks((bus == 0U) && ((addr == LKAS_COMMAND) || (addr == LKAS_COMMAND_RAM)));
