--- conflicted
+++ resolved
@@ -18,12 +18,6 @@
 };
 const int CHRYSLER_RX_CHECK_LEN = sizeof(chrysler_rx_checks) / sizeof(chrysler_rx_checks[0]);
 
-<<<<<<< HEAD
-int chrysler_cruise_engaged_last = 0;
-=======
-int chrysler_rt_torque_last = 0;
-int chrysler_desired_torque_last = 0;
->>>>>>> d9355c41
 int chrysler_speed = 0;
 
 static uint8_t chrysler_get_checksum(CAN_FIFOMailBox_TypeDef *to_push) {
