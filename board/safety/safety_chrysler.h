const SteeringLimits CHRYSLER_STEERING_LIMITS = {
  .max_steer = 261,
  .max_rt_delta = 112,
  .max_rt_interval = 250000,
  .max_rate_up = 3,
  .max_rate_down = 3,
  .max_torque_error = 80,
  .type = TorqueMotorLimited,
};

const SteeringLimits CHRYSLER_RAM_DT_STEERING_LIMITS = {
  .max_steer = 350,
  .max_rt_delta = 112,
  .max_rt_interval = 250000,
  .max_rate_up = 6,
  .max_rate_down = 6,
  .max_torque_error = 80,
  .type = TorqueMotorLimited,
};

const SteeringLimits CHRYSLER_RAM_HD_STEERING_LIMITS = {
  .max_steer = 361,
  .max_rt_delta = 182,
  .max_rt_interval = 250000,
  .max_rate_up = 14,
  .max_rate_down = 14,
  .max_torque_error = 80,
  .type = TorqueMotorLimited,
};

typedef struct {
  const int EPS_2;
  const int ESP_1;
  const int ESP_8;
  const int ECM_5;
  const int DAS_3;
  const int DAS_6;
  const int LKAS_COMMAND;
  const int CRUISE_BUTTONS;
  const int CRUISE_BUTTONS_ALT;
} ChryslerAddrs;

// CAN messages for Chrysler/Jeep platforms
const ChryslerAddrs CHRYSLER_ADDRS = {
  .EPS_2            = 0x220,  // EPS driver input torque
  .ESP_1            = 0x140,  // Brake pedal and vehicle speed
  .ESP_8            = 0x11C,  // Brake pedal and vehicle speed
  .ECM_5            = 0x22F,  // Throttle position sensor
  .DAS_3            = 0x1F4,  // ACC engagement states from DASM
  .DAS_6            = 0x2A6,  // LKAS HUD and auto headlight control from DASM
  .LKAS_COMMAND     = 0x292,  // LKAS controls from DASM
  .CRUISE_BUTTONS   = 0x23B,  // Cruise control buttons
};

// CAN messages for the 5th gen RAM DT platform
const ChryslerAddrs CHRYSLER_RAM_DT_ADDRS = {
  .EPS_2            = 0x31,   // EPS driver input torque
  .ESP_1            = 0x83,   // Brake pedal and vehicle speed
  .ESP_8            = 0x79,   // Brake pedal and vehicle speed
  .ECM_5            = 0x9D,   // Throttle position sensor
  .DAS_3            = 0x99,   // ACC engagement states from DASM
  .DAS_6            = 0xFA,   // LKAS HUD and auto headlight control from DASM
  .LKAS_COMMAND     = 0xA6,   // LKAS controls from DASM
  .CRUISE_BUTTONS   = 0xB1,   // Cruise control buttons
};

// CAN messages for the 5th gen RAM HD platform
const ChryslerAddrs CHRYSLER_RAM_HD_ADDRS = {
<<<<<<< HEAD
  .EPS_2            = 544,  // EPS driver input torque
  .ESP_1            = 320,  // Brake pedal and vehicle speed
  .ESP_8            = 284,  // Brake pedal and vehicle speed
  .ECM_5            = 559,  // Throttle position sensor
  .DAS_3            = 500,  // ACC engagement states from DASM
  .DAS_6            = 629,  // LKAS HUD and auto headlight control from DASM
  .LKAS_COMMAND     = 630,  // LKAS controls from DASM
  .CRUISE_BUTTONS   = 570,  // Cruise control buttons
  .CRUISE_BUTTONS_ALT = 571, // Cruise control buttons for 2024 RAM HD
=======
  .EPS_2            = 0x220,  // EPS driver input torque
  .ESP_1            = 0x140,  // Brake pedal and vehicle speed
  .ESP_8            = 0x11C,  // Brake pedal and vehicle speed
  .ECM_5            = 0x22F,  // Throttle position sensor
  .DAS_3            = 0x1F4,  // ACC engagement states from DASM
  .DAS_6            = 0x275,  // LKAS HUD and auto headlight control from DASM
  .LKAS_COMMAND     = 0x276,  // LKAS controls from DASM
  .CRUISE_BUTTONS   = 0x23A,  // Cruise control buttons
>>>>>>> 080e53f0
};

const CanMsg CHRYSLER_TX_MSGS[] = {
  {CHRYSLER_ADDRS.CRUISE_BUTTONS, 0, 3},
  {CHRYSLER_ADDRS.LKAS_COMMAND, 0, 6},
  {CHRYSLER_ADDRS.DAS_6, 0, 8},
};

const CanMsg CHRYSLER_RAM_DT_TX_MSGS[] = {
  {CHRYSLER_RAM_DT_ADDRS.CRUISE_BUTTONS, 2, 3},
  {CHRYSLER_RAM_DT_ADDRS.LKAS_COMMAND, 0, 8},
  {CHRYSLER_RAM_DT_ADDRS.DAS_6, 0, 8},
};

const CanMsg CHRYSLER_RAM_HD_TX_MSGS[] = {
  {CHRYSLER_RAM_HD_ADDRS.CRUISE_BUTTONS, 2, 3},
  {CHRYSLER_RAM_HD_ADDRS.LKAS_COMMAND, 0, 8},
  {CHRYSLER_RAM_HD_ADDRS.DAS_6, 0, 8},
  {CHRYSLER_RAM_HD_ADDRS.CRUISE_BUTTONS_ALT, 2, 3},
};

RxCheck chrysler_rx_checks[] = {
  {.msg = {{CHRYSLER_ADDRS.EPS_2, 0, 8, .check_checksum = true, .max_counter = 15U, .frequency = 100U}, { 0 }, { 0 }}},
  {.msg = {{CHRYSLER_ADDRS.ESP_1, 0, 8, .check_checksum = true, .max_counter = 15U, .frequency = 50U}, { 0 }, { 0 }}},
  //{.msg = {{ESP_8, 0, 8, .check_checksum = true, .max_counter = 15U, .frequency = 50U}}},
  {.msg = {{514, 0, 8, .check_checksum = false, .max_counter = 0U, .frequency = 100U}, { 0 }, { 0 }}},
  {.msg = {{CHRYSLER_ADDRS.ECM_5, 0, 8, .check_checksum = true, .max_counter = 15U, .frequency = 50U}, { 0 }, { 0 }}},
  {.msg = {{CHRYSLER_ADDRS.DAS_3, 0, 8, .check_checksum = true, .max_counter = 15U, .frequency = 50U}, { 0 }, { 0 }}},
};

RxCheck chrysler_ram_dt_rx_checks[] = {
  {.msg = {{CHRYSLER_RAM_DT_ADDRS.EPS_2, 0, 8, .check_checksum = true, .max_counter = 15U, .frequency = 100U}, { 0 }, { 0 }}},
  {.msg = {{CHRYSLER_RAM_DT_ADDRS.ESP_1, 0, 8, .check_checksum = true, .max_counter = 15U, .frequency = 50U}, { 0 }, { 0 }}},
  {.msg = {{CHRYSLER_RAM_DT_ADDRS.ESP_8, 0, 8, .check_checksum = true, .max_counter = 15U, .frequency = 50U}, { 0 }, { 0 }}},
  {.msg = {{CHRYSLER_RAM_DT_ADDRS.ECM_5, 0, 8, .check_checksum = true, .max_counter = 15U, .frequency = 50U}, { 0 }, { 0 }}},
  {.msg = {{CHRYSLER_RAM_DT_ADDRS.DAS_3, 2, 8, .check_checksum = true, .max_counter = 15U, .frequency = 50U}, { 0 }, { 0 }}},
};

RxCheck chrysler_ram_hd_rx_checks[] = {
  {.msg = {{CHRYSLER_RAM_HD_ADDRS.EPS_2, 0, 8, .check_checksum = true, .max_counter = 15U, .frequency = 100U}, { 0 }, { 0 }}},
  {.msg = {{CHRYSLER_RAM_HD_ADDRS.ESP_1, 0, 8, .check_checksum = true, .max_counter = 15U, .frequency = 50U}, { 0 }, { 0 }}},
  {.msg = {{CHRYSLER_RAM_HD_ADDRS.ESP_8, 0, 8, .check_checksum = true, .max_counter = 15U, .frequency = 50U}, { 0 }, { 0 }}},
  {.msg = {{CHRYSLER_RAM_HD_ADDRS.ECM_5, 0, 8, .check_checksum = true, .max_counter = 15U, .frequency = 50U}, { 0 }, { 0 }}},
  {.msg = {{CHRYSLER_RAM_HD_ADDRS.DAS_3, 2, 8, .check_checksum = true, .max_counter = 15U, .frequency = 50U}, { 0 }, { 0 }}},
};



const uint32_t CHRYSLER_PARAM_RAM_DT = 1U;  // set for Ram DT platform
const uint32_t CHRYSLER_PARAM_RAM_HD = 2U;  // set for Ram HD platform

typedef enum {
  CHRYSLER_RAM_DT,
  CHRYSLER_RAM_HD,
  CHRYSLER_PACIFICA,  // plus Jeep
} ChryslerPlatform;
ChryslerPlatform chrysler_platform = CHRYSLER_PACIFICA;
const ChryslerAddrs *chrysler_addrs = &CHRYSLER_ADDRS;

static uint32_t chrysler_get_checksum(const CANPacket_t *to_push) {
  int checksum_byte = GET_LEN(to_push) - 1U;
  return (uint8_t)(GET_BYTE(to_push, checksum_byte));
}

static uint32_t chrysler_compute_checksum(const CANPacket_t *to_push) {
  // TODO: clean this up
  // http://illmatics.com/Remote%20Car%20Hacking.pdf
  uint8_t checksum = 0xFFU;
  int len = GET_LEN(to_push);
  for (int j = 0; j < (len - 1); j++) {
    uint8_t shift = 0x80U;
    uint8_t curr = (uint8_t)GET_BYTE(to_push, j);
    for (int i=0; i<8; i++) {
      uint8_t bit_sum = curr & shift;
      uint8_t temp_chk = checksum & 0x80U;
      if (bit_sum != 0U) {
        bit_sum = 0x1C;
        if (temp_chk != 0U) {
          bit_sum = 1;
        }
        checksum = checksum << 1;
        temp_chk = checksum | 1U;
        bit_sum ^= temp_chk;
      } else {
        if (temp_chk != 0U) {
          bit_sum = 0x1D;
        }
        checksum = checksum << 1;
        bit_sum ^= checksum;
      }
      checksum = bit_sum;
      shift = shift >> 1;
    }
  }
  return (uint8_t)(~checksum);
}

static uint8_t chrysler_get_counter(const CANPacket_t *to_push) {
  return (uint8_t)(GET_BYTE(to_push, 6) >> 4);
}

static void chrysler_rx_hook(const CANPacket_t *to_push) {
  const int bus = GET_BUS(to_push);
  const int addr = GET_ADDR(to_push);

  // Measured EPS torque
  if ((bus == 0) && (addr == chrysler_addrs->EPS_2)) {
    int torque_meas_new = ((GET_BYTE(to_push, 4) & 0x7U) << 8) + GET_BYTE(to_push, 5) - 1024U;
    update_sample(&torque_meas, torque_meas_new);
  }

  // enter controls on rising edge of ACC, exit controls on ACC off
  const int das_3_bus = (chrysler_platform == CHRYSLER_PACIFICA) ? 0 : 2;
  if ((bus == das_3_bus) && (addr == chrysler_addrs->DAS_3)) {
    bool cruise_engaged = GET_BIT(to_push, 21U);
    pcm_cruise_check(cruise_engaged);
  }

  // TODO: use the same message for both
  // update vehicle moving
  if ((chrysler_platform != CHRYSLER_PACIFICA) && (bus == 0) && (addr == chrysler_addrs->ESP_8)) {
    vehicle_moving = ((GET_BYTE(to_push, 4) << 8) + GET_BYTE(to_push, 5)) != 0U;
  }
  if ((chrysler_platform == CHRYSLER_PACIFICA) && (bus == 0) && (addr == 514)) {
    int speed_l = (GET_BYTE(to_push, 0) << 4) + (GET_BYTE(to_push, 1) >> 4);
    int speed_r = (GET_BYTE(to_push, 2) << 4) + (GET_BYTE(to_push, 3) >> 4);
    vehicle_moving = (speed_l != 0) || (speed_r != 0);
  }

  // exit controls on rising edge of gas press
  if ((bus == 0) && (addr == chrysler_addrs->ECM_5)) {
    gas_pressed = GET_BYTE(to_push, 0U) != 0U;
  }

  // exit controls on rising edge of brake press
  if ((bus == 0) && (addr == chrysler_addrs->ESP_1)) {
    brake_pressed = ((GET_BYTE(to_push, 0U) & 0xFU) >> 2U) == 1U;
  }

  generic_rx_checks((bus == 0) && (addr == chrysler_addrs->LKAS_COMMAND));
}

static bool chrysler_tx_hook(const CANPacket_t *to_send) {
  bool tx = true;
  int addr = GET_ADDR(to_send);

  // STEERING
  if (addr == chrysler_addrs->LKAS_COMMAND) {
    int start_byte = (chrysler_platform == CHRYSLER_PACIFICA) ? 0 : 1;
    int desired_torque = ((GET_BYTE(to_send, start_byte) & 0x7U) << 8) | GET_BYTE(to_send, start_byte + 1);
    desired_torque -= 1024;

    const SteeringLimits limits = (chrysler_platform == CHRYSLER_PACIFICA) ? CHRYSLER_STEERING_LIMITS :
                                  (chrysler_platform == CHRYSLER_RAM_DT) ? CHRYSLER_RAM_DT_STEERING_LIMITS : CHRYSLER_RAM_HD_STEERING_LIMITS;

    bool steer_req = (chrysler_platform == CHRYSLER_PACIFICA) ? GET_BIT(to_send, 4U) : (GET_BYTE(to_send, 3) & 0x7U) == 2U;
    if (steer_torque_cmd_checks(desired_torque, steer_req, limits)) {
      tx = false;
    }
  }

  // FORCE CANCEL: only the cancel button press is allowed
  if ((addr == chrysler_addrs->CRUISE_BUTTONS) || (addr == CHRYSLER_RAM_HD_ADDRS.CRUISE_BUTTONS_ALT)) {
    const bool is_cancel = GET_BYTE(to_send, 0) == 1U;
    const bool is_resume = GET_BYTE(to_send, 0) == 0x10U;
    const bool allowed = is_cancel || (is_resume && controls_allowed);
    if (!allowed) {
      tx = false;
    }
  }

  return tx;
}

static int chrysler_fwd_hook(int bus_num, int addr) {
  int bus_fwd = -1;

  // forward to camera
  if (bus_num == 0) {
    bus_fwd = 2;
  }

  // forward all messages from camera except LKAS messages
  const bool is_lkas = ((addr == chrysler_addrs->LKAS_COMMAND) || (addr == chrysler_addrs->DAS_6));
  if ((bus_num == 2) && !is_lkas){
    bus_fwd = 0;
  }

  return bus_fwd;
}

static safety_config chrysler_init(uint16_t param) {
  safety_config ret;

  bool enable_ram_dt = GET_FLAG(param, CHRYSLER_PARAM_RAM_DT);
  if (enable_ram_dt) {
    chrysler_platform = CHRYSLER_RAM_DT;
    chrysler_addrs = &CHRYSLER_RAM_DT_ADDRS;
    ret = BUILD_SAFETY_CFG(chrysler_ram_dt_rx_checks, CHRYSLER_RAM_DT_TX_MSGS);
#ifdef ALLOW_DEBUG
  } else if (GET_FLAG(param, CHRYSLER_PARAM_RAM_HD)) {
    chrysler_platform = CHRYSLER_RAM_HD;
    chrysler_addrs = &CHRYSLER_RAM_HD_ADDRS;
    ret = BUILD_SAFETY_CFG(chrysler_ram_hd_rx_checks, CHRYSLER_RAM_HD_TX_MSGS);
#endif
  } else {
    chrysler_platform = CHRYSLER_PACIFICA;
    chrysler_addrs = &CHRYSLER_ADDRS;
    ret = BUILD_SAFETY_CFG(chrysler_rx_checks, CHRYSLER_TX_MSGS);
  }
  return ret;
}

const safety_hooks chrysler_hooks = {
  .init = chrysler_init,
  .rx = chrysler_rx_hook,
  .tx = chrysler_tx_hook,
  .fwd = chrysler_fwd_hook,
  .get_counter = chrysler_get_counter,
  .get_checksum = chrysler_get_checksum,
  .compute_checksum = chrysler_compute_checksum,
};<|MERGE_RESOLUTION|>--- conflicted
+++ resolved
@@ -66,7 +66,6 @@
 
 // CAN messages for the 5th gen RAM HD platform
 const ChryslerAddrs CHRYSLER_RAM_HD_ADDRS = {
-<<<<<<< HEAD
   .EPS_2            = 544,  // EPS driver input torque
   .ESP_1            = 320,  // Brake pedal and vehicle speed
   .ESP_8            = 284,  // Brake pedal and vehicle speed
@@ -76,16 +75,6 @@
   .LKAS_COMMAND     = 630,  // LKAS controls from DASM
   .CRUISE_BUTTONS   = 570,  // Cruise control buttons
   .CRUISE_BUTTONS_ALT = 571, // Cruise control buttons for 2024 RAM HD
-=======
-  .EPS_2            = 0x220,  // EPS driver input torque
-  .ESP_1            = 0x140,  // Brake pedal and vehicle speed
-  .ESP_8            = 0x11C,  // Brake pedal and vehicle speed
-  .ECM_5            = 0x22F,  // Throttle position sensor
-  .DAS_3            = 0x1F4,  // ACC engagement states from DASM
-  .DAS_6            = 0x275,  // LKAS HUD and auto headlight control from DASM
-  .LKAS_COMMAND     = 0x276,  // LKAS controls from DASM
-  .CRUISE_BUTTONS   = 0x23A,  // Cruise control buttons
->>>>>>> 080e53f0
 };
 
 const CanMsg CHRYSLER_TX_MSGS[] = {
