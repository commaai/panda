const int CHRYSLER_MAX_STEER = 261;
const int CHRYSLER_MAX_RT_DELTA = 112;        // max delta torque allowed for real time checks
const uint32_t CHRYSLER_RT_INTERVAL = 250000; // 250ms between real time checks
const int CHRYSLER_MAX_RATE_UP = 3;           // Must be double of limits set in op
const int CHRYSLER_MAX_RATE_DOWN = 3;         // Must be double of limits set in op
const int CHRYSLER_MAX_TORQUE_ERROR = 80;     // max torque cmd in excess of torque motor
const int CHRYSLER_STANDSTILL_THRSLD = 3.6;   // about 1m/s changed from wheel rpm to km/h

const int CHRYSLER_RAM_MAX_STEER = 363;
const int CHRYSLER_RAM_MAX_RT_DELTA = 182;             // since 2 x the rate up from chrsyler, 3x this also NEEDS CONFIRMED
const int CHRYSLER_RAM_MAX_RATE_UP = 14;               //Must be double of limits set in op
const int CHRYSLER_RAM_MAX_RATE_DOWN = 14;             //Must be double of limits set in op
const int CHRYSLER_RAM_MAX_TORQUE_ERROR = 400;         // since 2 x the rate up from chrsyler, 3x this also NEEDS CONFIRMED


// CAN messages for Chrysler/Jeep platforms
#define EPS_2                      544  // EPS driver input torque
#define ESP_1                      320  // Brake pedal and vehicle speed
#define ESP_8                      284  // Brake pedal and vehicle speed
#define ECM_5                      559  // Throttle position sensor
#define DAS_3                      500  // ACC engagement states from DASM
#define DAS_6                      678  // LKAS HUD and auto headlight control from DASM
#define LKAS_COMMAND               658  // LKAS controls from DASM
#define Cruise_Control_Buttons     571  // Cruise control buttons

// CAN messages for the 5th gen RAM DT platform
#define EPS_2_RAM                   49  // EPS driver input torque
#define ESP_1_RAM                  131  // Brake pedal and vehicle speed
#define ESP_8_RAM                  121  // Brake pedal and vehicle speed
#define ECM_5_RAM                  157  // Throttle position sensor
#define DAS_3_RAM                  153  // ACC engagement states from DASM
#define DAS_6_RAM                  250  // LKAS HUD and auto headlight control from DASM
#define LKAS_COMMAND_RAM           166  // LKAS controls from DASM
#define Cruise_Control_Buttons_RAM 177  // Cruise control buttons
#define Center_Stack_2_RAM         650  // Center Stack buttons

const CanMsg CHRYSLER_TX_MSGS[] = {
  {Cruise_Control_Buttons, 0, 3},
  {LKAS_COMMAND, 0, 6},
  {DAS_6, 0, 8},
};

const CanMsg CHRYSLER_RAM_TX_MSGS[] = {
  {Cruise_Control_Buttons_RAM, 2, 3},
  {LKAS_COMMAND_RAM, 0, 8},
  {DAS_6_RAM, 0, 8},
};

AddrCheckStruct chrysler_addr_checks[] = {
  {.msg = {{EPS_2, 0, 8, .check_checksum = true, .max_counter = 15U, .expected_timestep = 10000U}}},  // EPS module
  {.msg = {{ESP_1, 0, 8, .check_checksum = true, .max_counter = 15U, .expected_timestep = 20000U}}},  // brake pressed
  {.msg = {{ESP_8, 0, 8, .check_checksum = true, .max_counter = 15U, .expected_timestep = 20000U}}},  // vehicle Speed
  {.msg = {{ECM_5, 0, 8, .check_checksum = true, .max_counter = 15U, .expected_timestep = 20000U}}},  // gas pedal
  {.msg = {{DAS_3, 2, 8, .check_checksum = true, .max_counter = 15U, .expected_timestep = 20000U}}},
};
#define CHRYSLER_ADDR_CHECK_LEN (sizeof(chrysler_addr_checks) / sizeof(chrysler_addr_checks[0]))

AddrCheckStruct chrysler_ram_addr_checks[] = {
  {.msg = {{EPS_2_RAM, 0, 8, .check_checksum = true, .max_counter = 15U, .expected_timestep = 10000U}}},  // EPS module
  {.msg = {{ESP_1_RAM, 0, 8, .check_checksum = true, .max_counter = 15U, .expected_timestep = 20000U}}},  // brake pressed
  {.msg = {{ESP_8_RAM, 0, 8, .check_checksum = true, .max_counter = 15U, .expected_timestep = 20000U}}},  // vehicle Speed
  {.msg = {{ECM_5_RAM, 0, 8, .check_checksum = true, .max_counter = 15U, .expected_timestep = 20000U}}},  // gas pedal
  {.msg = {{DAS_3_RAM, 2, 8, .check_checksum = true, .max_counter = 15U, .expected_timestep = 20000U}}},
};
#define CHRYSLER_RAM_ADDR_CHECK_LEN (sizeof(chrysler_ram_addr_checks) / sizeof(chrysler_ram_addr_checks[0]))

addr_checks chrysler_rx_checks = {chrysler_addr_checks, CHRYSLER_ADDR_CHECK_LEN};

const uint32_t CHRYSLER_PARAM_RAM = 1U;  // set for Ram trucks

bool chrysler_ram = false;

static uint32_t chrysler_get_checksum(CANPacket_t *to_push) {
  int checksum_byte = GET_LEN(to_push) - 1U;
  return (uint8_t)(GET_BYTE(to_push, checksum_byte));
}

static uint32_t chrysler_compute_checksum(CANPacket_t *to_push) {
  // TODO: clean this up
  // http://illmatics.com/Remote%20Car%20Hacking.pdf
  uint8_t checksum = 0xFFU;
  int len = GET_LEN(to_push);
  for (int j = 0; j < (len - 1); j++) {
    uint8_t shift = 0x80U;
    uint8_t curr = (uint8_t)GET_BYTE(to_push, j);
    for (int i=0; i<8; i++) {
      uint8_t bit_sum = curr & shift;
      uint8_t temp_chk = checksum & 0x80U;
      if (bit_sum != 0U) {
        bit_sum = 0x1C;
        if (temp_chk != 0U) {
          bit_sum = 1;
        }
        checksum = checksum << 1;
        temp_chk = checksum | 1U;
        bit_sum ^= temp_chk;
      } else {
        if (temp_chk != 0U) {
          bit_sum = 0x1D;
        }
        checksum = checksum << 1;
        bit_sum ^= checksum;
      }
      checksum = bit_sum;
      shift = shift >> 1;
    }
  }
  return (uint8_t)(~checksum);
}

static uint8_t chrysler_get_counter(CANPacket_t *to_push) {
  // defined only for 8 bytes messages
  return (uint8_t)(GET_BYTE(to_push, 6) >> 4);
}

static int chrysler_rx_hook(CANPacket_t *to_push) {

  bool valid = addr_safety_check(to_push, &chrysler_rx_checks,
                                 chrysler_get_checksum, chrysler_compute_checksum,
                                 chrysler_get_counter);

  const int bus = GET_BUS(to_push);
  const int addr = GET_ADDR(to_push);

  if (valid) {

    // Measured EPS torque
    if ((bus == 0U) && ((addr == EPS_2) || (addr == EPS_2_RAM))) {
      int torque_meas_new = ((GET_BYTE(to_push, 4) & 0x7U) << 8) + GET_BYTE(to_push, 5) - 1024U;
      update_sample(&torque_meas, torque_meas_new);
    }

    // enter controls on rising edge of ACC, exit controls on ACC off
<<<<<<< HEAD
    if (((bus == 0U) && (addr == DAS_3)) || ((bus == 2) && ((addr == DAS_3) ||(addr == DAS_3_RAM)))) {
      int cruise_engaged = (GET_BYTE(to_push, 2) & 0x20U) == 0x20U;
=======
    if (addr == 500) {
      int cruise_engaged = GET_BIT(to_push, 21U) == 1U;
>>>>>>> 26524538
      if (cruise_engaged && !cruise_engaged_prev) {
        controls_allowed = 1;
      }
      if (!cruise_engaged) {
        controls_allowed = 0;
      }
      cruise_engaged_prev = cruise_engaged;
    }

    // update speed
    if ((bus == 0U) && ((addr == ESP_8) || (addr == ESP_8_RAM))) {
      vehicle_speed = (((GET_BYTE(to_push, 4) & 0x3U) << 8) + GET_BYTE(to_push, 5))*0.0078125;
      vehicle_moving = (int)vehicle_speed > CHRYSLER_STANDSTILL_THRSLD;
    }

    // exit controls on rising edge of gas press
    if ((bus == 0U) && ((addr == ECM_5) || (addr == ECM_5_RAM))) {
      gas_pressed = GET_BYTE(to_push, 0U) != 0U;
    }

    // exit controls on rising edge of brake press
    if ((bus == 0U) && ((addr == ESP_1) || (addr == ESP_1_RAM))) {
      brake_pressed = ((GET_BYTE(to_push, 0U) & 0xFU) >> 2U) == 1U;
    }

    generic_rx_checks((bus == 0U) && ((addr == LKAS_COMMAND) || (addr == LKAS_COMMAND_RAM)));
  }
  return valid;
}

static int chrysler_tx_hook(CANPacket_t *to_send, bool longitudinal_allowed) {
  UNUSED(longitudinal_allowed);

  int tx = 1;
  int addr = GET_ADDR(to_send);

  if (chrysler_ram) {
    tx = msg_allowed(to_send, CHRYSLER_RAM_TX_MSGS, sizeof(CHRYSLER_RAM_TX_MSGS) / sizeof(CHRYSLER_RAM_TX_MSGS[0]));
  } else {
    tx = msg_allowed(to_send, CHRYSLER_TX_MSGS, sizeof(CHRYSLER_TX_MSGS) / sizeof(CHRYSLER_TX_MSGS[0]));
  }

  // STEERING
  const int lkas_addr = chrysler_ram ? LKAS_COMMAND_RAM : LKAS_COMMAND;
  if (tx && (addr == lkas_addr)) {
    int desired_torque = ((GET_BYTE(to_send, 0) & 0x7U) << 8) + GET_BYTE(to_send, 1) - 1024U;
    uint32_t ts = microsecond_timer_get();
    bool violation = 0;

    if (controls_allowed) {
      const int max_steer = chrysler_ram ? CHRYSLER_RAM_MAX_STEER : CHRYSLER_MAX_STEER;
      const int max_rate_up = chrysler_ram ? CHRYSLER_RAM_MAX_RATE_UP : CHRYSLER_MAX_RATE_UP;
      const int max_rate_down = chrysler_ram ? CHRYSLER_RAM_MAX_RATE_DOWN : CHRYSLER_MAX_RATE_DOWN;
      const int max_torque_error = chrysler_ram ? CHRYSLER_RAM_MAX_TORQUE_ERROR : CHRYSLER_MAX_TORQUE_ERROR;
      const int max_rt_delta = chrysler_ram ? CHRYSLER_RAM_MAX_RT_DELTA : CHRYSLER_MAX_RT_DELTA;

      // *** global torque limit check ***
      violation |= max_limit_check(desired_torque, max_steer, -max_steer);

      // *** torque rate limit check ***
      violation |= dist_to_meas_check(desired_torque, desired_torque_last,
        &torque_meas, max_rate_up, max_rate_down, max_torque_error);

      // used next time
      desired_torque_last = desired_torque;

      // *** torque real time rate limit check ***
      violation |= rt_rate_limit_check(desired_torque, rt_torque_last, max_rt_delta);

      // every RT_INTERVAL set the new limits
      uint32_t ts_elapsed = get_ts_elapsed(ts, ts_last);
      if (ts_elapsed > CHRYSLER_RT_INTERVAL) {
        rt_torque_last = desired_torque;
        ts_last = ts;
      }
    }

    // no torque if controls is not allowed
    if (!controls_allowed && (desired_torque != 0)) {
      violation = 1;
    }

    // reset to 0 if either controls is not allowed or there's a violation
    if (violation || !controls_allowed) {
      desired_torque_last = 0;
      rt_torque_last = 0;
      ts_last = ts;
    }

    if (violation) {
      tx = 0;
    }
  }

  // FORCE CANCEL: only the cancel button press is allowed
  if ((addr == Cruise_Control_Buttons) || (addr == Cruise_Control_Buttons_RAM)) {
    if ((GET_BYTE(to_send, 0) != 1U) || ((GET_BYTE(to_send, 1) & 1U) == 1U)) {
      tx = 0;
    }
  }

  return tx;
}

static int chrysler_fwd_hook(int bus_num, CANPacket_t *to_fwd) {
  int bus_fwd = -1;
  int addr = GET_ADDR(to_fwd);

  // forward to camera
  if ((bus_num == 0U) && (addr != Center_Stack_2_RAM)) {
    bus_fwd = 2;
  }

  // forward all messages from camera except LKAS messages
  const bool is_lkas = (addr == LKAS_COMMAND) || (addr == DAS_6) ||
                       (addr == LKAS_COMMAND_RAM) || (addr == DAS_6_RAM);
  if ((bus_num == 2U) && is_lkas){
    bus_fwd = 0;
  }

  return bus_fwd;
}

static const addr_checks* chrysler_init(uint16_t param) {
  chrysler_ram = GET_FLAG(param, CHRYSLER_PARAM_RAM);

  if (chrysler_ram) {
    chrysler_rx_checks = (addr_checks){chrysler_addr_checks, CHRYSLER_ADDR_CHECK_LEN};
  } else {
    chrysler_rx_checks = (addr_checks){chrysler_ram_addr_checks, CHRYSLER_RAM_ADDR_CHECK_LEN};
  }

  return &chrysler_rx_checks;
}

const safety_hooks chrysler_hooks = {
  .init = chrysler_init,
  .rx = chrysler_rx_hook,
  .tx = chrysler_tx_hook,
  .tx_lin = nooutput_tx_lin_hook,
  .fwd = chrysler_fwd_hook,
};<|MERGE_RESOLUTION|>--- conflicted
+++ resolved
@@ -131,13 +131,8 @@
     }
 
     // enter controls on rising edge of ACC, exit controls on ACC off
-<<<<<<< HEAD
     if (((bus == 0U) && (addr == DAS_3)) || ((bus == 2) && ((addr == DAS_3) ||(addr == DAS_3_RAM)))) {
-      int cruise_engaged = (GET_BYTE(to_push, 2) & 0x20U) == 0x20U;
-=======
-    if (addr == 500) {
       int cruise_engaged = GET_BIT(to_push, 21U) == 1U;
->>>>>>> 26524538
       if (cruise_engaged && !cruise_engaged_prev) {
         controls_allowed = 1;
       }
