#include "safety_volkswagen_common.h"

// lateral limits
const SteeringLimits VOLKSWAGEN_MQB_STEERING_LIMITS = {
  .max_steer = 300,              // 3.00 Nm (EPS side max of 3.00 Nm)
  .max_rt_delta = 75,            // 4 max rate up * 50Hz send rate * 250000 RT interval / 1000000 = 50 ; 50 * 1.5 for safety pad = 75
  .max_rt_interval = 250000,     // 250ms between real time checks
  .max_rate_up = 4,              // 2.0 Nm/s RoC limit (EPS rack has own soft-limit of 5.0 Nm/s)
  .max_rate_down = 10,           // 5.0 Nm/s RoC limit (EPS rack has own soft-limit of 5.0 Nm/s)
  .driver_torque_allowance = 80,
  .driver_torque_factor = 3,
  .type = TorqueDriverLimited,
};

// longitudinal limits
// acceleration in m/s2 * 1000 to avoid floating point math
const LongitudinalLimits VOLKSWAGEN_MQB_LONG_LIMITS = {
  .max_accel = 2000,
  .min_accel = -3500,
  .inactive_accel = 3010,  // VW sends one increment above the max range when inactive
};

#define MSG_ESP_19      0x0B2   // RX from ABS, for wheel speeds
#define MSG_LH_EPS_03   0x09F   // RX from EPS, for driver steering torque
#define MSG_ESP_05      0x106   // RX from ABS, for brake switch state
#define MSG_TSK_06      0x120   // RX from ECU, for CC status from drivetrain coordinator
#define MSG_TSK_07      0x31E   // RX from ECU, for CC speed from drivetrain coordinator
#define MSG_MOTOR_20    0x121   // RX from ECU, for driver throttle input
#define MSG_ACC_06      0x122   // TX by OP, ACC control instructions to the drivetrain coordinator
#define MSG_HCA_01      0x126   // TX by OP, Heading Control Assist steering torque
#define MSG_GRA_ACC_01  0x12B   // TX by OP, ACC control buttons for cancel/resume
#define MSG_ACC_07      0x12E   // TX by OP, ACC control instructions to the drivetrain coordinator
#define MSG_ACC_02      0x30C   // TX by OP, ACC HUD data to the instrument cluster
#define MSG_MOTOR_14    0x3BE   // RX from ECU, for brake switch status
#define MSG_LDW_02      0x397   // TX by OP, Lane line recognition and text alerts
#define MSG_BAP_LDW_10  0x17331910 // TX by OP, BAP_LDW_0x19 for lane assist assistant menu enablement

// Transmit of GRA_ACC_01 is allowed on bus 0 and 2 to keep compatibility with gateway and camera integration
const CanMsg VOLKSWAGEN_MQB_STOCK_TX_MSGS[] = {{MSG_HCA_01, 0, 8}, {MSG_GRA_ACC_01, 0, 8}, {MSG_LDW_02, 1, 8}, {MSG_BAP_LDW_10, 1, 8}};
const CanMsg VOLKSWAGEN_MQB_LONG_TX_MSGS[] = {{MSG_HCA_01, 0, 8}, {MSG_LDW_02, 1, 8}, {MSG_GRA_ACC_01, 0, 8}, {MSG_BAP_LDW_10, 1, 8},
                                              {MSG_ACC_02, 0, 8}, {MSG_ACC_06, 0, 8}, {MSG_ACC_07, 0, 8}};

RxCheck volkswagen_mqb_rx_checks[] = {
  {.msg = {{MSG_ESP_19, 0, 8, .check_checksum = false, .max_counter = 0U, .expected_timestep = 10000U}, { 0 }, { 0 }}},
  {.msg = {{MSG_LH_EPS_03, 0, 8, .check_checksum = true, .max_counter = 15U, .expected_timestep = 10000U}, { 0 }, { 0 }}},
  {.msg = {{MSG_ESP_05, 0, 8, .check_checksum = true, .max_counter = 15U, .expected_timestep = 20000U}, { 0 }, { 0 }}},
  {.msg = {{MSG_TSK_06, 0, 8, .check_checksum = true, .max_counter = 15U, .expected_timestep = 20000U}, { 0 }, { 0 }}},
  {.msg = {{MSG_TSK_07, 0, 8, .check_checksum = true, .max_counter = 15U, .expected_timestep = 20000U}, { 0 }, { 0 }}},
  {.msg = {{MSG_MOTOR_20, 0, 8, .check_checksum = true, .max_counter = 15U, .expected_timestep = 20000U}, { 0 }, { 0 }}},
  {.msg = {{MSG_MOTOR_14, 0, 8, .check_checksum = false, .max_counter = 0U, .expected_timestep = 100000U}, { 0 }, { 0 }}},
};

uint8_t volkswagen_crc8_lut_8h2f[256]; // Static lookup table for CRC8 poly 0x2F, aka 8H2F/AUTOSAR
bool volkswagen_mqb_brake_pedal_switch = false;
bool volkswagen_mqb_brake_pressure_detected = false;

static uint32_t volkswagen_mqb_get_checksum(CANPacket_t *to_push) {
  return (uint8_t)GET_BYTE(to_push, 0);
}

static uint8_t volkswagen_mqb_get_counter(CANPacket_t *to_push) {
  // MQB message counters are consistently found at LSB 8.
  return (uint8_t)GET_BYTE(to_push, 1) & 0xFU;
}

static uint32_t volkswagen_mqb_compute_crc(CANPacket_t *to_push) {
  int addr = GET_ADDR(to_push);
  int len = GET_LEN(to_push);

  // This is CRC-8H2F/AUTOSAR with a twist. See the OpenDBC implementation
  // of this algorithm for a version with explanatory comments.

  uint8_t crc = 0xFFU;
  for (int i = 1; i < len; i++) {
    crc ^= (uint8_t)GET_BYTE(to_push, i);
    crc = volkswagen_crc8_lut_8h2f[crc];
  }

  uint8_t counter = volkswagen_mqb_get_counter(to_push);
  if (addr == MSG_LH_EPS_03) {
    crc ^= (uint8_t[]){0xF5,0xF5,0xF5,0xF5,0xF5,0xF5,0xF5,0xF5,0xF5,0xF5,0xF5,0xF5,0xF5,0xF5,0xF5,0xF5}[counter];
  } else if (addr == MSG_TSK_07) {
    crc ^= (uint8_t[]){0x78,0x68,0x3A,0x31,0x16,0x08,0x4F,0xDE,0xF7,0x35,0x19,0xE6,0x28,0x2F,0x59,0x82}[counter];
  } else if (addr == MSG_ESP_05) {
    crc ^= (uint8_t[]){0x07,0x07,0x07,0x07,0x07,0x07,0x07,0x07,0x07,0x07,0x07,0x07,0x07,0x07,0x07,0x07}[counter];
  } else if (addr == MSG_TSK_06) {
    crc ^= (uint8_t[]){0xC4,0xE2,0x4F,0xE4,0xF8,0x2F,0x56,0x81,0x9F,0xE5,0x83,0x44,0x05,0x3F,0x97,0xDF}[counter];
  } else if (addr == MSG_MOTOR_20) {
    crc ^= (uint8_t[]){0xE9,0x65,0xAE,0x6B,0x7B,0x35,0xE5,0x5F,0x4E,0xC7,0x86,0xA2,0xBB,0xDD,0xEB,0xB4}[counter];
  } else {  // Undefined CAN message, CRC check expected to fail
  }
  crc = volkswagen_crc8_lut_8h2f[crc];

  return (uint8_t)(crc ^ 0xFFU);
}

static safety_config volkswagen_mqb_init(uint16_t param) {
  UNUSED(param);

  volkswagen_set_button_prev = false;
  volkswagen_resume_button_prev = false;
  volkswagen_mqb_brake_pedal_switch = false;
  volkswagen_mqb_brake_pressure_detected = false;

#ifdef ALLOW_DEBUG
  volkswagen_longitudinal = GET_FLAG(param, FLAG_VOLKSWAGEN_LONG_CONTROL);
#endif
  gen_crc_lookup_table_8(0x2F, volkswagen_crc8_lut_8h2f);
  return volkswagen_longitudinal ? BUILD_SAFETY_CFG(volkswagen_mqb_rx_checks, VOLKSWAGEN_MQB_LONG_TX_MSGS) : \
                                   BUILD_SAFETY_CFG(volkswagen_mqb_rx_checks, VOLKSWAGEN_MQB_STOCK_TX_MSGS);
}

static void volkswagen_mqb_rx_hook(CANPacket_t *to_push) {
  if (GET_BUS(to_push) == 0U) {
    int addr = GET_ADDR(to_push);

    // Update in-motion state by sampling wheel speeds
    if (addr == MSG_ESP_19) {
      // sum 4 wheel speeds
      int speed = 0;
      for (uint8_t i = 0U; i < 8U; i += 2U) {
        int wheel_speed = GET_BYTE(to_push, i) | (GET_BYTE(to_push, i + 1U) << 8);
        speed += wheel_speed;
      }
      // Check all wheel speeds for any movement
      vehicle_moving = speed > 0;
    }

    // Update driver input torque samples
    // Signal: LH_EPS_03.EPS_Lenkmoment (absolute torque)
    // Signal: LH_EPS_03.EPS_VZ_Lenkmoment (direction)
    if (addr == MSG_LH_EPS_03) {
      int torque_driver_new = GET_BYTE(to_push, 5) | ((GET_BYTE(to_push, 6) & 0x1FU) << 8);
      int sign = (GET_BYTE(to_push, 6) & 0x80U) >> 7;
      if (sign == 1) {
        torque_driver_new *= -1;
      }
      update_sample(&torque_driver, torque_driver_new);
    }

    if (addr == MSG_TSK_06) {
      // When using stock ACC, enter controls on rising edge of stock ACC engage, exit on disengage
      // Always exit controls on main switch off
      // Signal: TSK_06.TSK_Status
      int acc_status = (GET_BYTE(to_push, 3) & 0x7U);
      bool cruise_engaged = (acc_status == 3) || (acc_status == 4) || (acc_status == 5);
      acc_main_on = cruise_engaged || (acc_status == 2);

      if (!volkswagen_longitudinal) {
        pcm_cruise_check(cruise_engaged);
      }

      if (!acc_main_on) {
        controls_allowed = false;
      }
    }

    if (addr == MSG_GRA_ACC_01) {
      // If using openpilot longitudinal, enter controls on falling edge of Set or Resume with main switch on
      // Signal: GRA_ACC_01.GRA_Tip_Setzen
      // Signal: GRA_ACC_01.GRA_Tip_Wiederaufnahme
      if (volkswagen_longitudinal) {
        bool set_button = GET_BIT(to_push, 16U);
        bool resume_button = GET_BIT(to_push, 19U);
        if ((volkswagen_set_button_prev && !set_button) || (volkswagen_resume_button_prev && !resume_button)) {
          controls_allowed = acc_main_on;
        }
        volkswagen_set_button_prev = set_button;
        volkswagen_resume_button_prev = resume_button;
      }
      // Always exit controls on rising edge of Cancel
      // Signal: GRA_ACC_01.GRA_Abbrechen
      if (GET_BIT(to_push, 13U) == 1U) {
        controls_allowed = false;
      }
    }

    // Signal: Motor_20.MO_Fahrpedalrohwert_01
    if (addr == MSG_MOTOR_20) {
      gas_pressed = ((GET_BYTES(to_push, 0, 4) >> 12) & 0xFFU) != 0U;
    }

    // Signal: Motor_14.MO_Fahrer_bremst (ECU detected brake pedal switch F63)
    if (addr == MSG_MOTOR_14) {
      volkswagen_mqb_brake_pedal_switch = (GET_BYTE(to_push, 3) & 0x10U) >> 4;
    }

    // Signal: ESP_05.ESP_Fahrer_bremst (ESP detected driver brake pressure above platform specified threshold)
    if (addr == MSG_ESP_05) {
      volkswagen_mqb_brake_pressure_detected = (GET_BYTE(to_push, 3) & 0x4U) >> 2;
    }

    brake_pressed = volkswagen_mqb_brake_pedal_switch || volkswagen_mqb_brake_pressure_detected;

    generic_rx_checks((addr == MSG_HCA_01));
  }
}

static bool volkswagen_mqb_tx_hook(CANPacket_t *to_send) {
  int addr = GET_ADDR(to_send);
  int tx = 1;

<<<<<<< HEAD
  if (volkswagen_longitudinal) {
    if (lateral_only) {
      tx = msg_allowed(to_send, VOLKSWAGEN_MQB_STOCK_TX_MSGS, sizeof(VOLKSWAGEN_MQB_STOCK_TX_MSGS) / sizeof(VOLKSWAGEN_MQB_STOCK_TX_MSGS[0]));
    } else {
      tx = msg_allowed(to_send, VOLKSWAGEN_MQB_LONG_TX_MSGS, sizeof(VOLKSWAGEN_MQB_LONG_TX_MSGS) / sizeof(VOLKSWAGEN_MQB_LONG_TX_MSGS[0]));
    }
  } else {
    tx = msg_allowed(to_send, VOLKSWAGEN_MQB_STOCK_TX_MSGS, sizeof(VOLKSWAGEN_MQB_STOCK_TX_MSGS) / sizeof(VOLKSWAGEN_MQB_STOCK_TX_MSGS[0]));
  }

=======
>>>>>>> 933a301c
  // Safety check for HCA_01 Heading Control Assist torque
  // Signal: HCA_01.HCA_01_LM_Offset (absolute torque)
  // Signal: HCA_01.HCA_01_LM_OffSign (direction)
  if (addr == MSG_HCA_01) {
    int desired_torque = GET_BYTE(to_send, 2) | ((GET_BYTE(to_send, 3) & 0x1U) << 8);
    bool sign = GET_BIT(to_send, 31U);
    if (sign) {
      desired_torque *= -1;
    }

    bool steer_req = GET_BIT(to_send, 30U) != 0U;

    if (steer_torque_cmd_checks(desired_torque, steer_req, VOLKSWAGEN_MQB_STEERING_LIMITS)) {
      tx = 0;
    }
  }

  // Safety check for both ACC_06 and ACC_07 acceleration requests
  // To avoid floating point math, scale upward and compare to pre-scaled safety m/s2 boundaries
  if ((addr == MSG_ACC_06) || (addr == MSG_ACC_07)) {
    bool violation = false;
    int desired_accel = 0;

    if (addr == MSG_ACC_06) {
      // Signal: ACC_06.ACC_Sollbeschleunigung_02 (acceleration in m/s2, scale 0.005, offset -7.22)
      desired_accel = ((((GET_BYTE(to_send, 4) & 0x7U) << 8) | GET_BYTE(to_send, 3)) * 5U) - 7220U;
    } else {
      // Signal: ACC_07.ACC_Folgebeschl (acceleration in m/s2, scale 0.03, offset -4.6)
      int secondary_accel = (GET_BYTE(to_send, 4) * 30U) - 4600U;
      violation |= (secondary_accel != 3020);  // enforce always inactive (one increment above max range) at this time
      // Signal: ACC_07.ACC_Sollbeschleunigung_02 (acceleration in m/s2, scale 0.005, offset -7.22)
      desired_accel = (((GET_BYTE(to_send, 7) << 3) | ((GET_BYTE(to_send, 6) & 0xE0U) >> 5)) * 5U) - 7220U;
    }

    violation |= longitudinal_accel_checks(desired_accel, VOLKSWAGEN_MQB_LONG_LIMITS);

    if (violation) {
      tx = 0;
    }
  }

  // FORCE CANCEL: ensuring that only the cancel button press is sent when controls are off.
  // This avoids unintended engagements while still allowing resume spam
  if ((addr == MSG_GRA_ACC_01) && !controls_allowed) {
    // disallow resume and set: bits 16 and 19
    if ((GET_BYTE(to_send, 2) & 0x9U) != 0U) {
      tx = 0;
    }
  }

  // 1 allows the message through
  return tx;
}

static int volkswagen_mqb_fwd_hook(int bus_num, int addr) {
  UNUSED(bus_num);
  UNUSED(addr);
  int bus_fwd = -1; // do not do any forwarding
  UNUSED(bus_fwd);
  return bus_fwd;
}

const safety_hooks volkswagen_mqb_hooks = {
  .init = volkswagen_mqb_init,
  .rx = volkswagen_mqb_rx_hook,
  .tx = volkswagen_mqb_tx_hook,
  .tx_lin = nooutput_tx_lin_hook,
  .fwd = volkswagen_mqb_fwd_hook,
  .get_counter = volkswagen_mqb_get_counter,
  .get_checksum = volkswagen_mqb_get_checksum,
  .compute_checksum = volkswagen_mqb_compute_crc,
};<|MERGE_RESOLUTION|>--- conflicted
+++ resolved
@@ -199,20 +199,7 @@
 static bool volkswagen_mqb_tx_hook(CANPacket_t *to_send) {
   int addr = GET_ADDR(to_send);
   int tx = 1;
-
-<<<<<<< HEAD
-  if (volkswagen_longitudinal) {
-    if (lateral_only) {
-      tx = msg_allowed(to_send, VOLKSWAGEN_MQB_STOCK_TX_MSGS, sizeof(VOLKSWAGEN_MQB_STOCK_TX_MSGS) / sizeof(VOLKSWAGEN_MQB_STOCK_TX_MSGS[0]));
-    } else {
-      tx = msg_allowed(to_send, VOLKSWAGEN_MQB_LONG_TX_MSGS, sizeof(VOLKSWAGEN_MQB_LONG_TX_MSGS) / sizeof(VOLKSWAGEN_MQB_LONG_TX_MSGS[0]));
-    }
-  } else {
-    tx = msg_allowed(to_send, VOLKSWAGEN_MQB_STOCK_TX_MSGS, sizeof(VOLKSWAGEN_MQB_STOCK_TX_MSGS) / sizeof(VOLKSWAGEN_MQB_STOCK_TX_MSGS[0]));
-  }
-
-=======
->>>>>>> 933a301c
+  
   // Safety check for HCA_01 Heading Control Assist torque
   // Signal: HCA_01.HCA_01_LM_Offset (absolute torque)
   // Signal: HCA_01.HCA_01_LM_OffSign (direction)
