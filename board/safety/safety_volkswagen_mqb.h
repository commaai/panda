#include "safety_volkswagen_common.h"

// lateral limits
const SteeringLimits VOLKSWAGEN_MQB_STEERING_LIMITS = {
  .max_steer = 300,              // 3.0 Nm (EPS side max of 3.0Nm with fault if violated)
  .max_rt_delta = 75,            // 4 max rate up * 50Hz send rate * 250000 RT interval / 1000000 = 50 ; 50 * 1.5 for safety pad = 75
  .max_rt_interval = 250000,     // 250ms between real time checks
  .max_rate_up = 4,              // 2.0 Nm/s RoC limit (EPS rack has own soft-limit of 5.0 Nm/s)
  .max_rate_down = 10,           // 5.0 Nm/s RoC limit (EPS rack has own soft-limit of 5.0 Nm/s)
  .driver_torque_allowance = 80,
  .driver_torque_factor = 3,
  .type = TorqueDriverLimited,
};

// longitudinal limits
// acceleration in m/s2 * 1000 to avoid floating point math
const LongitudinalLimits VOLKSWAGEN_MQB_LONG_LIMITS = {
  .max_accel = 2000,
  .min_accel = -3500,
  .inactive_accel = 3010,  // VW sends one increment above the max range when inactive
};

#define MSG_ESP_19      0x0B2   // RX from ABS, for wheel speeds
#define MSG_LH_EPS_03   0x09F   // RX from EPS, for driver steering torque
#define MSG_ESP_05      0x106   // RX from ABS, for brake switch state
#define MSG_TSK_06      0x120   // RX from ECU, for ACC status from drivetrain coordinator
#define MSG_MOTOR_20    0x121   // RX from ECU, for driver throttle input
#define MSG_ACC_06      0x122   // TX by OP, ACC control instructions to the drivetrain coordinator
#define MSG_HCA_01      0x126   // TX by OP, Heading Control Assist steering torque
#define MSG_GRA_ACC_01  0x12B   // TX by OP, ACC control buttons for cancel/resume
#define MSG_ACC_07      0x12E   // TX by OP, ACC control instructions to the drivetrain coordinator
#define MSG_ACC_02      0x30C   // TX by OP, ACC HUD data to the instrument cluster
#define MSG_MOTOR_14    0x3BE   // RX from ECU, for brake switch status
#define MSG_LDW_02      0x397   // TX by OP, Lane line recognition and text alerts

// Transmit of GRA_ACC_01 is allowed on bus 0 and 2 to keep compatibility with gateway and camera integration
const CanMsg VOLKSWAGEN_MQB_STOCK_TX_MSGS[] = {{MSG_HCA_01, 0, 8}, {MSG_GRA_ACC_01, 0, 8}, {MSG_GRA_ACC_01, 2, 8}, {MSG_LDW_02, 0, 8}};
const CanMsg VOLKSWAGEN_MQB_LONG_TX_MSGS[] = {{MSG_HCA_01, 0, 8}, {MSG_LDW_02, 0, 8},
                                              {MSG_ACC_02, 0, 8}, {MSG_ACC_06, 0, 8}, {MSG_ACC_07, 0, 8}};

AddrCheckStruct volkswagen_mqb_addr_checks[] = {
  {.msg = {{MSG_ESP_19, 0, 8, .check_checksum = false, .max_counter = 0U, .expected_timestep = 10000U}, { 0 }, { 0 }}},
  {.msg = {{MSG_LH_EPS_03, 0, 8, .check_checksum = true, .max_counter = 15U, .expected_timestep = 10000U}, { 0 }, { 0 }}},
  {.msg = {{MSG_ESP_05, 0, 8, .check_checksum = true, .max_counter = 15U, .expected_timestep = 20000U}, { 0 }, { 0 }}},
  {.msg = {{MSG_TSK_06, 0, 8, .check_checksum = true, .max_counter = 15U, .expected_timestep = 20000U}, { 0 }, { 0 }}},
  {.msg = {{MSG_MOTOR_20, 0, 8, .check_checksum = true, .max_counter = 15U, .expected_timestep = 20000U}, { 0 }, { 0 }}},
  {.msg = {{MSG_MOTOR_14, 0, 8, .check_checksum = false, .max_counter = 0U, .expected_timestep = 100000U}, { 0 }, { 0 }}},
};
#define VOLKSWAGEN_MQB_ADDR_CHECKS_LEN (sizeof(volkswagen_mqb_addr_checks) / sizeof(volkswagen_mqb_addr_checks[0]))
addr_checks volkswagen_mqb_rx_checks = {volkswagen_mqb_addr_checks, VOLKSWAGEN_MQB_ADDR_CHECKS_LEN};

uint8_t volkswagen_crc8_lut_8h2f[256]; // Static lookup table for CRC8 poly 0x2F, aka 8H2F/AUTOSAR
bool volkswagen_mqb_brake_pedal_switch = false;
bool volkswagen_mqb_brake_pressure_detected = false;

static uint32_t volkswagen_mqb_get_checksum(CANPacket_t *to_push) {
  return (uint8_t)GET_BYTE(to_push, 0);
}

static uint8_t volkswagen_mqb_get_counter(CANPacket_t *to_push) {
  // MQB message counters are consistently found at LSB 8.
  return (uint8_t)GET_BYTE(to_push, 1) & 0xFU;
}

static uint32_t volkswagen_mqb_compute_crc(CANPacket_t *to_push) {
  int addr = GET_ADDR(to_push);
  int len = GET_LEN(to_push);

  // This is CRC-8H2F/AUTOSAR with a twist. See the OpenDBC implementation
  // of this algorithm for a version with explanatory comments.

  uint8_t crc = 0xFFU;
  for (int i = 1; i < len; i++) {
    crc ^= (uint8_t)GET_BYTE(to_push, i);
    crc = volkswagen_crc8_lut_8h2f[crc];
  }

  uint8_t counter = volkswagen_mqb_get_counter(to_push);
  switch(addr) {
    case MSG_LH_EPS_03:
      crc ^= (uint8_t[]){0xF5,0xF5,0xF5,0xF5,0xF5,0xF5,0xF5,0xF5,0xF5,0xF5,0xF5,0xF5,0xF5,0xF5,0xF5,0xF5}[counter];
      break;
    case MSG_ESP_05:
      crc ^= (uint8_t[]){0x07,0x07,0x07,0x07,0x07,0x07,0x07,0x07,0x07,0x07,0x07,0x07,0x07,0x07,0x07,0x07}[counter];
      break;
    case MSG_TSK_06:
      crc ^= (uint8_t[]){0xC4,0xE2,0x4F,0xE4,0xF8,0x2F,0x56,0x81,0x9F,0xE5,0x83,0x44,0x05,0x3F,0x97,0xDF}[counter];
      break;
    case MSG_MOTOR_20:
      crc ^= (uint8_t[]){0xE9,0x65,0xAE,0x6B,0x7B,0x35,0xE5,0x5F,0x4E,0xC7,0x86,0xA2,0xBB,0xDD,0xEB,0xB4}[counter];
      break;
    default: // Undefined CAN message, CRC check expected to fail
      break;
  }
  crc = volkswagen_crc8_lut_8h2f[crc];

  return (uint8_t)(crc ^ 0xFFU);
}

static const addr_checks* volkswagen_mqb_init(uint16_t param) {
  UNUSED(param);

  volkswagen_set_button_prev = false;
  volkswagen_resume_button_prev = false;
  volkswagen_mqb_brake_pedal_switch = false;
  volkswagen_mqb_brake_pressure_detected = false;

#ifdef ALLOW_DEBUG
  volkswagen_longitudinal = GET_FLAG(param, FLAG_VOLKSWAGEN_LONG_CONTROL);
#endif
  gen_crc_lookup_table_8(0x2F, volkswagen_crc8_lut_8h2f);
  return &volkswagen_mqb_rx_checks;
}

static int volkswagen_mqb_rx_hook(CANPacket_t *to_push) {

  bool valid = addr_safety_check(to_push, &volkswagen_mqb_rx_checks,
                                 volkswagen_mqb_get_checksum, volkswagen_mqb_compute_crc, volkswagen_mqb_get_counter);

  if (valid && (GET_BUS(to_push) == 0U)) {
    int addr = GET_ADDR(to_push);

    // Update in-motion state by sampling front wheel speeds
    // Signal: ESP_19.ESP_VL_Radgeschw_02 (front left) in scaled km/h
    // Signal: ESP_19.ESP_VR_Radgeschw_02 (front right) in scaled km/h
    if (addr == MSG_ESP_19) {
      int wheel_speed_fl = GET_BYTE(to_push, 4) | (GET_BYTE(to_push, 5) << 8);
      int wheel_speed_fr = GET_BYTE(to_push, 6) | (GET_BYTE(to_push, 7) << 8);
      // Check for average front speed in excess of 0.3m/s, 1.08km/h
      // DBC speed scale 0.0075: 0.3m/s = 144, sum both wheels to compare
      vehicle_moving = (wheel_speed_fl + wheel_speed_fr) > 288;
    }

    // Update driver input torque samples
    // Signal: LH_EPS_03.EPS_Lenkmoment (absolute torque)
    // Signal: LH_EPS_03.EPS_VZ_Lenkmoment (direction)
    if (addr == MSG_LH_EPS_03) {
      int torque_driver_new = GET_BYTE(to_push, 5) | ((GET_BYTE(to_push, 6) & 0x1FU) << 8);
      int sign = (GET_BYTE(to_push, 6) & 0x80U) >> 7;
      if (sign == 1) {
        torque_driver_new *= -1;
      }
      update_sample(&torque_driver, torque_driver_new);
    }

    if (addr == MSG_TSK_06) {
      // When using stock ACC, enter controls on rising edge of stock ACC engage, exit on disengage
      // Always exit controls on main switch off
      // Signal: TSK_06.TSK_Status
      int acc_status = (GET_BYTE(to_push, 3) & 0x7U);
      bool cruise_engaged = (acc_status == 3) || (acc_status == 4) || (acc_status == 5);
      acc_main_on = cruise_engaged || (acc_status == 2);

      if (!volkswagen_longitudinal) {
        pcm_cruise_check(cruise_engaged);
      }

      if (!acc_main_on) {
        controls_allowed = false;
      }
    }

    if (addr == MSG_GRA_ACC_01) {
      // If using openpilot longitudinal, enter controls on falling edge of Set or Resume with main switch on
      // Signal: GRA_ACC_01.GRA_Tip_Setzen
      // Signal: GRA_ACC_01.GRA_Tip_Wiederaufnahme
      if (volkswagen_longitudinal) {
        bool set_button = GET_BIT(to_push, 16U);
        bool resume_button = GET_BIT(to_push, 19U);
        if ((volkswagen_set_button_prev && !set_button) || (volkswagen_resume_button_prev && !resume_button)) {
          controls_allowed = acc_main_on;
        }
        volkswagen_set_button_prev = set_button;
        volkswagen_resume_button_prev = resume_button;
      }
      // Always exit controls on rising edge of Cancel
      // Signal: GRA_ACC_01.GRA_Abbrechen
      if (GET_BIT(to_push, 13U) == 1U) {
        controls_allowed = false;
      }
    }

    // Signal: Motor_20.MO_Fahrpedalrohwert_01
    if (addr == MSG_MOTOR_20) {
      gas_pressed = ((GET_BYTES_04(to_push) >> 12) & 0xFFU) != 0U;
    }

    // Signal: Motor_14.MO_Fahrer_bremst (ECU detected brake pedal switch F63)
    if (addr == MSG_MOTOR_14) {
      volkswagen_mqb_brake_pedal_switch = (GET_BYTE(to_push, 3) & 0x10U) >> 4;
    }

    // Signal: ESP_05.ESP_Fahrer_bremst (ESP detected driver brake pressure above platform specified threshold)
    if (addr == MSG_ESP_05) {
      volkswagen_mqb_brake_pressure_detected = (GET_BYTE(to_push, 3) & 0x4U) >> 2;
    }

    brake_pressed = volkswagen_mqb_brake_pedal_switch || volkswagen_mqb_brake_pressure_detected;

    generic_rx_checks((addr == MSG_HCA_01));
  }
  return valid;
}

<<<<<<< HEAD
static int volkswagen_mqb_tx_hook(CANPacket_t *to_send, bool longitudinal_allowed, bool gas_allowed) {
  UNUSED(longitudinal_allowed);
  UNUSED(gas_allowed);

=======
static int volkswagen_mqb_tx_hook(CANPacket_t *to_send, bool longitudinal_allowed) {
>>>>>>> e8bd1df5
  int addr = GET_ADDR(to_send);
  int tx = 1;

  if (volkswagen_longitudinal) {
    tx = msg_allowed(to_send, VOLKSWAGEN_MQB_LONG_TX_MSGS, sizeof(VOLKSWAGEN_MQB_LONG_TX_MSGS) / sizeof(VOLKSWAGEN_MQB_LONG_TX_MSGS[0]));
  } else {
    tx = msg_allowed(to_send, VOLKSWAGEN_MQB_STOCK_TX_MSGS, sizeof(VOLKSWAGEN_MQB_STOCK_TX_MSGS) / sizeof(VOLKSWAGEN_MQB_STOCK_TX_MSGS[0]));
  }

  // Safety check for HCA_01 Heading Control Assist torque
  // Signal: HCA_01.Assist_Torque (absolute torque)
  // Signal: HCA_01.Assist_VZ (direction)
  if (addr == MSG_HCA_01) {
    int desired_torque = GET_BYTE(to_send, 2) | ((GET_BYTE(to_send, 3) & 0x3FU) << 8);
    int sign = (GET_BYTE(to_send, 3) & 0x80U) >> 7;
    if (sign == 1) {
      desired_torque *= -1;
    }

    if (steer_torque_cmd_checks(desired_torque, -1, VOLKSWAGEN_MQB_STEERING_LIMITS)) {
      tx = 0;
    }
  }

  // Safety check for both ACC_06 and ACC_07 acceleration requests
  // To avoid floating point math, scale upward and compare to pre-scaled safety m/s2 boundaries
  if ((addr == MSG_ACC_06) || (addr == MSG_ACC_07)) {
    bool violation = false;
    int desired_accel = 0;

    if (addr == MSG_ACC_06) {
      // Signal: ACC_06.ACC_Sollbeschleunigung_02 (acceleration in m/s2, scale 0.005, offset -7.22)
      desired_accel = ((((GET_BYTE(to_send, 4) & 0x7U) << 8) | GET_BYTE(to_send, 3)) * 5U) - 7220U;
    } else {
      // Signal: ACC_07.ACC_Folgebeschl (acceleration in m/s2, scale 0.03, offset -4.6)
      int secondary_accel = (GET_BYTE(to_send, 4) * 30U) - 4600U;
      violation |= (secondary_accel != 3020);  // enforce always inactive (one increment above max range) at this time
      // Signal: ACC_07.ACC_Sollbeschleunigung_02 (acceleration in m/s2, scale 0.005, offset -7.22)
      desired_accel = (((GET_BYTE(to_send, 7) << 3) | ((GET_BYTE(to_send, 6) & 0xE0U) >> 5)) * 5U) - 7220U;
    }

    violation |= longitudinal_accel_checks(desired_accel, VOLKSWAGEN_MQB_LONG_LIMITS, longitudinal_allowed);

    if (violation) {
      tx = 0;
    }
  }

  // FORCE CANCEL: ensuring that only the cancel button press is sent when controls are off.
  // This avoids unintended engagements while still allowing resume spam
  if ((addr == MSG_GRA_ACC_01) && !controls_allowed) {
    // disallow resume and set: bits 16 and 19
    if ((GET_BYTE(to_send, 2) & 0x9U) != 0U) {
      tx = 0;
    }
  }

  // 1 allows the message through
  return tx;
}

static int volkswagen_mqb_fwd_hook(int bus_num, CANPacket_t *to_fwd) {
  int addr = GET_ADDR(to_fwd);
  int bus_fwd = -1;

  switch (bus_num) {
    case 0:
      // Forward all traffic from the Extended CAN onward
      bus_fwd = 2;
      break;
    case 2:
      if ((addr == MSG_HCA_01) || (addr == MSG_LDW_02)) {
        // openpilot takes over LKAS steering control and related HUD messages from the camera
        bus_fwd = -1;
      } else if (volkswagen_longitudinal && ((addr == MSG_ACC_02) || (addr == MSG_ACC_06) || (addr == MSG_ACC_07))) {
        // openpilot takes over acceleration/braking control and related HUD messages from the stock ACC radar
        bus_fwd = -1;
      } else {
        // Forward all remaining traffic from Extended CAN devices to J533 gateway
        bus_fwd = 0;
      }
      break;
    default:
      // No other buses should be in use; fallback to do-not-forward
      bus_fwd = -1;
      break;
  }

  return bus_fwd;
}

const safety_hooks volkswagen_mqb_hooks = {
  .init = volkswagen_mqb_init,
  .rx = volkswagen_mqb_rx_hook,
  .tx = volkswagen_mqb_tx_hook,
  .tx_lin = nooutput_tx_lin_hook,
  .fwd = volkswagen_mqb_fwd_hook,
};<|MERGE_RESOLUTION|>--- conflicted
+++ resolved
@@ -202,14 +202,7 @@
   return valid;
 }
 
-<<<<<<< HEAD
-static int volkswagen_mqb_tx_hook(CANPacket_t *to_send, bool longitudinal_allowed, bool gas_allowed) {
-  UNUSED(longitudinal_allowed);
-  UNUSED(gas_allowed);
-
-=======
 static int volkswagen_mqb_tx_hook(CANPacket_t *to_send, bool longitudinal_allowed) {
->>>>>>> e8bd1df5
   int addr = GET_ADDR(to_send);
   int tx = 1;
 
