--- conflicted
+++ resolved
@@ -44,17 +44,6 @@
 
 // global actuation limit states
 int toyota_dbc_eps_torque_factor = 100;   // conversion factor for STEER_TORQUE_EPS in %: see dbc file
-
-// states
-<<<<<<< HEAD
-int toyota_cruise_engaged_last = 0;       // cruise state
-=======
-int toyota_desired_torque_last = 0;       // last desired steer torque
-int toyota_rt_torque_last = 0;            // last desired torque for real time check
-uint32_t toyota_ts_last = 0;
-struct sample_t toyota_torque_meas;       // last 3 motor torques produced by the eps
-
->>>>>>> d9355c41
 
 static uint8_t toyota_compute_checksum(CAN_FIFOMailBox_TypeDef *to_push) {
   int addr = GET_ADDR(to_push);
