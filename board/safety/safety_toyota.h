// global torque limit
const int TOYOTA_MAX_TORQUE = 1500;       // max torque cmd allowed ever

// rate based torque limit + stay within actually applied
// packet is sent at 100hz, so this limit is 1000/sec
const int TOYOTA_MAX_RATE_UP = 10;        // ramp up slow
const int TOYOTA_MAX_RATE_DOWN = 25;      // ramp down fast
const int TOYOTA_MAX_TORQUE_ERROR = 350;  // max torque cmd in excess of torque motor

// real time torque limit to prevent controls spamming
// the real time limit is 1500/sec
const int TOYOTA_MAX_RT_DELTA = 375;      // max delta torque allowed for real time checks
const uint32_t TOYOTA_RT_INTERVAL = 250000;    // 250ms between real time checks

// longitudinal limits
const int TOYOTA_MAX_ACCEL = 1500;        // 1.5 m/s2
const int TOYOTA_MIN_ACCEL = -3000;       // 3.0 m/s2

const int TOYOTA_GAS_INTERCEPTOR_THRESHOLD = 475;  // ratio between offset and gain from dbc file

// allowed DSU messages on bus 0 and 1
const int TOYOTA_DSU_MSGS_0[] = {0x283, 0x2E6, 0x2E7, 0x33E, 0x344, 0x365, 0x366, 0x4CB};
const int TOYOTA_DSU_MSGS_1[] = {0x128, 0x141, 0x160, 0x161, 0x470};  // allowed messages on bus 1
// Camera ALC and ACC messages
const int TOYOTA_TX_MSGS_0[] = {0x2E4, 0x412, 0x191, 0x343};

// global actuation limit states
int toyota_dbc_eps_torque_factor = 100;   // conversion factor for STEER_TORQUE_EPS in %: see dbc file

// states
int toyota_desired_torque_last = 0;       // last desired steer torque
int toyota_rt_torque_last = 0;            // last desired torque for real time check
uint32_t toyota_ts_last = 0;
int toyota_cruise_engaged_last = 0;       // cruise state
int toyota_gas_prev = 0;
struct sample_t toyota_torque_meas;       // last 3 motor torques produced by the eps


static void toyota_rx_hook(CAN_FIFOMailBox_TypeDef *to_push) {

  int bus = GET_BUS(to_push);
  int addr = GET_ADDR(to_push);

  // get eps motor torque (0.66 factor in dbc)
  if (addr == 0x260) {
    int torque_meas_new = (GET_BYTE(to_push, 5) << 8) | GET_BYTE(to_push, 6);
    torque_meas_new = to_signed(torque_meas_new, 16);

    // scale by dbc_factor
    torque_meas_new = (torque_meas_new * toyota_dbc_eps_torque_factor) / 100;

    // update array of sample
    update_sample(&toyota_torque_meas, torque_meas_new);

    // increase torque_meas by 1 to be conservative on rounding
    toyota_torque_meas.min--;
    toyota_torque_meas.max++;
  }

  // enter controls on rising edge of ACC, exit controls on ACC off
  if (addr == 0x1D2) {
    // 5th bit is CRUISE_ACTIVE
    int cruise_engaged = GET_BYTE(to_push, 0) & 0x20;
    if (!cruise_engaged) {
      controls_allowed = 0;
    }
    if (cruise_engaged && !toyota_cruise_engaged_last) {
      controls_allowed = 1;
    }
    toyota_cruise_engaged_last = cruise_engaged;
  }

  // exit controls on rising edge of interceptor gas press
  if (addr == 0x201) {
    gas_interceptor_detected = 1;
    int gas_interceptor = GET_INTERCEPTOR(to_push);
    if ((gas_interceptor > TOYOTA_GAS_INTERCEPTOR_THRESHOLD) &&
        (gas_interceptor_prev <= TOYOTA_GAS_INTERCEPTOR_THRESHOLD) &&
        long_controls_allowed) {
      controls_allowed = 0;
    }
    gas_interceptor_prev = gas_interceptor;
  }

  // exit controls on rising edge of gas press
  if (addr == 0x2C1) {
    int gas = GET_BYTE(to_push, 6) & 0xFF;
    if ((gas > 0) && (toyota_gas_prev == 0) && !gas_interceptor_detected && long_controls_allowed) {
      controls_allowed = 0;
    }
    toyota_gas_prev = gas;
  }

  // 0x2E4 is lkas cmd. If it is on bus 0, then relay is unexpectedly closed
  if ((addr == 0x2E4) && (bus == 0)) {
    relay_malfunction = true;
  }
}

static int toyota_tx_hook(CAN_FIFOMailBox_TypeDef *to_send) {

  int tx = 1;
  int addr = GET_ADDR(to_send);
  int bus = GET_BUS(to_send);

<<<<<<< HEAD
  if ((bus == 0) && !addr_in_array(addr, TOYOTA_DSU_MSGS_0, sizeof(TOYOTA_DSU_MSGS_0)/sizeof(TOYOTA_DSU_MSGS_0[0])) &&
      !addr_in_array(addr, TOYOTA_TX_MSGS_0, sizeof(TOYOTA_TX_MSGS_0)/sizeof(TOYOTA_TX_MSGS_0[0]))) {
    tx = 0;
  } else if ((bus == 1) && !addr_in_array(addr, TOYOTA_DSU_MSGS_1, sizeof(TOYOTA_DSU_MSGS_1)/sizeof(TOYOTA_DSU_MSGS_1[0]))) {
    tx = 0;
  } else {
=======
  if (relay_malfunction) {
>>>>>>> 86dec4b8
    tx = 0;
  }

  // Check if msg is sent on BUS 0
  if (bus == 0) {

    // GAS PEDAL: safety check
    if (addr == 0x200) {
      if (!controls_allowed || !long_controls_allowed) {
        if (GET_BYTE(to_send, 0) || GET_BYTE(to_send, 1)) {
          tx = 0;
        }
      }
    }

    // ACCEL: safety check on byte 1-2
    if (addr == 0x343) {
      int desired_accel = (GET_BYTE(to_send, 0) << 8) | GET_BYTE(to_send, 1);
      desired_accel = to_signed(desired_accel, 16);
      if (!controls_allowed || !long_controls_allowed) {
        if (desired_accel != 0) {
          tx = 0;
        }
      }
      bool violation = max_limit_check(desired_accel, TOYOTA_MAX_ACCEL, TOYOTA_MIN_ACCEL);
      if (violation) {
        tx = 0;
      }
    }

    // STEER: safety check on bytes 2-3
    if (addr == 0x2E4) {
      int desired_torque = (GET_BYTE(to_send, 1) << 8) | GET_BYTE(to_send, 2);
      desired_torque = to_signed(desired_torque, 16);
      bool violation = 0;

      uint32_t ts = TIM2->CNT;

      if (controls_allowed) {

        // *** global torque limit check ***
        violation |= max_limit_check(desired_torque, TOYOTA_MAX_TORQUE, -TOYOTA_MAX_TORQUE);

        // *** torque rate limit check ***
        violation |= dist_to_meas_check(desired_torque, toyota_desired_torque_last,
          &toyota_torque_meas, TOYOTA_MAX_RATE_UP, TOYOTA_MAX_RATE_DOWN, TOYOTA_MAX_TORQUE_ERROR);

        // used next time
        toyota_desired_torque_last = desired_torque;

        // *** torque real time rate limit check ***
        violation |= rt_rate_limit_check(desired_torque, toyota_rt_torque_last, TOYOTA_MAX_RT_DELTA);

        // every RT_INTERVAL set the new limits
        uint32_t ts_elapsed = get_ts_elapsed(ts, toyota_ts_last);
        if (ts_elapsed > TOYOTA_RT_INTERVAL) {
          toyota_rt_torque_last = desired_torque;
          toyota_ts_last = ts;
        }
      }

      // no torque if controls is not allowed
      if (!controls_allowed && (desired_torque != 0)) {
        violation = 1;
      }

      // reset to 0 if either controls is not allowed or there's a violation
      if (violation || !controls_allowed) {
        toyota_desired_torque_last = 0;
        toyota_rt_torque_last = 0;
        toyota_ts_last = ts;
      }

      if (violation) {
        tx = 0;
      }
    }
  }

  return tx;
}

static void toyota_init(int16_t param) {
  controls_allowed = 0;
  relay_malfunction = 0;
  toyota_dbc_eps_torque_factor = param;
}

static int toyota_fwd_hook(int bus_num, CAN_FIFOMailBox_TypeDef *to_fwd) {

  int bus_fwd = -1;
  if (!relay_malfunction) {
    if (bus_num == 0) {
      bus_fwd = 2;
    }
    if (bus_num == 2) {
      int addr = GET_ADDR(to_fwd);
      // block stock lkas messages and stock acc messages (if OP is doing ACC)
      // in TSS2, 0.191 is LTA which we need to block to avoid controls collision
      int is_lkas_msg = ((addr == 0x2E4) || (addr == 0x412) || (addr == 0x191));
      // in TSS2 the camera does ACC as well, so filter 0x343
      int is_acc_msg = (addr == 0x343);
      int block_msg = is_lkas_msg || (is_acc_msg && long_controls_allowed);
      if (!block_msg) {
        bus_fwd = 0;
      }
    }
  }
  return bus_fwd;
}

const safety_hooks toyota_hooks = {
  .init = toyota_init,
  .rx = toyota_rx_hook,
  .tx = toyota_tx_hook,
  .tx_lin = nooutput_tx_lin_hook,
  .fwd = toyota_fwd_hook,
};<|MERGE_RESOLUTION|>--- conflicted
+++ resolved
@@ -103,16 +103,18 @@
   int addr = GET_ADDR(to_send);
   int bus = GET_BUS(to_send);
 
-<<<<<<< HEAD
   if ((bus == 0) && !addr_in_array(addr, TOYOTA_DSU_MSGS_0, sizeof(TOYOTA_DSU_MSGS_0)/sizeof(TOYOTA_DSU_MSGS_0[0])) &&
       !addr_in_array(addr, TOYOTA_TX_MSGS_0, sizeof(TOYOTA_TX_MSGS_0)/sizeof(TOYOTA_TX_MSGS_0[0]))) {
     tx = 0;
   } else if ((bus == 1) && !addr_in_array(addr, TOYOTA_DSU_MSGS_1, sizeof(TOYOTA_DSU_MSGS_1)/sizeof(TOYOTA_DSU_MSGS_1[0]))) {
     tx = 0;
+  } else if (bus == 2) {
+    tx = 0;
   } else {
-=======
+    // messaged passed the address check
+  };
+
   if (relay_malfunction) {
->>>>>>> 86dec4b8
     tx = 0;
   }
 
