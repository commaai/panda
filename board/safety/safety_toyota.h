--- conflicted
+++ resolved
@@ -42,12 +42,9 @@
 // safety param flags
 // first byte is for eps factor, second is for flags
 const uint32_t TOYOTA_PARAM_OFFSET = 8U;
-<<<<<<< HEAD
 //const uint32_t TOYOTA_EPS_FACTOR = (1U << TOYOTA_PARAM_OFFSET) - 1U;
 //const uint32_t TOYOTA_PARAM_ALT_BRAKE = 1U << TOYOTA_PARAM_OFFSET;
 //const uint32_t TOYOTA_PARAM_STOCK_LONGITUDINAL = 2U << TOYOTA_PARAM_OFFSET;
-=======
->>>>>>> 518b2150
 
 bool toyota_alt_brake = false;
 bool toyota_stock_longitudinal = false;
@@ -290,10 +287,7 @@
   uint32_t TOYOTA_EPS_FACTOR = (1U << TOYOTA_PARAM_OFFSET) - 1U;
   uint32_t TOYOTA_PARAM_ALT_BRAKE = 1U << TOYOTA_PARAM_OFFSET;
   uint32_t TOYOTA_PARAM_STOCK_LONGITUDINAL = 2U << TOYOTA_PARAM_OFFSET;
-<<<<<<< HEAD
-=======
-
->>>>>>> 518b2150
+
   gas_interceptor_detected = 0;
   toyota_steer_req_matches = 0U;
   toyota_alt_brake = GET_FLAG(param, TOYOTA_PARAM_ALT_BRAKE);
