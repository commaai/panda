const SteeringLimits TOYOTA_STEERING_LIMITS = {
  .max_steer = 1500,
  .max_rate_up = 15,          // ramp up slow
  .max_rate_down = 25,        // ramp down fast
  .max_torque_error = 350,    // max torque cmd in excess of motor torque
  .max_rt_delta = 450,        // the real time limit is 1800/sec, a 20% buffer
  .max_rt_interval = 250000,
  .type = TorqueMotorLimited,

  // the EPS faults when the steering angle rate is above a certain threshold for too long. to prevent this,
  // we allow setting STEER_REQUEST bit to 0 while maintaining the requested torque value for a single frame
  .min_valid_request_frames = 18,
  .max_invalid_request_frames = 1,
  .min_valid_request_rt_interval = 170000,  // 170ms; a ~10% buffer on cutting every 19 frames
  .has_steer_req_tolerance = true,

  // LTA angle limits
  // factor for STEER_TORQUE_SENSOR->STEER_ANGLE and STEERING_LTA->STEER_ANGLE_CMD (1 / 0.0573)
  .angle_deg_to_can = 17.452007,
  .angle_rate_up_lookup = {
    {5., 25., 25.},
    {0.3, 0.15, 0.15}
  },
  .angle_rate_down_lookup = {
    {5., 25., 25.},
    {0.36, 0.26, 0.26}
  },
};

const int TOYOTA_LTA_MAX_ANGLE = 1657;  // EPS only accepts up to 94.9461
const int TOYOTA_LTA_MAX_MEAS_TORQUE = 1500;
const int TOYOTA_LTA_MAX_DRIVER_TORQUE = 150;

// longitudinal limits
const LongitudinalLimits TOYOTA_LONG_LIMITS = {
  .max_accel = 2000,   // 2.0 m/s2
  .min_accel = -3500,  // -3.5 m/s2
};

// panda interceptor threshold needs to be equivalent to openpilot threshold to avoid controls mismatches
// If thresholds are mismatched then it is possible for panda to see the gas fall and rise while openpilot is in the pre-enabled state
// Threshold calculated from DBC gains: round((((15 + 75.555) / 0.159375) + ((15 + 151.111) / 0.159375)) / 2) = 805
const int TOYOTA_GAS_INTERCEPTOR_THRSLD = 805;
#define TOYOTA_GET_INTERCEPTOR(msg) (((GET_BYTE((msg), 0) << 8) + GET_BYTE((msg), 1) + (GET_BYTE((msg), 2) << 8) + GET_BYTE((msg), 3)) / 2U) // avg between 2 tracks

<<<<<<< HEAD
#define TOYOTA_COMMON_TX_MSGS                                                                                                               \
  {0x283, 0, 7}, {0x2E6, 0, 8}, {0x2E7, 0, 8}, {0x33E, 0, 7}, {0x344, 0, 8}, {0x365, 0, 7}, {0x366, 0, 7}, {0x4CB, 0, 8},  /* DSU bus 0 */  \
  {0x128, 1, 6}, {0x141, 1, 4}, {0x160, 1, 8}, {0x161, 1, 7}, {0x470, 1, 4},  /* DSU bus 1 */                                               \
  {0x2E4, 0, 5}, {0x191, 0, 8}, {0x411, 0, 8}, {0x412, 0, 8}, {0x343, 0, 8}, {0x1D2, 0, 8},  /* LKAS + ACC */                               \

const CanMsg TOYOTA_TX_MSGS[] = {
  TOYOTA_COMMON_TX_MSGS
};

const CanMsg TOYOTA_INTERCEPTOR_TX_MSGS[] = {
  TOYOTA_COMMON_TX_MSGS
  {0x200, 0, 6},  // interceptor
};
=======
const CanMsg TOYOTA_TX_MSGS[] = {{0x283, 0, 7}, {0x2E6, 0, 8}, {0x2E7, 0, 8}, {0x33E, 0, 7}, {0x344, 0, 8}, {0x365, 0, 7}, {0x366, 0, 7}, {0x4CB, 0, 8},  // DSU bus 0
                                 {0x128, 1, 6}, {0x141, 1, 4}, {0x160, 1, 8}, {0x161, 1, 7}, {0x470, 1, 4},  // DSU bus 1
                                 {0x2E4, 0, 5}, {0x191, 0, 8}, {0x411, 0, 8}, {0x412, 0, 8}, {0x343, 0, 8}, {0x1D2, 0, 8},  // LKAS + ACC
                                 {0x200, 0, 6}};  // gas interceptor
>>>>>>> 294992ac

#define TOYOTA_COMMON_RX_CHECKS(lta)                                                                        \
  {.msg = {{ 0xaa, 0, 8, .check_checksum = false, .frequency = 83U}, { 0 }, { 0 }}},                        \
  {.msg = {{0x260, 0, 8, .check_checksum = true, .quality_flag = (lta), .frequency = 50U}, { 0 }, { 0 }}},  \
  {.msg = {{0x1D2, 0, 8, .check_checksum = true, .frequency = 33U}, { 0 }, { 0 }}},                         \
  {.msg = {{0x224, 0, 8, .check_checksum = false, .frequency = 40U},                                        \
           {0x226, 0, 8, .check_checksum = false, .frequency = 40U}, { 0 }}},                               \

RxCheck toyota_lka_rx_checks[] = {
  TOYOTA_COMMON_RX_CHECKS(false)
};

RxCheck toyota_lka_interceptor_rx_checks[] = {
  TOYOTA_COMMON_RX_CHECKS(false)
  {.msg = {{0x201, 0, 6, .check_checksum = false, .max_counter = 15U, .frequency = 50U}, { 0 }, { 0 }}},
};

RxCheck toyota_lta_rx_checks[] = {
  // Check the quality flag for angle measurement when using LTA, since it's not set on TSS-P cars
  TOYOTA_COMMON_RX_CHECKS(true)
};

RxCheck toyota_lta_interceptor_rx_checks[] = {
  // Check the quality flag for angle measurement when using LTA, since it's not set on TSS-P cars
  TOYOTA_COMMON_RX_CHECKS(true)
  {.msg = {{0x201, 0, 6, .check_checksum = false, .max_counter = 15U, .frequency = 50U}, { 0 }, { 0 }}},
};

// safety param flags
// first byte is for EPS factor, second is for flags
const uint32_t TOYOTA_PARAM_OFFSET = 8U;
const uint32_t TOYOTA_EPS_FACTOR = (1U << TOYOTA_PARAM_OFFSET) - 1U;
const uint32_t TOYOTA_PARAM_ALT_BRAKE = 1U << TOYOTA_PARAM_OFFSET;
const uint32_t TOYOTA_PARAM_STOCK_LONGITUDINAL = 2U << TOYOTA_PARAM_OFFSET;
const uint32_t TOYOTA_PARAM_LTA = 4U << TOYOTA_PARAM_OFFSET;
const uint32_t TOYOTA_PARAM_GAS_INTERCEPTOR = 8U << TOYOTA_PARAM_OFFSET;

bool toyota_alt_brake = false;
bool toyota_stock_longitudinal = false;
bool toyota_lta = false;
int toyota_dbc_eps_torque_factor = 100;   // conversion factor for STEER_TORQUE_EPS in %: see dbc file

static uint32_t toyota_compute_checksum(CANPacket_t *to_push) {
  int addr = GET_ADDR(to_push);
  int len = GET_LEN(to_push);
  uint8_t checksum = (uint8_t)(addr) + (uint8_t)((unsigned int)(addr) >> 8U) + (uint8_t)(len);
  for (int i = 0; i < (len - 1); i++) {
    checksum += (uint8_t)GET_BYTE(to_push, i);
  }
  return checksum;
}

static uint32_t toyota_get_checksum(CANPacket_t *to_push) {
  int checksum_byte = GET_LEN(to_push) - 1U;
  return (uint8_t)(GET_BYTE(to_push, checksum_byte));
}

static uint8_t toyota_get_counter(CANPacket_t *to_push) {
  int addr = GET_ADDR(to_push);

  uint8_t cnt = 0U;
  if (addr == 0x201) {
    // Signal: COUNTER_PEDAL
    cnt = (GET_BYTE(to_push, 4)) & 0x0FU;
  }
  return cnt;
}

static bool toyota_get_quality_flag_valid(CANPacket_t *to_push) {
  int addr = GET_ADDR(to_push);

  bool valid = false;
  if (addr == 0x260) {
    valid = GET_BIT(to_push, 3U) == 0U;  // STEER_ANGLE_INITIALIZING
  }
  return valid;
}

static void toyota_rx_hook(CANPacket_t *to_push) {
  if (GET_BUS(to_push) == 0U) {
    int addr = GET_ADDR(to_push);

    // get eps motor torque (0.66 factor in dbc)
    if (addr == 0x260) {
      int torque_meas_new = (GET_BYTE(to_push, 5) << 8) | GET_BYTE(to_push, 6);
      torque_meas_new = to_signed(torque_meas_new, 16);

      // scale by dbc_factor
      torque_meas_new = (torque_meas_new * toyota_dbc_eps_torque_factor) / 100;

      // update array of sample
      update_sample(&torque_meas, torque_meas_new);

      // increase torque_meas by 1 to be conservative on rounding
      torque_meas.min--;
      torque_meas.max++;

      // driver torque for angle limiting
      int torque_driver_new = (GET_BYTE(to_push, 1) << 8) | GET_BYTE(to_push, 2);
      torque_driver_new = to_signed(torque_driver_new, 16);
      update_sample(&torque_driver, torque_driver_new);

      // LTA request angle should match current angle while inactive, clipped to max accepted angle.
      // note that angle can be relative to init angle on some TSS2 platforms, LTA has the same offset
      bool steer_angle_initializing = GET_BIT(to_push, 3U) != 0U;
      if (!steer_angle_initializing) {
        int angle_meas_new = (GET_BYTE(to_push, 3) << 8U) | GET_BYTE(to_push, 4);
        angle_meas_new = CLAMP(to_signed(angle_meas_new, 16), -TOYOTA_LTA_MAX_ANGLE, TOYOTA_LTA_MAX_ANGLE);
        update_sample(&angle_meas, angle_meas_new);
      }
    }

    // enter controls on rising edge of ACC, exit controls on ACC off
    // exit controls on rising edge of gas press
    if (addr == 0x1D2) {
      // 5th bit is CRUISE_ACTIVE
      bool cruise_engaged = GET_BIT(to_push, 5U) != 0U;
      pcm_cruise_check(cruise_engaged);

      // sample gas pedal
      if (!enable_gas_interceptor) {
        gas_pressed = GET_BIT(to_push, 4U) == 0U;
      }
    }

    // sample speed
    if (addr == 0xaa) {
      int speed = 0;
      // sum 4 wheel speeds. conversion: raw * 0.01 - 67.67
      for (uint8_t i = 0U; i < 8U; i += 2U) {
        int wheel_speed = (GET_BYTE(to_push, i) << 8U) | GET_BYTE(to_push, (i + 1U));
        speed += wheel_speed - 6767;
      }
      // check that all wheel speeds are at zero value
      vehicle_moving = speed != 0;

      UPDATE_VEHICLE_SPEED(speed / 4.0 * 0.01 / 3.6);
    }

    // most cars have brake_pressed on 0x226, corolla and rav4 on 0x224
    if (((addr == 0x224) && toyota_alt_brake) || ((addr == 0x226) && !toyota_alt_brake)) {
      uint8_t bit = (addr == 0x224) ? 5U : 37U;
      brake_pressed = GET_BIT(to_push, bit) != 0U;
    }

    // sample gas interceptor
    if ((addr == 0x201) && enable_gas_interceptor) {
      int gas_interceptor = TOYOTA_GET_INTERCEPTOR(to_push);
      gas_pressed = gas_interceptor > TOYOTA_GAS_INTERCEPTOR_THRSLD;

      // TODO: remove this, only left in for gas_interceptor_prev test
      gas_interceptor_prev = gas_interceptor;
    }

    generic_rx_checks((addr == 0x2E4));
  }
}

static bool toyota_tx_hook(CANPacket_t *to_send) {
  bool tx = true;
  int addr = GET_ADDR(to_send);
  int bus = GET_BUS(to_send);

  // Check if msg is sent on BUS 0
  if (bus == 0) {

    // GAS PEDAL: safety check
    if (addr == 0x200) {
      if (longitudinal_interceptor_checks(to_send)) {
        tx = false;
      }
    }

    // ACCEL: safety check on byte 1-2
    if (addr == 0x343) {
      int desired_accel = (GET_BYTE(to_send, 0) << 8) | GET_BYTE(to_send, 1);
      desired_accel = to_signed(desired_accel, 16);

      bool violation = false;
      violation |= longitudinal_accel_checks(desired_accel, TOYOTA_LONG_LIMITS);

      // only ACC messages that cancel are allowed when openpilot is not controlling longitudinal
      if (toyota_stock_longitudinal) {
        bool cancel_req = GET_BIT(to_send, 24U) != 0U;
        if (!cancel_req) {
          violation = true;
        }
        if (desired_accel != TOYOTA_LONG_LIMITS.inactive_accel) {
          violation = true;
        }
      }

      if (violation) {
        tx = false;
      }
    }

    // AEB: block all actuation. only used when DSU is unplugged
    if (addr == 0x283) {
      // only allow the checksum, which is the last byte
      bool block = (GET_BYTES(to_send, 0, 4) != 0U) || (GET_BYTE(to_send, 4) != 0U) || (GET_BYTE(to_send, 5) != 0U);
      if (block) {
        tx = false;
      }
    }

    // LTA angle steering check
    if (addr == 0x191) {
      // check the STEER_REQUEST, STEER_REQUEST_2, TORQUE_WIND_DOWN, STEER_ANGLE_CMD signals
      bool lta_request = GET_BIT(to_send, 0U) != 0U;
      bool lta_request2 = GET_BIT(to_send, 25U) != 0U;
      int torque_wind_down = GET_BYTE(to_send, 5);
      int lta_angle = (GET_BYTE(to_send, 1) << 8) | GET_BYTE(to_send, 2);
      lta_angle = to_signed(lta_angle, 16);

      bool steer_control_enabled = lta_request || lta_request2;
      if (!toyota_lta) {
        // using torque (LKA), block LTA msgs with actuation requests
        if (steer_control_enabled || (lta_angle != 0) || (torque_wind_down != 0)) {
          tx = false;
        }
      } else {
        // check angle rate limits and inactive angle
        if (steer_angle_cmd_checks(lta_angle, steer_control_enabled, TOYOTA_STEERING_LIMITS)) {
          tx = false;
        }

        if (lta_request != lta_request2) {
          tx = false;
        }

        // TORQUE_WIND_DOWN is gated on steer request
        if (!steer_control_enabled && (torque_wind_down != 0)) {
          tx = false;
        }

        // TORQUE_WIND_DOWN can only be no or full torque
        if ((torque_wind_down != 0) && (torque_wind_down != 100)) {
          tx = false;
        }

        // check if we should wind down torque
        int driver_torque = MIN(ABS(torque_driver.min), ABS(torque_driver.max));
        if ((driver_torque > TOYOTA_LTA_MAX_DRIVER_TORQUE) && (torque_wind_down != 0)) {
          tx = false;
        }

        int eps_torque = MIN(ABS(torque_meas.min), ABS(torque_meas.max));
        if ((eps_torque > TOYOTA_LTA_MAX_MEAS_TORQUE) && (torque_wind_down != 0)) {
          tx = false;
        }
      }
    }

    // STEER: safety check on bytes 2-3
    if (addr == 0x2E4) {
      int desired_torque = (GET_BYTE(to_send, 1) << 8) | GET_BYTE(to_send, 2);
      desired_torque = to_signed(desired_torque, 16);
      bool steer_req = GET_BIT(to_send, 0U) != 0U;
      // When using LTA (angle control), assert no actuation on LKA message
      if (!toyota_lta) {
        if (steer_torque_cmd_checks(desired_torque, steer_req, TOYOTA_STEERING_LIMITS)) {
          tx = false;
        }
      } else {
        if ((desired_torque != 0) || steer_req) {
          tx = false;
        }
      }
    }
  }

  return tx;
}

static safety_config toyota_init(uint16_t param) {
  toyota_alt_brake = GET_FLAG(param, TOYOTA_PARAM_ALT_BRAKE);
  toyota_stock_longitudinal = GET_FLAG(param, TOYOTA_PARAM_STOCK_LONGITUDINAL);
  toyota_lta = GET_FLAG(param, TOYOTA_PARAM_LTA);
  enable_gas_interceptor = GET_FLAG(param, TOYOTA_PARAM_GAS_INTERCEPTOR);
  toyota_dbc_eps_torque_factor = param & TOYOTA_EPS_FACTOR;

  safety_config ret;
  if (toyota_lta) {
    ret = BUILD_SAFETY_CFG(toyota_lta_rx_checks, TOYOTA_TX_MSGS);
    ret = enable_gas_interceptor ? BUILD_SAFETY_CFG(toyota_lta_interceptor_rx_checks, TOYOTA_INTERCEPTOR_TX_MSGS) : \
                                   BUILD_SAFETY_CFG(toyota_lta_rx_checks, TOYOTA_TX_MSGS);
  } else {
    ret = enable_gas_interceptor ? BUILD_SAFETY_CFG(toyota_lka_interceptor_rx_checks, TOYOTA_INTERCEPTOR_TX_MSGS) : \
                                   BUILD_SAFETY_CFG(toyota_lka_rx_checks, TOYOTA_TX_MSGS);
  }
  return ret;
}

static int toyota_fwd_hook(int bus_num, int addr) {

  int bus_fwd = -1;

  if (bus_num == 0) {
    bus_fwd = 2;
  }

  if (bus_num == 2) {
    // block stock lkas messages and stock acc messages (if OP is doing ACC)
    // in TSS2, 0x191 is LTA which we need to block to avoid controls collision
    int is_lkas_msg = ((addr == 0x2E4) || (addr == 0x412) || (addr == 0x191));
    // in TSS2 the camera does ACC as well, so filter 0x343
    int is_acc_msg = (addr == 0x343);
    int block_msg = is_lkas_msg || (is_acc_msg && !toyota_stock_longitudinal);
    if (!block_msg) {
      bus_fwd = 0;
    }
  }

  return bus_fwd;
}

const safety_hooks toyota_hooks = {
  .init = toyota_init,
  .rx = toyota_rx_hook,
  .tx = toyota_tx_hook,
  .fwd = toyota_fwd_hook,
  .get_checksum = toyota_get_checksum,
  .compute_checksum = toyota_compute_checksum,
  .get_counter = toyota_get_counter,
  .get_quality_flag_valid = toyota_get_quality_flag_valid,
};<|MERGE_RESOLUTION|>--- conflicted
+++ resolved
@@ -43,7 +43,6 @@
 const int TOYOTA_GAS_INTERCEPTOR_THRSLD = 805;
 #define TOYOTA_GET_INTERCEPTOR(msg) (((GET_BYTE((msg), 0) << 8) + GET_BYTE((msg), 1) + (GET_BYTE((msg), 2) << 8) + GET_BYTE((msg), 3)) / 2U) // avg between 2 tracks
 
-<<<<<<< HEAD
 #define TOYOTA_COMMON_TX_MSGS                                                                                                               \
   {0x283, 0, 7}, {0x2E6, 0, 8}, {0x2E7, 0, 8}, {0x33E, 0, 7}, {0x344, 0, 8}, {0x365, 0, 7}, {0x366, 0, 7}, {0x4CB, 0, 8},  /* DSU bus 0 */  \
   {0x128, 1, 6}, {0x141, 1, 4}, {0x160, 1, 8}, {0x161, 1, 7}, {0x470, 1, 4},  /* DSU bus 1 */                                               \
@@ -55,14 +54,8 @@
 
 const CanMsg TOYOTA_INTERCEPTOR_TX_MSGS[] = {
   TOYOTA_COMMON_TX_MSGS
-  {0x200, 0, 6},  // interceptor
-};
-=======
-const CanMsg TOYOTA_TX_MSGS[] = {{0x283, 0, 7}, {0x2E6, 0, 8}, {0x2E7, 0, 8}, {0x33E, 0, 7}, {0x344, 0, 8}, {0x365, 0, 7}, {0x366, 0, 7}, {0x4CB, 0, 8},  // DSU bus 0
-                                 {0x128, 1, 6}, {0x141, 1, 4}, {0x160, 1, 8}, {0x161, 1, 7}, {0x470, 1, 4},  // DSU bus 1
-                                 {0x2E4, 0, 5}, {0x191, 0, 8}, {0x411, 0, 8}, {0x412, 0, 8}, {0x343, 0, 8}, {0x1D2, 0, 8},  // LKAS + ACC
-                                 {0x200, 0, 6}};  // gas interceptor
->>>>>>> 294992ac
+  {0x200, 0, 6},  // gas interceptor
+};
 
 #define TOYOTA_COMMON_RX_CHECKS(lta)                                                                        \
   {.msg = {{ 0xaa, 0, 8, .check_checksum = false, .frequency = 83U}, { 0 }, { 0 }}},                        \
