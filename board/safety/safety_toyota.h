const SteeringLimits TOYOTA_STEERING_LIMITS = {
  .max_steer = 1500,
  .max_rate_up = 15,          // ramp up slow
  .max_rate_down = 25,        // ramp down fast
  .max_torque_error = 350,    // max torque cmd in excess of motor torque
  .max_rt_delta = 450,        // the real time limit is 1800/sec, a 20% buffer
  .max_rt_interval = 250000,
  .type = TorqueMotorLimited,

  // the EPS faults when the steering angle rate is above a certain threshold for too long. to prevent this,
  // we allow setting STEER_REQUEST bit to 0 while maintaining the requested torque value for a single frame
  .min_valid_request_frames = 18,
  .max_invalid_request_frames = 1,
  .min_valid_request_rt_interval = 170000,  // 170ms; a ~10% buffer on cutting every 19 frames
  .has_steer_req_tolerance = true,

  // LTA angle limits
  // factor for STEER_TORQUE_SENSOR->STEER_ANGLE and STEERING_LTA->STEER_ANGLE_CMD (1 / 0.0573)
  .angle_deg_to_can = 17.452007,
  .angle_rate_up_lookup = {
    {5., 25., 25.},
    {0.3, 0.15, 0.15}
  },
  .angle_rate_down_lookup = {
    {5., 25., 25.},
    {0.36, 0.26, 0.26}
  },
};

const int TOYOTA_LTA_MAX_ANGLE = 1657;  // EPS only accepts up to 94.9461
const int TOYOTA_LTA_MAX_DRIVER_TORQUE = 150;

// longitudinal limits
const LongitudinalLimits TOYOTA_LONG_LIMITS = {
  .max_accel = 2000,   // 2.0 m/s2
  .min_accel = -3500,  // -3.5 m/s2
};

// panda interceptor threshold needs to be equivalent to openpilot threshold to avoid controls mismatches
// If thresholds are mismatched then it is possible for panda to see the gas fall and rise while openpilot is in the pre-enabled state
// Threshold calculated from DBC gains: round((((15 + 75.555) / 0.159375) + ((15 + 151.111) / 0.159375)) / 2) = 805
const int TOYOTA_GAS_INTERCEPTOR_THRSLD = 805;
#define TOYOTA_GET_INTERCEPTOR(msg) (((GET_BYTE((msg), 0) << 8) + GET_BYTE((msg), 1) + (GET_BYTE((msg), 2) << 8) + GET_BYTE((msg), 3)) / 2U) // avg between 2 tracks

const CanMsg TOYOTA_TX_MSGS[] = {{0x283, 0, 7}, {0x2E6, 0, 8}, {0x2E7, 0, 8}, {0x33E, 0, 7}, {0x344, 0, 8}, {0x365, 0, 7}, {0x366, 0, 7}, {0x4CB, 0, 8},  // DSU bus 0
                                 {0x128, 1, 6}, {0x141, 1, 4}, {0x160, 1, 8}, {0x161, 1, 7}, {0x470, 1, 4},  // DSU bus 1
                                 {0x2E4, 0, 5}, {0x191, 0, 8}, {0x411, 0, 8}, {0x412, 0, 8}, {0x343, 0, 8}, {0x1D2, 0, 8},  // LKAS + ACC
                                 {0x200, 0, 6}};  // interceptor

RxCheck toyota_rx_checks[] = {
  {.msg = {{ 0xaa, 0, 8, .check_checksum = false, .expected_timestep = 12000U}, { 0 }, { 0 }}},
  {.msg = {{0x260, 0, 8, .check_checksum = true, .quality_flag = true, .expected_timestep = 20000U}, { 0 }, { 0 }}},
  {.msg = {{0x1D2, 0, 8, .check_checksum = true, .expected_timestep = 30000U}, { 0 }, { 0 }}},
  {.msg = {{0x224, 0, 8, .check_checksum = false, .expected_timestep = 25000U},
           {0x226, 0, 8, .check_checksum = false, .expected_timestep = 25000U}, { 0 }}},
};

// safety param flags
// first byte is for EPS factor, second is for flags
const uint32_t TOYOTA_PARAM_OFFSET = 8U;
const uint32_t TOYOTA_EPS_FACTOR = (1U << TOYOTA_PARAM_OFFSET) - 1U;
const uint32_t TOYOTA_PARAM_ALT_BRAKE = 1U << TOYOTA_PARAM_OFFSET;
const uint32_t TOYOTA_PARAM_STOCK_LONGITUDINAL = 2U << TOYOTA_PARAM_OFFSET;
const uint32_t TOYOTA_PARAM_LTA = 4U << TOYOTA_PARAM_OFFSET;

bool toyota_alt_brake = false;
bool toyota_stock_longitudinal = false;
bool toyota_lta = false;
int toyota_dbc_eps_torque_factor = 100;   // conversion factor for STEER_TORQUE_EPS in %: see dbc file

static uint32_t toyota_compute_checksum(CANPacket_t *to_push) {
  int addr = GET_ADDR(to_push);
  int len = GET_LEN(to_push);
  uint8_t checksum = (uint8_t)(addr) + (uint8_t)((unsigned int)(addr) >> 8U) + (uint8_t)(len);
  for (int i = 0; i < (len - 1); i++) {
    checksum += (uint8_t)GET_BYTE(to_push, i);
  }
  return checksum;
}

static uint32_t toyota_get_checksum(CANPacket_t *to_push) {
  int checksum_byte = GET_LEN(to_push) - 1U;
  return (uint8_t)(GET_BYTE(to_push, checksum_byte));
}

<<<<<<< HEAD
static bool toyota_get_quality_flag_valid(CANPacket_t *to_push) {
  int addr = GET_ADDR(to_push);

  bool valid = false;
  if (toyota_lta) {
    if (addr == 0x260) {
      // This is always 1 on non-TSS2 platforms
      valid = GET_BIT(to_push, 3) == 0U;  // STEER_ANGLE_INITIALIZING
    }
  } else {
    valid = true;
  }
  return valid;
}

static int toyota_rx_hook(CANPacket_t *to_push) {

  bool valid = addr_safety_check(to_push, &toyota_rx_checks,
                                 toyota_get_checksum, toyota_compute_checksum, NULL, toyota_get_quality_flag_valid);

  if (valid && (GET_BUS(to_push) == 0U)) {
=======
static void toyota_rx_hook(CANPacket_t *to_push) {
  if (GET_BUS(to_push) == 0U) {
>>>>>>> 09465a75
    int addr = GET_ADDR(to_push);

    // get eps motor torque (0.66 factor in dbc)
    if (addr == 0x260) {
      int torque_meas_new = (GET_BYTE(to_push, 5) << 8) | GET_BYTE(to_push, 6);
      torque_meas_new = to_signed(torque_meas_new, 16);

      // scale by dbc_factor
      torque_meas_new = (torque_meas_new * toyota_dbc_eps_torque_factor) / 100;

      // update array of sample
      update_sample(&torque_meas, torque_meas_new);

      // increase torque_meas by 1 to be conservative on rounding
      torque_meas.min--;
      torque_meas.max++;

      // driver torque for angle limiting
      int torque_driver_new = (GET_BYTE(to_push, 1) << 8) | GET_BYTE(to_push, 2);
      torque_driver_new = to_signed(torque_driver_new, 16);
      update_sample(&torque_driver, torque_driver_new);

      // LTA request angle should match current angle while inactive, clipped to max accepted angle.
      // note that angle can be relative to init angle on some TSS2 platforms, LTA has the same offset
      bool steer_angle_initializing = GET_BIT(to_push, 3) != 0U;
      if (!steer_angle_initializing) {
        int angle_meas_new = (GET_BYTE(to_push, 3) << 8U) | GET_BYTE(to_push, 4);
        angle_meas_new = CLAMP(to_signed(angle_meas_new, 16), -TOYOTA_LTA_MAX_ANGLE, TOYOTA_LTA_MAX_ANGLE);
        update_sample(&angle_meas, angle_meas_new);
      }
    }

    // enter controls on rising edge of ACC, exit controls on ACC off
    // exit controls on rising edge of gas press
    if (addr == 0x1D2) {
      // 5th bit is CRUISE_ACTIVE
      bool cruise_engaged = GET_BIT(to_push, 5U) != 0U;
      pcm_cruise_check(cruise_engaged);

      // sample gas pedal
      if (!gas_interceptor_detected) {
        gas_pressed = GET_BIT(to_push, 4U) == 0U;
      }
    }

    // sample speed
    if (addr == 0xaa) {
      int speed = 0;
      // sum 4 wheel speeds. conversion: raw * 0.01 - 67.67
      for (uint8_t i = 0U; i < 8U; i += 2U) {
        int wheel_speed = (GET_BYTE(to_push, i) << 8U) + GET_BYTE(to_push, (i + 1U));
        speed += wheel_speed - 0x1a6f;
      }
      // check that all wheel speeds are at zero value
      vehicle_moving = speed != 0;

      speed = ROUND(speed / 4.0 * 0.01 / 3.6 * VEHICLE_SPEED_FACTOR);
      update_sample(&vehicle_speed, speed);
    }

    // most cars have brake_pressed on 0x226, corolla and rav4 on 0x224
    if (((addr == 0x224) && toyota_alt_brake) || ((addr == 0x226) && !toyota_alt_brake)) {
      uint8_t bit = (addr == 0x224) ? 5U : 37U;
      brake_pressed = GET_BIT(to_push, bit) != 0U;
    }

    // sample gas interceptor
    if (addr == 0x201) {
      gas_interceptor_detected = 1;
      int gas_interceptor = TOYOTA_GET_INTERCEPTOR(to_push);
      gas_pressed = gas_interceptor > TOYOTA_GAS_INTERCEPTOR_THRSLD;

      // TODO: remove this, only left in for gas_interceptor_prev test
      gas_interceptor_prev = gas_interceptor;
    }

    generic_rx_checks((addr == 0x2E4));
  }
}

static bool toyota_tx_hook(CANPacket_t *to_send) {
  bool tx = true;
  int addr = GET_ADDR(to_send);
  int bus = GET_BUS(to_send);

  // Check if msg is sent on BUS 0
  if (bus == 0) {

    // GAS PEDAL: safety check
    if (addr == 0x200) {
      if (longitudinal_interceptor_checks(to_send)) {
        tx = false;
      }
    }

    // ACCEL: safety check on byte 1-2
    if (addr == 0x343) {
      int desired_accel = (GET_BYTE(to_send, 0) << 8) | GET_BYTE(to_send, 1);
      desired_accel = to_signed(desired_accel, 16);

      bool violation = false;
      violation |= longitudinal_accel_checks(desired_accel, TOYOTA_LONG_LIMITS);

      // only ACC messages that cancel are allowed when openpilot is not controlling longitudinal
      if (toyota_stock_longitudinal) {
        bool cancel_req = GET_BIT(to_send, 24U) != 0U;
        if (!cancel_req) {
          violation = true;
        }
        if (desired_accel != TOYOTA_LONG_LIMITS.inactive_accel) {
          violation = true;
        }
      }

      if (violation) {
        tx = false;
      }
    }

    // AEB: block all actuation. only used when DSU is unplugged
    if (addr == 0x283) {
      // only allow the checksum, which is the last byte
      bool block = (GET_BYTES(to_send, 0, 4) != 0U) || (GET_BYTE(to_send, 4) != 0U) || (GET_BYTE(to_send, 5) != 0U);
      if (block) {
        tx = false;
      }
    }

    // LTA steering check
    // sent to prevent dash errors, no actuation is accepted
    if (addr == 0x191) {
      // check the STEER_REQUEST, STEER_REQUEST_2, SETME_X64 STEER_ANGLE_CMD signals
      bool lta_request = GET_BIT(to_send, 0U) != 0U;
      bool lta_request2 = GET_BIT(to_send, 25U) != 0U;
      int setme_x64 = GET_BYTE(to_send, 5);
      int lta_angle = (GET_BYTE(to_send, 1) << 8) | GET_BYTE(to_send, 2);
      lta_angle = to_signed(lta_angle, 16);

<<<<<<< HEAD
      bool steer_control_enabled = lta_request || lta_request2;
      if (toyota_lta) {
        if (steer_angle_cmd_checks(lta_angle, steer_control_enabled, TOYOTA_STEERING_LIMITS)) {
          tx = 0;
        }
//        int driver_torque = MIN(ABS(torque_driver.min), ABS(torque_driver.max));
//        if ((driver_torque > TOYOTA_LTA_MAX_DRIVER_TORQUE) && (setme_x64 != 0)) {
//          tx = 0;
//        }
        int eps_torque = MIN(ABS(torque_meas.min), ABS(torque_meas.max));
        if ((eps_torque > TOYOTA_STEERING_LIMITS.max_steer) && (setme_x64 != 0)) {
          tx = 0;
        }
        if ((!steer_control_enabled) && (setme_x64 != 0)) {
          tx = 0;
        }
        if ((setme_x64 != 0) && (setme_x64 != 100)) {
          tx = 0;
        }
      } else {
        // block LTA msgs with actuation requests
        if (steer_control_enabled || (lta_angle != 0) || (setme_x64 != 0)) {
          tx = 0;
        }
=======
      // block LTA msgs with actuation requests
      if (lta_request || lta_request2 || (lta_angle != 0) || (setme_x64 != 0)) {
        tx = false;
>>>>>>> 09465a75
      }
    }

    // STEER: safety check on bytes 2-3
    if (addr == 0x2E4) {
      int desired_torque = (GET_BYTE(to_send, 1) << 8) | GET_BYTE(to_send, 2);
      desired_torque = to_signed(desired_torque, 16);
      bool steer_req = GET_BIT(to_send, 0U) != 0U;
<<<<<<< HEAD
      // When using LTA (angle control), assert no actuation on LKA message
      if (toyota_lta) {
        if ((desired_torque != 0) || steer_req) {
          tx = 0;
        }
      } else {
        if (steer_torque_cmd_checks(desired_torque, steer_req, TOYOTA_STEERING_LIMITS)) {
          tx = 0;
        }
=======
      if (steer_torque_cmd_checks(desired_torque, steer_req, TOYOTA_STEERING_LIMITS)) {
        tx = false;
      }
      // When using LTA (angle control), assert no actuation on LKA message
      if (toyota_lta && ((desired_torque != 0) || steer_req)) {
        tx = false;
>>>>>>> 09465a75
      }
    }
  }

  return tx;
}

static safety_config toyota_init(uint16_t param) {
  toyota_alt_brake = GET_FLAG(param, TOYOTA_PARAM_ALT_BRAKE);
  toyota_stock_longitudinal = GET_FLAG(param, TOYOTA_PARAM_STOCK_LONGITUDINAL);
  toyota_dbc_eps_torque_factor = param & TOYOTA_EPS_FACTOR;

#ifdef ALLOW_DEBUG
  toyota_lta = GET_FLAG(param, TOYOTA_PARAM_LTA);
#else
  toyota_lta = false;
#endif
  return BUILD_SAFETY_CFG(toyota_rx_checks, TOYOTA_TX_MSGS);
}

static int toyota_fwd_hook(int bus_num, int addr) {

  int bus_fwd = -1;

  if (bus_num == 0) {
    bus_fwd = 2;
  }

  if (bus_num == 2) {
    // block stock lkas messages and stock acc messages (if OP is doing ACC)
    // in TSS2, 0x191 is LTA which we need to block to avoid controls collision
    int is_lkas_msg = ((addr == 0x2E4) || (addr == 0x412) || (addr == 0x191));
    // in TSS2 the camera does ACC as well, so filter 0x343
    int is_acc_msg = (addr == 0x343);
    int block_msg = is_lkas_msg || (is_acc_msg && !toyota_stock_longitudinal);
    if (!block_msg) {
      bus_fwd = 0;
    }
  }

  return bus_fwd;
}

const safety_hooks toyota_hooks = {
  .init = toyota_init,
  .rx = toyota_rx_hook,
  .tx = toyota_tx_hook,
  .fwd = toyota_fwd_hook,
  .get_checksum = toyota_get_checksum,
  .compute_checksum = toyota_compute_checksum,
};<|MERGE_RESOLUTION|>--- conflicted
+++ resolved
@@ -83,7 +83,6 @@
   return (uint8_t)(GET_BYTE(to_push, checksum_byte));
 }
 
-<<<<<<< HEAD
 static bool toyota_get_quality_flag_valid(CANPacket_t *to_push) {
   int addr = GET_ADDR(to_push);
 
@@ -105,10 +104,6 @@
                                  toyota_get_checksum, toyota_compute_checksum, NULL, toyota_get_quality_flag_valid);
 
   if (valid && (GET_BUS(to_push) == 0U)) {
-=======
-static void toyota_rx_hook(CANPacket_t *to_push) {
-  if (GET_BUS(to_push) == 0U) {
->>>>>>> 09465a75
     int addr = GET_ADDR(to_push);
 
     // get eps motor torque (0.66 factor in dbc)
@@ -247,36 +242,30 @@
       int lta_angle = (GET_BYTE(to_send, 1) << 8) | GET_BYTE(to_send, 2);
       lta_angle = to_signed(lta_angle, 16);
 
-<<<<<<< HEAD
       bool steer_control_enabled = lta_request || lta_request2;
       if (toyota_lta) {
         if (steer_angle_cmd_checks(lta_angle, steer_control_enabled, TOYOTA_STEERING_LIMITS)) {
-          tx = 0;
+          tx = false;
         }
 //        int driver_torque = MIN(ABS(torque_driver.min), ABS(torque_driver.max));
 //        if ((driver_torque > TOYOTA_LTA_MAX_DRIVER_TORQUE) && (setme_x64 != 0)) {
-//          tx = 0;
+//          tx = false;
 //        }
         int eps_torque = MIN(ABS(torque_meas.min), ABS(torque_meas.max));
         if ((eps_torque > TOYOTA_STEERING_LIMITS.max_steer) && (setme_x64 != 0)) {
-          tx = 0;
+          tx = false;
         }
         if ((!steer_control_enabled) && (setme_x64 != 0)) {
-          tx = 0;
+          tx = false;
         }
         if ((setme_x64 != 0) && (setme_x64 != 100)) {
-          tx = 0;
+          tx = false;
         }
       } else {
         // block LTA msgs with actuation requests
         if (steer_control_enabled || (lta_angle != 0) || (setme_x64 != 0)) {
-          tx = 0;
-        }
-=======
-      // block LTA msgs with actuation requests
-      if (lta_request || lta_request2 || (lta_angle != 0) || (setme_x64 != 0)) {
-        tx = false;
->>>>>>> 09465a75
+          tx = false;
+        }
       }
     }
 
@@ -285,24 +274,15 @@
       int desired_torque = (GET_BYTE(to_send, 1) << 8) | GET_BYTE(to_send, 2);
       desired_torque = to_signed(desired_torque, 16);
       bool steer_req = GET_BIT(to_send, 0U) != 0U;
-<<<<<<< HEAD
       // When using LTA (angle control), assert no actuation on LKA message
       if (toyota_lta) {
         if ((desired_torque != 0) || steer_req) {
-          tx = 0;
+          tx = false;
         }
       } else {
         if (steer_torque_cmd_checks(desired_torque, steer_req, TOYOTA_STEERING_LIMITS)) {
-          tx = 0;
-        }
-=======
-      if (steer_torque_cmd_checks(desired_torque, steer_req, TOYOTA_STEERING_LIMITS)) {
-        tx = false;
-      }
-      // When using LTA (angle control), assert no actuation on LKA message
-      if (toyota_lta && ((desired_torque != 0) || steer_req)) {
-        tx = false;
->>>>>>> 09465a75
+          tx = false;
+        }
       }
     }
   }
