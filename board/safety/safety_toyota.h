--- conflicted
+++ resolved
@@ -234,22 +234,17 @@
 
     // LTA angle steering check
     if (addr == 0x191) {
-<<<<<<< HEAD
-      // check the STEER_REQUEST, STEER_REQUEST_2, SETME_X64, STEER_ANGLE_CMD signals
-=======
       // check the STEER_REQUEST, STEER_REQUEST_2, TORQUE_WIND_DOWN, STEER_ANGLE_CMD signals
->>>>>>> ea78657b
       bool lta_request = GET_BIT(to_send, 0U) != 0U;
       bool lta_request2 = GET_BIT(to_send, 25U) != 0U;
       int torque_wind_down = GET_BYTE(to_send, 5);
       int lta_angle = (GET_BYTE(to_send, 1) << 8) | GET_BYTE(to_send, 2);
       lta_angle = to_signed(lta_angle, 16);
 
-<<<<<<< HEAD
       bool steer_control_enabled = lta_request || lta_request2;
       if (!toyota_lta) {
         // using torque (LKA), block LTA msgs with actuation requests
-        if (steer_control_enabled || (lta_angle != 0) || (setme_x64 != 0)) {
+        if (steer_control_enabled || (lta_angle != 0) || (torque_wind_down != 0)) {
           tx = false;
         }
       } else {
@@ -282,11 +277,6 @@
         if ((eps_torque > TOYOTA_LTA_MAX_MEAS_TORQUE) && (setme_x64 != 0)) {
           tx = false;
         }
-=======
-      // block LTA msgs with actuation requests
-      if (lta_request || lta_request2 || (lta_angle != 0) || (torque_wind_down != 0)) {
-        tx = false;
->>>>>>> ea78657b
       }
     }
 
