// global torque limit
const int TOYOTA_MAX_TORQUE = 1500;       // max torque cmd allowed ever

// rate based torque limit + stay within actually applied
// packet is sent at 100hz, so this limit is 1500/sec
const int TOYOTA_MAX_RATE_UP = 15;        // ramp up slow
const int TOYOTA_MAX_RATE_DOWN = 25;      // ramp down fast
const int TOYOTA_MAX_TORQUE_ERROR = 350;  // max torque cmd in excess of torque motor

// real time torque limit to prevent controls spamming
// the real time limit is 1800/sec, a 20% buffer
const int TOYOTA_MAX_RT_DELTA = 450;      // max delta torque allowed for real time checks
const uint32_t TOYOTA_RT_INTERVAL = 250000;    // 250ms between real time checks

// longitudinal limits
const int TOYOTA_MAX_ACCEL = 2000;        // 2.0 m/s2
const int TOYOTA_MIN_ACCEL = -3500;       // -3.5 m/s2

const int TOYOTA_STANDSTILL_THRSLD = 100;  // 1kph

// panda interceptor threshold needs to be equivalent to openpilot threshold to avoid controls mismatches
// If thresholds are mismatched then it is possible for panda to see the gas fall and rise while openpilot is in the pre-enabled state
// Threshold calculated from DBC gains: round((((15 + 75.555) / 0.159375) + ((15 + 151.111) / 0.159375)) / 2) = 805
const int TOYOTA_GAS_INTERCEPTOR_THRSLD = 805;
#define TOYOTA_GET_INTERCEPTOR(msg) (((GET_BYTE((msg), 0) << 8) + GET_BYTE((msg), 1) + (GET_BYTE((msg), 2) << 8) + GET_BYTE((msg), 3)) / 2U) // avg between 2 tracks

const CanMsg TOYOTA_TX_MSGS[] = {{0x283, 0, 7}, {0x2E6, 0, 8}, {0x2E7, 0, 8}, {0x33E, 0, 7}, {0x344, 0, 8}, {0x365, 0, 7}, {0x366, 0, 7}, {0x4CB, 0, 8},  // DSU bus 0
                                 {0x128, 1, 6}, {0x141, 1, 4}, {0x160, 1, 8}, {0x161, 1, 7}, {0x470, 1, 4},  // DSU bus 1
                                 {0x2E4, 0, 5}, {0x191, 0, 8}, {0x411, 0, 8}, {0x412, 0, 8}, {0x343, 0, 8}, {0x1D2, 0, 8},  // LKAS + ACC
                                 {0x200, 0, 6}};  // interceptor

AddrCheckStruct toyota_addr_checks[] = {
  {.msg = {{ 0xaa, 0, 8, .check_checksum = false, .expected_timestep = 12000U}, { 0 }, { 0 }}},
  {.msg = {{0x260, 0, 8, .check_checksum = true, .expected_timestep = 20000U}, { 0 }, { 0 }}},
  {.msg = {{0x1D2, 0, 8, .check_checksum = true, .expected_timestep = 30000U}, { 0 }, { 0 }}},
  {.msg = {{0x224, 0, 8, .check_checksum = false, .expected_timestep = 25000U},
           {0x226, 0, 8, .check_checksum = false, .expected_timestep = 25000U}, { 0 }}},
};
#define TOYOTA_ADDR_CHECKS_LEN (sizeof(toyota_addr_checks) / sizeof(toyota_addr_checks[0]))
addr_checks toyota_rx_checks = {toyota_addr_checks, TOYOTA_ADDR_CHECKS_LEN};

// safety param flags
// first byte is for eps factor, second is for flags
const uint32_t TOYOTA_PARAM_OFFSET = 8U;
const uint32_t TOYOTA_EPS_FACTOR = (1U << TOYOTA_PARAM_OFFSET) - 1U;
const uint32_t TOYOTA_PARAM_ALT_BRAKE = 1U << TOYOTA_PARAM_OFFSET;
const uint32_t TOYOTA_PARAM_STOCK_LONGITUDINAL = 2U << TOYOTA_PARAM_OFFSET;

bool toyota_alt_brake = false;
bool toyota_stock_longitudinal = false;
int toyota_dbc_eps_torque_factor = 100;   // conversion factor for STEER_TORQUE_EPS in %: see dbc file

<<<<<<< HEAD
// steering faults occur when the angle rate is above a certain threshold for too long,
// allow setting STEER_REQUEST bit to 0 with a non-zero desired torque when expected
const uint8_t TOYOTA_MAX_STEER_RATE_FRAMES = 19U;
uint8_t toyota_steer_req_matches;  // counter for steer request bit matching non-zero torque

static uint8_t toyota_compute_checksum(CANPacket_t *to_push) {
=======
static uint32_t toyota_compute_checksum(CANPacket_t *to_push) {
>>>>>>> 36ccbd56
  int addr = GET_ADDR(to_push);
  int len = GET_LEN(to_push);
  uint8_t checksum = (uint8_t)(addr) + (uint8_t)((unsigned int)(addr) >> 8U) + (uint8_t)(len);
  for (int i = 0; i < (len - 1); i++) {
    checksum += (uint8_t)GET_BYTE(to_push, i);
  }
  return checksum;
}

static uint32_t toyota_get_checksum(CANPacket_t *to_push) {
  int checksum_byte = GET_LEN(to_push) - 1U;
  return (uint8_t)(GET_BYTE(to_push, checksum_byte));
}

static int toyota_rx_hook(CANPacket_t *to_push) {

  bool valid = addr_safety_check(to_push, &toyota_rx_checks,
                                 toyota_get_checksum, toyota_compute_checksum, NULL);

  if (valid && (GET_BUS(to_push) == 0U)) {
    int addr = GET_ADDR(to_push);

    // get eps motor torque (0.66 factor in dbc)
    if (addr == 0x260) {
      int torque_meas_new = (GET_BYTE(to_push, 5) << 8) | GET_BYTE(to_push, 6);
      torque_meas_new = to_signed(torque_meas_new, 16);

      // scale by dbc_factor
      torque_meas_new = (torque_meas_new * toyota_dbc_eps_torque_factor) / 100;

      // update array of sample
      update_sample(&torque_meas, torque_meas_new);

      // increase torque_meas by 1 to be conservative on rounding
      torque_meas.min--;
      torque_meas.max++;
    }

    // enter controls on rising edge of ACC, exit controls on ACC off
    // exit controls on rising edge of gas press
    if (addr == 0x1D2) {
      // 5th bit is CRUISE_ACTIVE
      int cruise_engaged = GET_BYTE(to_push, 0) & 0x20U;
      if (!cruise_engaged) {
        controls_allowed = 0;
      }
      if (cruise_engaged && !cruise_engaged_prev) {
        controls_allowed = 1;
      }
      cruise_engaged_prev = cruise_engaged;

      // sample gas pedal
      if (!gas_interceptor_detected) {
        gas_pressed = ((GET_BYTE(to_push, 0) >> 4) & 1U) == 0U;
      }
    }

    // sample speed
    if (addr == 0xaa) {
      int speed = 0;
      // sum 4 wheel speeds
      for (uint8_t i=0U; i<8U; i+=2U) {
        int wheel_speed = (GET_BYTE(to_push, i) << 8U) + GET_BYTE(to_push, (i+1U));
        speed += wheel_speed - 0x1a6f;
      }
      vehicle_moving = ABS(speed / 4) > TOYOTA_STANDSTILL_THRSLD;
    }

    // most cars have brake_pressed on 0x226, corolla and rav4 on 0x224
    if (((addr == 0x224) && toyota_alt_brake) || ((addr == 0x226) && !toyota_alt_brake)) {
      int byte = (addr == 0x224) ? 0 : 4;
      brake_pressed = ((GET_BYTE(to_push, byte) >> 5) & 1U) != 0U;
    }

    // sample gas interceptor
    if (addr == 0x201) {
      gas_interceptor_detected = 1;
      int gas_interceptor = TOYOTA_GET_INTERCEPTOR(to_push);
      gas_pressed = gas_interceptor > TOYOTA_GAS_INTERCEPTOR_THRSLD;

      // TODO: remove this, only left in for gas_interceptor_prev test
      gas_interceptor_prev = gas_interceptor;
    }

    generic_rx_checks((addr == 0x2E4));
  }
  return valid;
}

static int toyota_tx_hook(CANPacket_t *to_send, bool longitudinal_allowed) {

  int tx = 1;
  int addr = GET_ADDR(to_send);
  int bus = GET_BUS(to_send);

  if (!msg_allowed(to_send, TOYOTA_TX_MSGS, sizeof(TOYOTA_TX_MSGS)/sizeof(TOYOTA_TX_MSGS[0]))) {
    tx = 0;
  }

  // Check if msg is sent on BUS 0
  if (bus == 0) {

    // GAS PEDAL: safety check
    if (addr == 0x200) {
      if (!longitudinal_allowed) {
        if (GET_BYTE(to_send, 0) || GET_BYTE(to_send, 1)) {
          tx = 0;
        }
      }
    }

    // ACCEL: safety check on byte 1-2
    if (addr == 0x343) {
      int desired_accel = (GET_BYTE(to_send, 0) << 8) | GET_BYTE(to_send, 1);
      desired_accel = to_signed(desired_accel, 16);
      if (!longitudinal_allowed || toyota_stock_longitudinal) {
        if (desired_accel != 0) {
          tx = 0;
        }
      }

      // only ACC messages that cancel are allowed when openpilot is not controlling longitudinal
      if (toyota_stock_longitudinal) {
        bool cancel_req = GET_BIT(to_send, 24U) != 0U;
        if (!cancel_req) {
          tx = 0;
        }
      }

      bool violation = max_limit_check(desired_accel, TOYOTA_MAX_ACCEL, TOYOTA_MIN_ACCEL);

      if (violation) {
        tx = 0;
      }
    }

    // AEB: block all actuation. only used when DSU is unplugged
    if (addr == 0x283) {
      // only allow the checksum, which is the last byte
      bool block = (GET_BYTES_04(to_send) != 0U) || (GET_BYTE(to_send, 4) != 0U) || (GET_BYTE(to_send, 5) != 0U);
      if (block) {
        tx = 0;
      }
    }

    // LTA steering check
    // only sent to prevent dash errors, no actuation is accepted
    if (addr == 0x191) {
      // check the STEER_REQUEST, STEER_REQUEST_2, and STEER_ANGLE_CMD signals
      bool lta_request = (GET_BYTE(to_send, 0) & 1U) != 0U;
      bool lta_request2 = ((GET_BYTE(to_send, 3) >> 1) & 1U) != 0U;
      int lta_angle = (GET_BYTE(to_send, 1) << 8) | GET_BYTE(to_send, 2);
      lta_angle = to_signed(lta_angle, 16);

      // block LTA msgs with actuation requests
      if (lta_request || lta_request2 || (lta_angle != 0)) {
        tx = 0;
      }
    }

    // STEER: safety check on bytes 2-3
    if (addr == 0x2E4) {
      int desired_torque = (GET_BYTE(to_send, 1) << 8) | GET_BYTE(to_send, 2);
      bool steer_req = GET_BIT(to_send, 0U) != 0U;
      desired_torque = to_signed(desired_torque, 16);
      bool steer_req = GET_BIT(to_send, 0U) != 0U;
      bool violation = 0;

      uint32_t ts = microsecond_timer_get();

      if (controls_allowed) {

        // *** global torque limit check ***
        violation |= max_limit_check(desired_torque, TOYOTA_MAX_TORQUE, -TOYOTA_MAX_TORQUE);

        // *** torque rate limit check ***
        violation |= dist_to_meas_check(desired_torque, desired_torque_last,
          &torque_meas, TOYOTA_MAX_RATE_UP, TOYOTA_MAX_RATE_DOWN, TOYOTA_MAX_TORQUE_ERROR);

        // used next time
        desired_torque_last = desired_torque;

        // *** torque real time rate limit check ***
        violation |= rt_rate_limit_check(desired_torque, rt_torque_last, TOYOTA_MAX_RT_DELTA);

        // every RT_INTERVAL set the new limits
        uint32_t ts_elapsed = get_ts_elapsed(ts, ts_last);
        if (ts_elapsed > TOYOTA_RT_INTERVAL) {
          rt_torque_last = desired_torque;
          ts_last = ts;
        }
      }

<<<<<<< HEAD
      // on a steer_req bit mismatch, increment counter and reset match count
      bool steer_req_mismatch = (desired_torque != 0) && !steer_req;
      if (steer_req_mismatch) {
        // disallow torque cut if not enough recent matching steer_req messages
        if (toyota_steer_req_matches < (TOYOTA_MAX_STEER_RATE_FRAMES - 1U)) {
          violation = 1;
        }
      } else {
        toyota_steer_req_matches = MIN(toyota_steer_req_matches + 1U, 255U);
      }

      // reset match count if controls not allowed or steer_req mismatch
      if (!controls_allowed || steer_req_mismatch) {
        toyota_steer_req_matches = 0U;
      }

      // no torque if controls is not allowed
      if (!controls_allowed && (desired_torque != 0)) {
=======
      // no torque if controls is not allowed or mismatch with STEER_REQUEST bit
      if ((!controls_allowed || !steer_req) && (desired_torque != 0)) {
>>>>>>> 36ccbd56
        violation = 1;
      }

      // reset to 0 if either controls is not allowed or there's a violation
      if (violation || !controls_allowed) {
        desired_torque_last = 0;
        rt_torque_last = 0;
        ts_last = ts;
      }

      if (violation) {
        tx = 0;
      }
    }
  }

  return tx;
}

static const addr_checks* toyota_init(uint16_t param) {
  controls_allowed = 0;
  relay_malfunction_reset();
  gas_interceptor_detected = 0;
  toyota_steer_req_matches = 0;
  toyota_alt_brake = GET_FLAG(param, TOYOTA_PARAM_ALT_BRAKE);
  toyota_stock_longitudinal = GET_FLAG(param, TOYOTA_PARAM_STOCK_LONGITUDINAL);
  toyota_dbc_eps_torque_factor = param & TOYOTA_EPS_FACTOR;
  return &toyota_rx_checks;
}

static int toyota_fwd_hook(int bus_num, CANPacket_t *to_fwd) {

  int bus_fwd = -1;

  if (bus_num == 0) {
    bus_fwd = 2;
  }

  if (bus_num == 2) {
    int addr = GET_ADDR(to_fwd);
    // block stock lkas messages and stock acc messages (if OP is doing ACC)
    // in TSS2, 0x191 is LTA which we need to block to avoid controls collision
    int is_lkas_msg = ((addr == 0x2E4) || (addr == 0x412) || (addr == 0x191));
    // in TSS2 the camera does ACC as well, so filter 0x343
    int is_acc_msg = (addr == 0x343);
    int block_msg = is_lkas_msg || (is_acc_msg && !toyota_stock_longitudinal);
    if (!block_msg) {
      bus_fwd = 0;
    }
  }

  return bus_fwd;
}

const safety_hooks toyota_hooks = {
  .init = toyota_init,
  .rx = toyota_rx_hook,
  .tx = toyota_tx_hook,
  .tx_lin = nooutput_tx_lin_hook,
  .fwd = toyota_fwd_hook,
};<|MERGE_RESOLUTION|>--- conflicted
+++ resolved
@@ -50,16 +50,12 @@
 bool toyota_stock_longitudinal = false;
 int toyota_dbc_eps_torque_factor = 100;   // conversion factor for STEER_TORQUE_EPS in %: see dbc file
 
-<<<<<<< HEAD
 // steering faults occur when the angle rate is above a certain threshold for too long,
 // allow setting STEER_REQUEST bit to 0 with a non-zero desired torque when expected
 const uint8_t TOYOTA_MAX_STEER_RATE_FRAMES = 19U;
 uint8_t toyota_steer_req_matches;  // counter for steer request bit matching non-zero torque
 
-static uint8_t toyota_compute_checksum(CANPacket_t *to_push) {
-=======
 static uint32_t toyota_compute_checksum(CANPacket_t *to_push) {
->>>>>>> 36ccbd56
   int addr = GET_ADDR(to_push);
   int len = GET_LEN(to_push);
   uint8_t checksum = (uint8_t)(addr) + (uint8_t)((unsigned int)(addr) >> 8U) + (uint8_t)(len);
@@ -253,7 +249,6 @@
         }
       }
 
-<<<<<<< HEAD
       // on a steer_req bit mismatch, increment counter and reset match count
       bool steer_req_mismatch = (desired_torque != 0) && !steer_req;
       if (steer_req_mismatch) {
@@ -272,10 +267,6 @@
 
       // no torque if controls is not allowed
       if (!controls_allowed && (desired_torque != 0)) {
-=======
-      // no torque if controls is not allowed or mismatch with STEER_REQUEST bit
-      if ((!controls_allowed || !steer_req) && (desired_torque != 0)) {
->>>>>>> 36ccbd56
         violation = 1;
       }
 
