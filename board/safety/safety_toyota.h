--- conflicted
+++ resolved
@@ -63,11 +63,7 @@
 
 bool toyota_alt_brake = false;
 bool toyota_stock_longitudinal = false;
-<<<<<<< HEAD
-bool toyota_lta = false;  // TODO: more descriptive but short name
-=======
 bool toyota_lta = false;
->>>>>>> e4cc97d8
 int toyota_dbc_eps_torque_factor = 100;   // conversion factor for STEER_TORQUE_EPS in %: see dbc file
 
 static uint32_t toyota_compute_checksum(CANPacket_t *to_push) {
@@ -205,10 +201,10 @@
     // LTA steering check
     // sent to prevent dash errors, no actuation is accepted
     if (addr == 0x191) {
-<<<<<<< HEAD
       // check the STEER_REQUEST, STEER_REQUEST_2, and STEER_ANGLE_CMD signals
       bool lta_request = GET_BIT(to_send, 0U) != 0U;
       bool lta_request2 = GET_BIT(to_send, 25U) != 0U;
+      int setme_x64 = GET_BYTE(to_send, 5);
       int lta_angle = (GET_BYTE(to_send, 1) << 8) | GET_BYTE(to_send, 2);
       lta_angle = to_signed(lta_angle, 16);
 
@@ -222,18 +218,6 @@
         if (steer_control_enabled || (lta_angle != 0)) {
           tx = 0;
         }
-=======
-      // check the STEER_REQUEST, STEER_REQUEST_2, SETME_X64 STEER_ANGLE_CMD signals
-      bool lta_request = (GET_BYTE(to_send, 0) & 1U) != 0U;
-      bool lta_request2 = ((GET_BYTE(to_send, 3) >> 1) & 1U) != 0U;
-      int setme_x64 = GET_BYTE(to_send, 5);
-      int lta_angle = (GET_BYTE(to_send, 1) << 8) | GET_BYTE(to_send, 2);
-      lta_angle = to_signed(lta_angle, 16);
-
-      // block LTA msgs with actuation requests
-      if (lta_request || lta_request2 || (lta_angle != 0) || (setme_x64 != 0)) {
-        tx = 0;
->>>>>>> e4cc97d8
       }
     }
 
