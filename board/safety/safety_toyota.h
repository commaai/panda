--- conflicted
+++ resolved
@@ -132,11 +132,7 @@
   return valid;
 }
 
-<<<<<<< HEAD
-static int toyota_tx_hook(CANPacket_t *to_send, bool longitudinal_allowed, bool lateral_allowed, bool gas_allowed) {
-=======
 static int toyota_tx_hook(CANPacket_t *to_send) {
->>>>>>> 88b30e1a
 
   int tx = 1;
   int addr = GET_ADDR(to_send);
@@ -151,15 +147,8 @@
 
     // GAS PEDAL: safety check
     if (addr == 0x200) {
-<<<<<<< HEAD
-      if (!gas_allowed) {
-        if (GET_BYTE(to_send, 0) || GET_BYTE(to_send, 1)) {
-          tx = 0;
-        }
-=======
       if (longitudinal_interceptor_checks(to_send)) {
         tx = 0;
->>>>>>> 88b30e1a
       }
     }
 
