--- conflicted
+++ resolved
@@ -247,12 +247,8 @@
 
 static void toyota_init(int16_t param) {
   controls_allowed = 0;
-<<<<<<< HEAD
-  relay_malfunction = 0;
+  relay_malfunction_reset();
   gas_interceptor_detected = 0;
-=======
-  relay_malfunction_reset();
->>>>>>> 500370ae
   toyota_dbc_eps_torque_factor = param;
 }
 
