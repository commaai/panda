--- conflicted
+++ resolved
@@ -39,12 +39,7 @@
                                  {0x2E4, 0, 5}, {0x191, 0, 8}, {0x411, 0, 8}, {0x412, 0, 8}, {0x343, 0, 8}, {0x1D2, 0, 8},  // LKAS + ACC
                                  {0x200, 0, 6}};  // interceptor
 
-<<<<<<< HEAD
 AddrCheckStruct toyota_addr_checks[] = {
-  {.msg = {{ 0x201, 0, 6, .check_checksum = false, .max_counter = 15U, .expected_timestep = 0U}, { 0 }, { 0 }}},
-=======
-RxCheck toyota_rx_checks[] = {
->>>>>>> 83acc657
   {.msg = {{ 0xaa, 0, 8, .check_checksum = false, .expected_timestep = 12000U}, { 0 }, { 0 }}},
   {.msg = {{0x260, 0, 8, .check_checksum = true, .expected_timestep = 20000U}, { 0 }, { 0 }}},
   {.msg = {{0x1D2, 0, 8, .check_checksum = true, .expected_timestep = 30000U}, { 0 }, { 0 }}},
@@ -83,23 +78,6 @@
 
 static uint8_t toyota_get_counter(CANPacket_t *to_push) {
   int addr = GET_ADDR(to_push);
-<<<<<<< HEAD
-
-  uint8_t cnt = 0U;
-  if (addr == 0x201) {
-    // Signal: COUNTER_PEDAL
-    cnt = (GET_BYTE(to_push, 4)) & 0x0FU;
-  }
-  return cnt;
-}
-
-static int toyota_rx_hook(CANPacket_t *to_push) {
-
-  bool valid = addr_safety_check(to_push, &toyota_rx_checks,
-                                 toyota_get_checksum, toyota_compute_checksum, toyota_get_counter, NULL);
-
-//  print("safety, addr: "); puth(GET_ADDR(to_push)); print("\n");
-=======
 
   uint8_t cnt = 0U;
   if (addr == 0x201) {
@@ -108,7 +86,6 @@
   }
   return cnt;
 }
->>>>>>> 83acc657
 
 static void toyota_rx_hook(CANPacket_t *to_push) {
   if (GET_BUS(to_push) == 0U) {
