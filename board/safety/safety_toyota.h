// global torque limit
const int TOYOTA_MAX_TORQUE = 1500;       // max torque cmd allowed ever

// rate based torque limit + stay within actually applied
// packet is sent at 100hz, so this limit is 1000/sec
const int TOYOTA_MAX_RATE_UP = 10;        // ramp up slow
const int TOYOTA_MAX_RATE_DOWN = 25;      // ramp down fast
const int TOYOTA_MAX_TORQUE_ERROR = 350;  // max torque cmd in excess of torque motor

// real time torque limit to prevent controls spamming
// the real time limit is 1500/sec
const int TOYOTA_MAX_RT_DELTA = 375;      // max delta torque allowed for real time checks
const uint32_t TOYOTA_RT_INTERVAL = 250000;    // 250ms between real time checks

// longitudinal limits
const int TOYOTA_MAX_ACCEL = 1500;        // 1.5 m/s2
const int TOYOTA_MIN_ACCEL = -3000;       // 3.0 m/s2

const int TOYOTA_GAS_INTERCEPTOR_THRESHOLD = 475;  // ratio between offset and gain from dbc file

const AddrBus TOYOTA_TX_MSGS[] = {{0x283, 0}, {0x2E6, 0}, {0x2E7, 0}, {0x33E, 0}, {0x344, 0}, {0x365, 0}, {0x366, 0}, {0x4CB, 0},  // DSU bus 0
                                  {0x128, 1}, {0x141, 1}, {0x160, 1}, {0x161, 1}, {0x470, 1},  // DSU bus 1
                                  {0x2E4, 0}, {0x411, 0}, {0x412, 0}, {0x343, 0}, {0x1D2, 0},  // LKAS + ACC
                                  {0x200, 0}};  // interceptor

AddrCheckStruct toyota_rx_checks[] = {
  {.addr = {0x260}, .bus = 0, .check_checksum = true, .max_counter = 0U, .expected_timestep = 20000U},
  {.addr = {0x1D2}, .bus = 0, .check_checksum = true, .max_counter = 0U, .expected_timestep = 30000U},
};
const int TOYOTA_RX_CHECKS_LEN = sizeof(toyota_rx_checks) / sizeof(toyota_rx_checks[0]);

// global actuation limit states
int toyota_dbc_eps_torque_factor = 100;   // conversion factor for STEER_TORQUE_EPS in %: see dbc file

// states
int toyota_desired_torque_last = 0;       // last desired steer torque
int toyota_rt_torque_last = 0;            // last desired torque for real time check
uint32_t toyota_ts_last = 0;
int toyota_cruise_engaged_last = 0;       // cruise state
int toyota_gas_prev = 0;
struct sample_t toyota_torque_meas;       // last 3 motor torques produced by the eps


static uint8_t toyota_compute_checksum(CAN_FIFOMailBox_TypeDef *to_push) {
  int addr = GET_ADDR(to_push);
  int len = GET_LEN(to_push);
  uint8_t checksum = (uint8_t)(addr) + (uint8_t)((unsigned int)(addr) >> 8U) + (uint8_t)(len);
  for (int i = 0; i < (len - 1); i++) {
    checksum += (uint8_t)GET_BYTE(to_push, i);
  }
  return checksum;
}

static uint8_t toyota_get_checksum(CAN_FIFOMailBox_TypeDef *to_push) {
  int checksum_byte = GET_LEN(to_push) - 1;
  return (uint8_t)(GET_BYTE(to_push, checksum_byte));
}

static int toyota_rx_hook(CAN_FIFOMailBox_TypeDef *to_push) {

  bool valid = addr_safety_check(to_push, toyota_rx_checks, TOYOTA_RX_CHECKS_LEN,
                                 toyota_get_checksum, toyota_compute_checksum, NULL);
  if (valid) {
    int bus = GET_BUS(to_push);
    int addr = GET_ADDR(to_push);

    // get eps motor torque (0.66 factor in dbc)
    if (addr == 0x260) {
      int torque_meas_new = (GET_BYTE(to_push, 5) << 8) | GET_BYTE(to_push, 6);
      torque_meas_new = to_signed(torque_meas_new, 16);

      // scale by dbc_factor
      torque_meas_new = (torque_meas_new * toyota_dbc_eps_torque_factor) / 100;

      // update array of sample
      update_sample(&toyota_torque_meas, torque_meas_new);

      // increase torque_meas by 1 to be conservative on rounding
      toyota_torque_meas.min--;
      toyota_torque_meas.max++;
    }

    // enter controls on rising edge of ACC, exit controls on ACC off
    if (addr == 0x1D2) {
      // 5th bit is CRUISE_ACTIVE
      int cruise_engaged = GET_BYTE(to_push, 0) & 0x20;
      if (!cruise_engaged) {
        controls_allowed = 0;
      }
      if (cruise_engaged && !toyota_cruise_engaged_last) {
        controls_allowed = 1;
      }
      toyota_cruise_engaged_last = cruise_engaged;
    }

<<<<<<< HEAD
    // exit controls on rising edge of interceptor gas press
    if (addr == 0x201) {
      gas_interceptor_detected = 1;
      int gas_interceptor = GET_INTERCEPTOR(to_push);
      if ((gas_interceptor > TOYOTA_GAS_INTERCEPTOR_THRESHOLD) &&
          (gas_interceptor_prev <= TOYOTA_GAS_INTERCEPTOR_THRESHOLD) &&
          long_controls_allowed) {
        controls_allowed = 0;
      }
      gas_interceptor_prev = gas_interceptor;
=======
  // exit controls on rising edge of interceptor gas press
  if (addr == 0x201) {
    gas_interceptor_detected = 1;
    int gas_interceptor = GET_INTERCEPTOR(to_push);
    if ((gas_interceptor > TOYOTA_GAS_INTERCEPTOR_THRESHOLD) &&
        (gas_interceptor_prev <= TOYOTA_GAS_INTERCEPTOR_THRESHOLD)) {
      controls_allowed = 0;
>>>>>>> 110ca031
    }

<<<<<<< HEAD
    // exit controls on rising edge of gas press
    if (addr == 0x2C1) {
      int gas = GET_BYTE(to_push, 6) & 0xFF;
      if ((gas > 0) && (toyota_gas_prev == 0) && !gas_interceptor_detected && long_controls_allowed) {
        controls_allowed = 0;
      }
      toyota_gas_prev = gas;
=======
  // exit controls on rising edge of gas press
  if (addr == 0x2C1) {
    int gas = GET_BYTE(to_push, 6) & 0xFF;
    if ((gas > 0) && (toyota_gas_prev == 0) && !gas_interceptor_detected) {
      controls_allowed = 0;
>>>>>>> 110ca031
    }

    // 0x2E4 is lkas cmd. If it is on bus 0, then relay is unexpectedly closed
    if ((safety_mode_cnt > RELAY_TRNS_TIMEOUT) && (addr == 0x2E4) && (bus == 0)) {
      relay_malfunction = true;
    }
  }
  return valid;
}

static int toyota_tx_hook(CAN_FIFOMailBox_TypeDef *to_send) {

  int tx = 1;
  int addr = GET_ADDR(to_send);
  int bus = GET_BUS(to_send);

  if (!msg_allowed(addr, bus, TOYOTA_TX_MSGS, sizeof(TOYOTA_TX_MSGS)/sizeof(TOYOTA_TX_MSGS[0]))) {
    tx = 0;
  }

  if (relay_malfunction) {
    tx = 0;
  }

  // Check if msg is sent on BUS 0
  if (bus == 0) {

    // GAS PEDAL: safety check
    if (addr == 0x200) {
      if (!controls_allowed) {
        if (GET_BYTE(to_send, 0) || GET_BYTE(to_send, 1)) {
          tx = 0;
        }
      }
    }

    // ACCEL: safety check on byte 1-2
    if (addr == 0x343) {
      int desired_accel = (GET_BYTE(to_send, 0) << 8) | GET_BYTE(to_send, 1);
      desired_accel = to_signed(desired_accel, 16);
      if (!controls_allowed) {
        if (desired_accel != 0) {
          tx = 0;
        }
      }
      bool violation = max_limit_check(desired_accel, TOYOTA_MAX_ACCEL, TOYOTA_MIN_ACCEL);
      if (violation) {
        tx = 0;
      }
    }

    // STEER: safety check on bytes 2-3
    if (addr == 0x2E4) {
      int desired_torque = (GET_BYTE(to_send, 1) << 8) | GET_BYTE(to_send, 2);
      desired_torque = to_signed(desired_torque, 16);
      bool violation = 0;

      uint32_t ts = TIM2->CNT;

      if (controls_allowed) {

        // *** global torque limit check ***
        violation |= max_limit_check(desired_torque, TOYOTA_MAX_TORQUE, -TOYOTA_MAX_TORQUE);

        // *** torque rate limit check ***
        violation |= dist_to_meas_check(desired_torque, toyota_desired_torque_last,
          &toyota_torque_meas, TOYOTA_MAX_RATE_UP, TOYOTA_MAX_RATE_DOWN, TOYOTA_MAX_TORQUE_ERROR);

        // used next time
        toyota_desired_torque_last = desired_torque;

        // *** torque real time rate limit check ***
        violation |= rt_rate_limit_check(desired_torque, toyota_rt_torque_last, TOYOTA_MAX_RT_DELTA);

        // every RT_INTERVAL set the new limits
        uint32_t ts_elapsed = get_ts_elapsed(ts, toyota_ts_last);
        if (ts_elapsed > TOYOTA_RT_INTERVAL) {
          toyota_rt_torque_last = desired_torque;
          toyota_ts_last = ts;
        }
      }

      // no torque if controls is not allowed
      if (!controls_allowed && (desired_torque != 0)) {
        violation = 1;
      }

      // reset to 0 if either controls is not allowed or there's a violation
      if (violation || !controls_allowed) {
        toyota_desired_torque_last = 0;
        toyota_rt_torque_last = 0;
        toyota_ts_last = ts;
      }

      if (violation) {
        tx = 0;
      }
    }
  }

  return tx;
}

static void toyota_init(int16_t param) {
  controls_allowed = 0;
  relay_malfunction = 0;
  toyota_dbc_eps_torque_factor = param;
}

static int toyota_fwd_hook(int bus_num, CAN_FIFOMailBox_TypeDef *to_fwd) {

  int bus_fwd = -1;
  if (!relay_malfunction) {
    if (bus_num == 0) {
      bus_fwd = 2;
    }
    if (bus_num == 2) {
      int addr = GET_ADDR(to_fwd);
      // block stock lkas messages and stock acc messages (if OP is doing ACC)
      // in TSS2, 0x191 is LTA which we need to block to avoid controls collision
      int is_lkas_msg = ((addr == 0x2E4) || (addr == 0x412) || (addr == 0x191));
      // in TSS2 the camera does ACC as well, so filter 0x343
      int is_acc_msg = (addr == 0x343);
      int block_msg = is_lkas_msg || is_acc_msg;
      if (!block_msg) {
        bus_fwd = 0;
      }
    }
  }
  return bus_fwd;
}

const safety_hooks toyota_hooks = {
  .init = toyota_init,
  .rx = toyota_rx_hook,
  .tx = toyota_tx_hook,
  .tx_lin = nooutput_tx_lin_hook,
  .fwd = toyota_fwd_hook,
  .addr_check = toyota_rx_checks,
  .addr_check_len = sizeof(toyota_rx_checks)/sizeof(toyota_rx_checks[0]),
};<|MERGE_RESOLUTION|>--- conflicted
+++ resolved
@@ -93,43 +93,24 @@
       toyota_cruise_engaged_last = cruise_engaged;
     }
 
-<<<<<<< HEAD
     // exit controls on rising edge of interceptor gas press
     if (addr == 0x201) {
       gas_interceptor_detected = 1;
       int gas_interceptor = GET_INTERCEPTOR(to_push);
       if ((gas_interceptor > TOYOTA_GAS_INTERCEPTOR_THRESHOLD) &&
-          (gas_interceptor_prev <= TOYOTA_GAS_INTERCEPTOR_THRESHOLD) &&
-          long_controls_allowed) {
+          (gas_interceptor_prev <= TOYOTA_GAS_INTERCEPTOR_THRESHOLD)) {
         controls_allowed = 0;
       }
       gas_interceptor_prev = gas_interceptor;
-=======
-  // exit controls on rising edge of interceptor gas press
-  if (addr == 0x201) {
-    gas_interceptor_detected = 1;
-    int gas_interceptor = GET_INTERCEPTOR(to_push);
-    if ((gas_interceptor > TOYOTA_GAS_INTERCEPTOR_THRESHOLD) &&
-        (gas_interceptor_prev <= TOYOTA_GAS_INTERCEPTOR_THRESHOLD)) {
-      controls_allowed = 0;
->>>>>>> 110ca031
-    }
-
-<<<<<<< HEAD
+    }
+
     // exit controls on rising edge of gas press
     if (addr == 0x2C1) {
       int gas = GET_BYTE(to_push, 6) & 0xFF;
-      if ((gas > 0) && (toyota_gas_prev == 0) && !gas_interceptor_detected && long_controls_allowed) {
+      if ((gas > 0) && (toyota_gas_prev == 0) && !gas_interceptor_detected) {
         controls_allowed = 0;
       }
       toyota_gas_prev = gas;
-=======
-  // exit controls on rising edge of gas press
-  if (addr == 0x2C1) {
-    int gas = GET_BYTE(to_push, 6) & 0xFF;
-    if ((gas > 0) && (toyota_gas_prev == 0) && !gas_interceptor_detected) {
-      controls_allowed = 0;
->>>>>>> 110ca031
     }
 
     // 0x2E4 is lkas cmd. If it is on bus 0, then relay is unexpectedly closed
