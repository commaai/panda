--- conflicted
+++ resolved
@@ -4,17 +4,14 @@
 // track the torque measured for limiting
 int16_t torque_meas[3] = {0, 0, 0};    // last 3 motor torques produced by the eps
 int16_t torque_meas_min = 0, torque_meas_max = 0;
-<<<<<<< HEAD
 int16_t angle_meas[3] = {0, 0, 0};     // last 3 steer angles
 int16_t angle_meas_min = 0, angle_meas_max = 0;
-=======
 int16_t torque_driver[3] = {0, 0, 0};    // last 3 driver steering torque
 int16_t torque_driver_min = 0, torque_driver_max = 0;
 
 // IPAS override
 const int32_t IPAS_OVERRIDE_THRESHOLD = 200;  // disallow controls when user torque exceeds this value
 int angle_control = 0;                 // 1 if direct angle control packets are seen
->>>>>>> 7d21acbc
 
 // global torque limit
 const int32_t MAX_TORQUE = 1500;       // max torque cmd allowed ever
@@ -85,7 +82,6 @@
     }
   }
 
-<<<<<<< HEAD
   // get steer angle
   if ((to_push->RIR>>21) == 0x25) {
     int angle_meas_new = ((to_push->RDLR & 0xf) << 8) + ((to_push->RDLR & 0xff00) >> 8);
@@ -113,10 +109,7 @@
     ipas_state = (to_push->RDLR & 0xf);
   }
 
-  // exit controls on ACC off
-=======
   // enter controls on rising edge of ACC, exit controls on ACC off
->>>>>>> 7d21acbc
   if ((to_push->RIR>>21) == 0x1D2) {
     // 4 bits: 55-52
     int cruise_engaged = to_push->RDHR & 0xF00000;
