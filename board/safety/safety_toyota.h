#pragma once

#include "safety_declarations.h"

// Stock longitudinal
#define TOYOTA_BASE_TX_MSGS \
  {0x191, 0, 8}, {0x412, 0, 8}, {0x343, 0, 8}, {0x1D2, 0, 8},  /* LKAS + LTA + ACC & PCM cancel cmds */  \

#define TOYOTA_COMMON_TX_MSGS \
  TOYOTA_BASE_TX_MSGS \
  {0x2E4, 0, 5}, \

#define TOYOTA_COMMON_SECOC_TX_MSGS \
  TOYOTA_BASE_TX_MSGS \
  {0x2E4, 0, 8}, {0x131, 0, 8},  /* STEERING_LKA (longer message for SecOC), STEERING_LTA_2 */  \
  {0x183, 0, 8}, {0x411, 0, 8},  /* ACC_CONTROL_2, PCS_HUD */  \
  {0x750, 0, 8},  /* radar diagnostic address */  \

#define TOYOTA_COMMON_LONG_TX_MSGS                                                                                                          \
  TOYOTA_COMMON_TX_MSGS                                                                                                                     \
  {0x283, 0, 7}, {0x2E6, 0, 8}, {0x2E7, 0, 8}, {0x33E, 0, 7}, {0x344, 0, 8}, {0x365, 0, 7}, {0x366, 0, 7}, {0x4CB, 0, 8},  /* DSU bus 0 */  \
  {0x128, 1, 6}, {0x141, 1, 4}, {0x160, 1, 8}, {0x161, 1, 7}, {0x470, 1, 4},  /* DSU bus 1 */                                               \
  {0x411, 0, 8},  /* PCS_HUD */                                                                                                             \
  {0x750, 0, 8},  /* radar diagnostic address */                                                                                            \

#define TOYOTA_COMMON_LONG_SECOC_TX_MSGS                                                                                                    \
  TOYOTA_COMMON_SECOC_TX_MSGS                                                                                                               \
  {0x283, 0, 7}, {0x2E6, 0, 8}, {0x2E7, 0, 8}, {0x33E, 0, 7}, {0x344, 0, 8}, {0x365, 0, 7}, {0x366, 0, 7}, {0x4CB, 0, 8},  /* DSU bus 0 */  \
  {0x128, 1, 6}, {0x141, 1, 4}, {0x160, 1, 8}, {0x161, 1, 7}, {0x470, 1, 4},  /* DSU bus 1 */                                               \
  {0x411, 0, 8},  /* PCS_HUD */                                                                                                             \
  {0x750, 0, 8},  /* radar diagnostic address */                                                                                            \
  {0x183, 0, 8},                                                                                                                            \

#define TOYOTA_COMMON_RX_CHECKS(lta)                                                                        \
  {.msg = {{ 0xaa, 0, 8, .check_checksum = false, .frequency = 83U}, { 0 }, { 0 }}},                        \
  {.msg = {{0x260, 0, 8, .check_checksum = true, .quality_flag = (lta), .frequency = 50U}, { 0 }, { 0 }}},  \
  {.msg = {{0x1D2, 0, 8, .check_checksum = true, .frequency = 33U},                                         \
           {0x176, 0, 8, .check_checksum = true, .frequency = 32U}, { 0 }}},                                \
  {.msg = {{0x101, 0, 8, .check_checksum = false, .frequency = 50U},                                        \
           {0x224, 0, 8, .check_checksum = false, .frequency = 40U},                                        \
           {0x226, 0, 8, .check_checksum = false, .frequency = 40U}}},                                      \

static bool toyota_secoc = false;
static bool toyota_alt_brake = false;
static bool toyota_stock_longitudinal = false;
static bool toyota_lta = false;
static int toyota_dbc_eps_torque_factor = 100;   // conversion factor for STEER_TORQUE_EPS in %: see dbc file

static uint32_t toyota_compute_checksum(const CANPacket_t *to_push) {
  int addr = GET_ADDR(to_push);
  int len = GET_LEN(to_push);
  uint8_t checksum = (uint8_t)(addr) + (uint8_t)((unsigned int)(addr) >> 8U) + (uint8_t)(len);
  for (int i = 0; i < (len - 1); i++) {
    checksum += (uint8_t)GET_BYTE(to_push, i);
  }
  return checksum;
}

static uint32_t toyota_get_checksum(const CANPacket_t *to_push) {
  int checksum_byte = GET_LEN(to_push) - 1U;
  return (uint8_t)(GET_BYTE(to_push, checksum_byte));
}

static bool toyota_get_quality_flag_valid(const CANPacket_t *to_push) {
  int addr = GET_ADDR(to_push);

  bool valid = false;
  if (addr == 0x260) {
    valid = !GET_BIT(to_push, 3U);  // STEER_ANGLE_INITIALIZING
  }
  return valid;
}

static void toyota_rx_hook(const CANPacket_t *to_push) {
  const int TOYOTA_LTA_MAX_ANGLE = 1657;  // EPS only accepts up to 94.9461

  if (GET_BUS(to_push) == 0U) {
    int addr = GET_ADDR(to_push);

    // get eps motor torque (0.66 factor in dbc)
    if (addr == 0x260) {
      int torque_meas_new = (GET_BYTE(to_push, 5) << 8) | GET_BYTE(to_push, 6);
      torque_meas_new = to_signed(torque_meas_new, 16);

      // scale by dbc_factor
      torque_meas_new = (torque_meas_new * toyota_dbc_eps_torque_factor) / 100;

      // update array of sample
      update_sample(&torque_meas, torque_meas_new);

      // increase torque_meas by 1 to be conservative on rounding
      torque_meas.min--;
      torque_meas.max++;

      // driver torque for angle limiting
      int torque_driver_new = (GET_BYTE(to_push, 1) << 8) | GET_BYTE(to_push, 2);
      torque_driver_new = to_signed(torque_driver_new, 16);
      update_sample(&torque_driver, torque_driver_new);

      // LTA request angle should match current angle while inactive, clipped to max accepted angle.
      // note that angle can be relative to init angle on some TSS2 platforms, LTA has the same offset
      bool steer_angle_initializing = GET_BIT(to_push, 3U);
      if (!steer_angle_initializing) {
        int angle_meas_new = (GET_BYTE(to_push, 3) << 8U) | GET_BYTE(to_push, 4);
        angle_meas_new = CLAMP(to_signed(angle_meas_new, 16), -TOYOTA_LTA_MAX_ANGLE, TOYOTA_LTA_MAX_ANGLE);
        update_sample(&angle_meas, angle_meas_new);
      }
    }

    // enter controls on rising edge of ACC, exit controls on ACC off
    // exit controls on rising edge of gas press, if not alternative experience
    // exit controls on rising edge of brake press
    if (toyota_secoc) {
      if (addr == 0x176) {
        bool cruise_engaged = GET_BIT(to_push, 5U);  // PCM_CRUISE.CRUISE_ACTIVE
        pcm_cruise_check(cruise_engaged);
      }
      if (addr == 0x116) {
        gas_pressed = GET_BYTE(to_push, 1) != 0U;  // GAS_PEDAL.GAS_PEDAL_USER
      }
      if (addr == 0x101) {
        brake_pressed = GET_BIT(to_push, 3U);  // BRAKE_MODULE.BRAKE_PRESSED (toyota_rav4_prime_generated.dbc)
      }
    } else {
      if (addr == 0x1D2) {
        bool cruise_engaged = GET_BIT(to_push, 5U);  // PCM_CRUISE.CRUISE_ACTIVE
        pcm_cruise_check(cruise_engaged);
        gas_pressed = !GET_BIT(to_push, 4U);  // PCM_CRUISE.GAS_RELEASED
      }
      if (!toyota_alt_brake && (addr == 0x226)) {
        brake_pressed = GET_BIT(to_push, 37U);  // BRAKE_MODULE.BRAKE_PRESSED (toyota_nodsu_pt_generated.dbc)
      }
      if (toyota_alt_brake && (addr == 0x224)) {
        brake_pressed = GET_BIT(to_push, 5U);  // BRAKE_MODULE.BRAKE_PRESSED (toyota_new_mc_pt_generated.dbc)
      }
    }

    // sample speed
    if (addr == 0xaa) {
      int speed = 0;
      // sum 4 wheel speeds. conversion: raw * 0.01 - 67.67
      for (uint8_t i = 0U; i < 8U; i += 2U) {
        int wheel_speed = (GET_BYTE(to_push, i) << 8U) | GET_BYTE(to_push, (i + 1U));
        speed += wheel_speed - 6767;
      }
      // check that all wheel speeds are at zero value
      vehicle_moving = speed != 0;

      UPDATE_VEHICLE_SPEED(speed / 4.0 * 0.01 / 3.6);
    }

    bool stock_ecu_detected = addr == 0x2E4;  // STEERING_LKA
    if (!toyota_stock_longitudinal && ((addr == 0x343) || (toyota_secoc && (addr == 0x183)))) {
      stock_ecu_detected = true;  // ACC_CONTROL or ACC_CONTROL_2
    }
    generic_rx_checks(stock_ecu_detected);
  }
}

static bool toyota_tx_hook(const CANPacket_t *to_send) {
  const SteeringLimits TOYOTA_STEERING_LIMITS = {
    .max_steer = 1500,
    .max_rate_up = 15,          // ramp up slow
    .max_rate_down = 25,        // ramp down fast
    .max_torque_error = 350,    // max torque cmd in excess of motor torque
    .max_rt_delta = 450,        // the real time limit is 1800/sec, a 20% buffer
    .max_rt_interval = 250000,
    .type = TorqueMotorLimited,

    // the EPS faults when the steering angle rate is above a certain threshold for too long. to prevent this,
    // we allow setting STEER_REQUEST bit to 0 while maintaining the requested torque value for a single frame
    .min_valid_request_frames = 18,
    .max_invalid_request_frames = 1,
    .min_valid_request_rt_interval = 170000,  // 170ms; a ~10% buffer on cutting every 19 frames
    .has_steer_req_tolerance = true,

    // LTA angle limits
    // factor for STEER_TORQUE_SENSOR->STEER_ANGLE and STEERING_LTA->STEER_ANGLE_CMD (1 / 0.0573)
    .angle_deg_to_can = 17.452007,
    .angle_rate_up_lookup = {
      {5., 25., 25.},
      {0.3, 0.15, 0.15}
    },
    .angle_rate_down_lookup = {
      {5., 25., 25.},
      {0.36, 0.26, 0.26}
    },
  };

  const int TOYOTA_LTA_MAX_MEAS_TORQUE = 1500;
  const int TOYOTA_LTA_MAX_DRIVER_TORQUE = 150;

  // longitudinal limits
  const LongitudinalLimits TOYOTA_LONG_LIMITS = {
    .max_accel = 2000,   // 2.0 m/s2
    .min_accel = -3500,  // -3.5 m/s2
  };

  bool tx = true;
  int addr = GET_ADDR(to_send);
  int bus = GET_BUS(to_send);

  // Check if msg is sent on BUS 0
  if (bus == 0) {
    // ACCEL: safety check on byte 1-2
    if (addr == 0x343) {
      int desired_accel = (GET_BYTE(to_send, 0) << 8) | GET_BYTE(to_send, 1);
      desired_accel = to_signed(desired_accel, 16);

      bool violation = false;
      violation |= toyota_secoc && (desired_accel != 0);  // SecOC cars still use 0x343, but accel itself is in 0x183
      violation |= longitudinal_accel_checks(desired_accel, TOYOTA_LONG_LIMITS);

      // only ACC messages that cancel are allowed when openpilot is not controlling longitudinal
      if (toyota_stock_longitudinal) {
        bool cancel_req = GET_BIT(to_send, 24U);
        if (!cancel_req) {
          violation = true;
        }
        if (desired_accel != TOYOTA_LONG_LIMITS.inactive_accel) {
          violation = true;
        }
      }

      if (violation) {
        tx = false;
      }
    }

    if (addr == 0x183) {
      int desired_accel = (GET_BYTE(to_send, 0) << 8) | GET_BYTE(to_send, 1);
      desired_accel = to_signed(desired_accel, 16);

      bool violation = !toyota_secoc;  // Only SecOC cars may transmit this message
      violation |= longitudinal_accel_checks(desired_accel, TOYOTA_LONG_LIMITS);

      if (violation) {
        tx = false;
      }
    }

    // AEB: block all actuation. only used when DSU is unplugged
    if (addr == 0x283) {
      // only allow the checksum, which is the last byte
      bool block = (GET_BYTES(to_send, 0, 4) != 0U) || (GET_BYTE(to_send, 4) != 0U) || (GET_BYTE(to_send, 5) != 0U);
      if (block) {
        tx = false;
      }
    }

    // STEERING_LTA angle steering check
    if (addr == 0x191) {
      // check the STEER_REQUEST, STEER_REQUEST_2, TORQUE_WIND_DOWN, STEER_ANGLE_CMD signals
      bool lta_request = GET_BIT(to_send, 0U);
      bool lta_request2 = GET_BIT(to_send, 25U);
      int torque_wind_down = GET_BYTE(to_send, 5);
      int lta_angle = (GET_BYTE(to_send, 1) << 8) | GET_BYTE(to_send, 2);
      lta_angle = to_signed(lta_angle, 16);

      bool steer_control_enabled = lta_request || lta_request2;
      if (!toyota_lta) {
        // using torque (LKA), block LTA msgs with actuation requests
        if (steer_control_enabled || (lta_angle != 0) || (torque_wind_down != 0)) {
          tx = false;
        }
      } else {
        // check angle rate limits and inactive angle
        if (steer_angle_cmd_checks(lta_angle, steer_control_enabled, TOYOTA_STEERING_LIMITS)) {
          tx = false;
        }

        if (lta_request != lta_request2) {
          tx = false;
        }

        // TORQUE_WIND_DOWN is gated on steer request
        if (!steer_control_enabled && (torque_wind_down != 0)) {
          tx = false;
        }

        // TORQUE_WIND_DOWN can only be no or full torque
        if ((torque_wind_down != 0) && (torque_wind_down != 100)) {
          tx = false;
        }

        // check if we should wind down torque
        int driver_torque = MIN(ABS(torque_driver.min), ABS(torque_driver.max));
        if ((driver_torque > TOYOTA_LTA_MAX_DRIVER_TORQUE) && (torque_wind_down != 0)) {
          tx = false;
        }

        int eps_torque = MIN(ABS(torque_meas.min), ABS(torque_meas.max));
        if ((eps_torque > TOYOTA_LTA_MAX_MEAS_TORQUE) && (torque_wind_down != 0)) {
          tx = false;
        }
      }
    }

    // STEERING_LTA_2 angle steering check (SecOC)
    if (toyota_secoc && (addr == 0x131)) {
      // SecOC cars block any form of LTA actuation for now
      bool lta_request = GET_BIT(to_send, 3U);  // STEERING_LTA_2.STEER_REQUEST
      bool lta_request2 = GET_BIT(to_send, 0U);  // STEERING_LTA_2.STEER_REQUEST_2
      int lta_angle_msb = GET_BYTE(to_send, 2);  // STEERING_LTA_2.STEER_ANGLE_CMD (MSB)
      int lta_angle_lsb = GET_BYTE(to_send, 3);  // STEERING_LTA_2.STEER_ANGLE_CMD (LSB)

      bool actuation = lta_request || lta_request2 || (lta_angle_msb != 0) || (lta_angle_lsb != 0);
      if (actuation) {
        tx = false;
      }
    }

    // STEER: safety check on bytes 2-3
    if (addr == 0x2E4) {
      int desired_torque = (GET_BYTE(to_send, 1) << 8) | GET_BYTE(to_send, 2);
      desired_torque = to_signed(desired_torque, 16);
      bool steer_req = GET_BIT(to_send, 0U);
      // When using LTA (angle control), assert no actuation on LKA message
      if (!toyota_lta) {
        if (steer_torque_cmd_checks(desired_torque, steer_req, TOYOTA_STEERING_LIMITS)) {
          tx = false;
        }
      } else {
        if ((desired_torque != 0) || steer_req) {
          tx = false;
        }
      }
    }
  }

  // UDS: Only tester present ("\x0F\x02\x3E\x00\x00\x00\x00\x00") allowed on diagnostics address
  if (addr == 0x750) {
    // this address is sub-addressed. only allow tester present to radar (0xF)
    bool invalid_uds_msg = (GET_BYTES(to_send, 0, 4) != 0x003E020FU) || (GET_BYTES(to_send, 4, 4) != 0x0U);
    if (invalid_uds_msg) {
      tx = 0;
    }
  }

  return tx;
}

static safety_config toyota_init(uint16_t param) {
  static const CanMsg TOYOTA_TX_MSGS[] = {
    TOYOTA_COMMON_TX_MSGS
  };

  static const CanMsg TOYOTA_SECOC_TX_MSGS[] = {
    TOYOTA_COMMON_SECOC_TX_MSGS
  };

  static const CanMsg TOYOTA_LONG_TX_MSGS[] = {
    TOYOTA_COMMON_LONG_TX_MSGS
  };

  static const CanMsg TOYOTA_SECOC_LONG_TX_MSGS[] = {
    TOYOTA_COMMON_LONG_SECOC_TX_MSGS
  };

  // safety param flags
  // first byte is for EPS factor, second is for flags
  const uint32_t TOYOTA_PARAM_OFFSET = 8U;
  const uint32_t TOYOTA_EPS_FACTOR = (1UL << TOYOTA_PARAM_OFFSET) - 1U;
  const uint32_t TOYOTA_PARAM_ALT_BRAKE = 1UL << TOYOTA_PARAM_OFFSET;
  const uint32_t TOYOTA_PARAM_STOCK_LONGITUDINAL = 2UL << TOYOTA_PARAM_OFFSET;
  const uint32_t TOYOTA_PARAM_LTA = 4UL << TOYOTA_PARAM_OFFSET;

#ifdef ALLOW_DEBUG
  const uint32_t TOYOTA_PARAM_SECOC = 8UL << TOYOTA_PARAM_OFFSET;
  toyota_secoc = GET_FLAG(param, TOYOTA_PARAM_SECOC);
#endif

  toyota_alt_brake = GET_FLAG(param, TOYOTA_PARAM_ALT_BRAKE);
  toyota_stock_longitudinal = GET_FLAG(param, TOYOTA_PARAM_STOCK_LONGITUDINAL);
  toyota_lta = GET_FLAG(param, TOYOTA_PARAM_LTA);
  toyota_dbc_eps_torque_factor = param & TOYOTA_EPS_FACTOR;

  safety_config ret;
  if (toyota_secoc) {
    SET_TX_MSGS(TOYOTA_SECOC_TX_MSGS, ret);
  } else if (toyota_stock_longitudinal) {
    SET_TX_MSGS(TOYOTA_TX_MSGS, ret);
  } else {
    if (toyota_secoc) {
      SET_TX_MSGS(TOYOTA_SECOC_LONG_TX_MSGS, ret);
    } else {
      SET_TX_MSGS(TOYOTA_LONG_TX_MSGS, ret);
    }
  }

  if (toyota_lta) {
    // Check the quality flag for angle measurement when using LTA, since it's not set on TSS-P cars
    static RxCheck toyota_lta_rx_checks[] = {
      TOYOTA_COMMON_RX_CHECKS(true)
    };

    SET_RX_CHECKS(toyota_lta_rx_checks, ret);
  } else {
    static RxCheck toyota_lka_rx_checks[] = {
      TOYOTA_COMMON_RX_CHECKS(false)
    };

    SET_RX_CHECKS(toyota_lka_rx_checks, ret);
  }

  return ret;
}

static int toyota_fwd_hook(int bus_num, int addr) {

  int bus_fwd = -1;

  if (bus_num == 0) {
    bus_fwd = 2;
  }

  if (bus_num == 2) {
    // block stock lkas messages and stock acc messages (if OP is doing ACC)
    // in TSS2, 0x191 is LTA which we need to block to avoid controls collision
    bool is_lkas_msg = ((addr == 0x2E4) || (addr == 0x412) || (addr == 0x191));
    // in TSS2 the camera does ACC as well, so filter 0x343
    bool is_acc_msg = (addr == 0x343);
<<<<<<< HEAD
=======
    // SecOC cars use additional (not alternate) messages for lateral and longitudinal actuation
    is_lkas_msg |= toyota_secoc && (addr == 0x131);
>>>>>>> 1418744b
    is_acc_msg |= toyota_secoc && (addr == 0x183);
    bool block_msg = is_lkas_msg || (is_acc_msg && !toyota_stock_longitudinal);
    if (!block_msg) {
      bus_fwd = 0;
    }
  }

  return bus_fwd;
}

const safety_hooks toyota_hooks = {
  .init = toyota_init,
  .rx = toyota_rx_hook,
  .tx = toyota_tx_hook,
  .fwd = toyota_fwd_hook,
  .get_checksum = toyota_get_checksum,
  .compute_checksum = toyota_compute_checksum,
  .get_quality_flag_valid = toyota_get_quality_flag_valid,
};<|MERGE_RESOLUTION|>--- conflicted
+++ resolved
@@ -22,14 +22,6 @@
   {0x128, 1, 6}, {0x141, 1, 4}, {0x160, 1, 8}, {0x161, 1, 7}, {0x470, 1, 4},  /* DSU bus 1 */                                               \
   {0x411, 0, 8},  /* PCS_HUD */                                                                                                             \
   {0x750, 0, 8},  /* radar diagnostic address */                                                                                            \
-
-#define TOYOTA_COMMON_LONG_SECOC_TX_MSGS                                                                                                    \
-  TOYOTA_COMMON_SECOC_TX_MSGS                                                                                                               \
-  {0x283, 0, 7}, {0x2E6, 0, 8}, {0x2E7, 0, 8}, {0x33E, 0, 7}, {0x344, 0, 8}, {0x365, 0, 7}, {0x366, 0, 7}, {0x4CB, 0, 8},  /* DSU bus 0 */  \
-  {0x128, 1, 6}, {0x141, 1, 4}, {0x160, 1, 8}, {0x161, 1, 7}, {0x470, 1, 4},  /* DSU bus 1 */                                               \
-  {0x411, 0, 8},  /* PCS_HUD */                                                                                                             \
-  {0x750, 0, 8},  /* radar diagnostic address */                                                                                            \
-  {0x183, 0, 8},                                                                                                                            \
 
 #define TOYOTA_COMMON_RX_CHECKS(lta)                                                                        \
   {.msg = {{ 0xaa, 0, 8, .check_checksum = false, .frequency = 83U}, { 0 }, { 0 }}},                        \
@@ -353,10 +345,6 @@
     TOYOTA_COMMON_LONG_TX_MSGS
   };
 
-  static const CanMsg TOYOTA_SECOC_LONG_TX_MSGS[] = {
-    TOYOTA_COMMON_LONG_SECOC_TX_MSGS
-  };
-
   // safety param flags
   // first byte is for EPS factor, second is for flags
   const uint32_t TOYOTA_PARAM_OFFSET = 8U;
@@ -381,11 +369,7 @@
   } else if (toyota_stock_longitudinal) {
     SET_TX_MSGS(TOYOTA_TX_MSGS, ret);
   } else {
-    if (toyota_secoc) {
-      SET_TX_MSGS(TOYOTA_SECOC_LONG_TX_MSGS, ret);
-    } else {
-      SET_TX_MSGS(TOYOTA_LONG_TX_MSGS, ret);
-    }
+    SET_TX_MSGS(TOYOTA_LONG_TX_MSGS, ret);
   }
 
   if (toyota_lta) {
@@ -420,11 +404,8 @@
     bool is_lkas_msg = ((addr == 0x2E4) || (addr == 0x412) || (addr == 0x191));
     // in TSS2 the camera does ACC as well, so filter 0x343
     bool is_acc_msg = (addr == 0x343);
-<<<<<<< HEAD
-=======
     // SecOC cars use additional (not alternate) messages for lateral and longitudinal actuation
     is_lkas_msg |= toyota_secoc && (addr == 0x131);
->>>>>>> 1418744b
     is_acc_msg |= toyota_secoc && (addr == 0x183);
     bool block_msg = is_lkas_msg || (is_acc_msg && !toyota_stock_longitudinal);
     if (!block_msg) {
