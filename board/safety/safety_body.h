--- conflicted
+++ resolved
@@ -16,13 +16,7 @@
   return valid;
 }
 
-<<<<<<< HEAD
-static int body_tx_hook(CANPacket_t *to_send, bool longitudinal_allowed, bool gas_allowed) {
-  UNUSED(longitudinal_allowed);
-  UNUSED(gas_allowed);
-=======
 static int body_tx_hook(CANPacket_t *to_send) {
->>>>>>> 88b30e1a
 
   int tx = 0;
   int addr = GET_ADDR(to_send);
