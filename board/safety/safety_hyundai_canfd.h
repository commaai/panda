--- conflicted
+++ resolved
@@ -278,13 +278,8 @@
     bool violation = false;
 
     if (hyundai_longitudinal) {
-<<<<<<< HEAD
-      violation |= long_accel_checks(desired_accel_raw, HYUNDAI_LONG_LIMITS, longitudinal_allowed);
-      violation |= long_accel_checks(desired_accel_val, HYUNDAI_LONG_LIMITS, longitudinal_allowed);
-=======
       violation |= longitudinal_accel_checks(desired_accel_raw, HYUNDAI_LONG_LIMITS, longitudinal_allowed);
       violation |= longitudinal_accel_checks(desired_accel_val, HYUNDAI_LONG_LIMITS, longitudinal_allowed);
->>>>>>> 2baa0ffe
     } else {
       // only used to cancel on here
       if ((desired_accel_raw != 0) || (desired_accel_val != 0)) {
