#include "safety_hyundai_common.h"

const SteeringLimits HYUNDAI_CANFD_STEERING_LIMITS = {
  .max_steer = 270,
  .max_rt_delta = 112,
  .max_rt_interval = 250000,
  .max_rate_up = 2,
  .max_rate_down = 3,
  .driver_torque_allowance = 250,
  .driver_torque_factor = 2,
  .type = TorqueDriverLimited,

  // the EPS faults when the steering angle is above a certain threshold for too long. to prevent this,
  // we allow setting torque actuation bit to 0 while maintaining the requested torque value for two consecutive frames
  .min_valid_request_frames = 89,
  .max_invalid_request_frames = 2,
  .min_valid_request_rt_interval = 810000,  // 810ms; a ~10% buffer on cutting every 90 frames
  .has_steer_req_tolerance = true,
};

const CanMsg HYUNDAI_CANFD_HDA2_TX_MSGS[] = {
  {0x50, 0, 16},  // LKAS
  {0x1CF, 1, 8},  // CRUISE_BUTTON
  {0x2A4, 0, 24}, // CAM_0x2A4
};

const CanMsg HYUNDAI_CANFD_HDA2_LONG_TX_MSGS[] = {
  {0x50, 0, 16},  // LKAS
  {0x1CF, 1, 8},  // CRUISE_BUTTON
  {0x2A4, 0, 24}, // CAM_0x2A4
  {0x51, 0, 32},  // ADRV_0x51
  {0x730, 1, 8},  // tester present for ADAS ECU disable
  {0x12A, 1, 16}, // LFA
  {0x160, 1, 16}, // ADRV_0x160
  {0x1E0, 1, 16}, // LFAHDA_CLUSTER
  {0x1A0, 1, 32}, // CRUISE_INFO
  {0x1EA, 1, 32}, // ADRV_0x1ea
  {0x200, 1, 8},  // ADRV_0x200
  {0x345, 1, 8},  // ADRV_0x345
  {0x1DA, 1, 32}, // ADRV_0x1da
};

const CanMsg HYUNDAI_CANFD_HDA1_TX_MSGS[] = {
  {0x12A, 0, 16}, // LFA
  {0x1A0, 0, 32}, // CRUISE_INFO
  {0x1CF, 2, 8},  // CRUISE_BUTTON
  {0x1E0, 0, 16}, // LFAHDA_CLUSTER
};

AddrCheckStruct hyundai_canfd_addr_checks[] = {
  {.msg = {{0x35, 1, 32, .check_checksum = true, .max_counter = 0xffU, .expected_timestep = 10000U},
           {0x35, 0, 32, .check_checksum = true, .max_counter = 0xffU, .expected_timestep = 10000U},
           {0x105, 0, 32, .check_checksum = true, .max_counter = 0xffU, .expected_timestep = 10000U}}},
  {.msg = {{0x175, 1, 24, .check_checksum = true, .max_counter = 0xffU, .expected_timestep = 20000U},
           {0x175, 0, 24, .check_checksum = true, .max_counter = 0xffU, .expected_timestep = 20000U}, { 0 }}},
  {.msg = {{0xa0, 1, 24, .check_checksum = true, .max_counter = 0xffU, .expected_timestep = 10000U},
           {0xa0, 0, 24, .check_checksum = true, .max_counter = 0xffU, .expected_timestep = 10000U}, { 0 }}},
  {.msg = {{0xea, 1, 24, .check_checksum = true, .max_counter = 0xffU, .expected_timestep = 10000U},
           {0xea, 0, 24, .check_checksum = true, .max_counter = 0xffU, .expected_timestep = 10000U}, { 0 }}},
  {.msg = {{0x1a0, 1, 32, .check_checksum = true, .max_counter = 0xffU, .expected_timestep = 20000U},
           {0x1a0, 2, 32, .check_checksum = true, .max_counter = 0xffU, .expected_timestep = 20000U}, { 0 }}},
  {.msg = {{0x1cf, 1, 8, .check_checksum = false, .max_counter = 0xfU, .expected_timestep = 20000U},
           {0x1cf, 0, 8, .check_checksum = false, .max_counter = 0xfU, .expected_timestep = 20000U},
           {0x1aa, 0, 16, .check_checksum = false, .max_counter = 0xffU, .expected_timestep = 20000U}}},
};
#define HYUNDAI_CANFD_ADDR_CHECK_LEN (sizeof(hyundai_canfd_addr_checks) / sizeof(hyundai_canfd_addr_checks[0]))

// 0x1a0 is on bus 0
AddrCheckStruct hyundai_canfd_radar_scc_addr_checks[] = {
  {.msg = {{0x35, 1, 32, .check_checksum = true, .max_counter = 0xffU, .expected_timestep = 10000U},
           {0x35, 0, 32, .check_checksum = true, .max_counter = 0xffU, .expected_timestep = 10000U},
           {0x105, 0, 32, .check_checksum = true, .max_counter = 0xffU, .expected_timestep = 10000U}}},
  {.msg = {{0x175, 1, 24, .check_checksum = true, .max_counter = 0xffU, .expected_timestep = 20000U},
           {0x175, 0, 24, .check_checksum = true, .max_counter = 0xffU, .expected_timestep = 20000U}, { 0 }}},
  {.msg = {{0xa0, 1, 24, .check_checksum = true, .max_counter = 0xffU, .expected_timestep = 10000U},
           {0xa0, 0, 24, .check_checksum = true, .max_counter = 0xffU, .expected_timestep = 10000U}, { 0 }}},
  {.msg = {{0xea, 1, 24, .check_checksum = true, .max_counter = 0xffU, .expected_timestep = 10000U},
           {0xea, 0, 24, .check_checksum = true, .max_counter = 0xffU, .expected_timestep = 10000U}, { 0 }}},
  {.msg = {{0x1a0, 0, 32, .check_checksum = true, .max_counter = 0xffU, .expected_timestep = 20000U}, { 0 }, { 0 }}},
  {.msg = {{0x1cf, 1, 8, .check_checksum = false, .max_counter = 0xfU, .expected_timestep = 20000U},
           {0x1cf, 0, 8, .check_checksum = false, .max_counter = 0xfU, .expected_timestep = 20000U},
           {0x1aa, 0, 16, .check_checksum = false, .max_counter = 0xffU, .expected_timestep = 20000U}}},
};
#define HYUNDAI_CANFD_RADAR_SCC_ADDR_CHECK_LEN (sizeof(hyundai_canfd_radar_scc_addr_checks) / sizeof(hyundai_canfd_radar_scc_addr_checks[0]))

AddrCheckStruct hyundai_canfd_long_addr_checks[] = {
  {.msg = {{0x35, 1, 32, .check_checksum = true, .max_counter = 0xffU, .expected_timestep = 10000U},
           {0x35, 0, 32, .check_checksum = true, .max_counter = 0xffU, .expected_timestep = 10000U},
           {0x105, 0, 32, .check_checksum = true, .max_counter = 0xffU, .expected_timestep = 10000U}}},
  {.msg = {{0x175, 1, 24, .check_checksum = true, .max_counter = 0xffU, .expected_timestep = 20000U},
           {0x175, 0, 24, .check_checksum = true, .max_counter = 0xffU, .expected_timestep = 20000U}, { 0 }}},
  {.msg = {{0xa0, 1, 24, .check_checksum = true, .max_counter = 0xffU, .expected_timestep = 10000U},
           {0xa0, 0, 24, .check_checksum = true, .max_counter = 0xffU, .expected_timestep = 10000U}, { 0 }}},
  {.msg = {{0xea, 1, 24, .check_checksum = true, .max_counter = 0xffU, .expected_timestep = 10000U},
           {0xea, 0, 24, .check_checksum = true, .max_counter = 0xffU, .expected_timestep = 10000U}, { 0 }}},
  {.msg = {{0x1cf, 1, 8, .check_checksum = false, .max_counter = 0xfU, .expected_timestep = 20000U},
           {0x1cf, 0, 8, .check_checksum = false, .max_counter = 0xfU, .expected_timestep = 20000U},
           {0x1aa, 0, 16, .check_checksum = false, .max_counter = 0xffU, .expected_timestep = 20000U}}},
};
#define HYUNDAI_CANFD_LONG_ADDR_CHECK_LEN (sizeof(hyundai_canfd_long_addr_checks) / sizeof(hyundai_canfd_long_addr_checks[0]))

AddrCheckStruct hyundai_canfd_ice_addr_checks[] = {
  {.msg = {{0x100, 0, 32, .check_checksum = true, .max_counter = 0xffU, .expected_timestep = 10000U}, { 0 }, { 0 }}},
  {.msg = {{0xa0, 0, 24, .check_checksum = true, .max_counter = 0xffU, .expected_timestep = 10000U}, { 0 }, { 0 }}},
  {.msg = {{0xea, 0, 24, .check_checksum = true, .max_counter = 0xffU, .expected_timestep = 10000U}, { 0 }, { 0 }}},
  {.msg = {{0x175, 0, 24, .check_checksum = true, .max_counter = 0xffU, .expected_timestep = 20000U}, { 0 }, { 0 }}},
  {.msg = {{0x1aa, 0, 16, .check_checksum = false, .max_counter = 0xffU, .expected_timestep = 20000U}, { 0 }, { 0 }}},
};
#define HYUNDAI_CANFD_ICE_ADDR_CHECK_LEN (sizeof(hyundai_canfd_ice_addr_checks) / sizeof(hyundai_canfd_ice_addr_checks[0]))

addr_checks hyundai_canfd_rx_checks = {hyundai_canfd_addr_checks, HYUNDAI_CANFD_ADDR_CHECK_LEN};


uint16_t hyundai_canfd_crc_lut[256];


const int HYUNDAI_PARAM_CANFD_HDA2 = 16;
const int HYUNDAI_PARAM_CANFD_ALT_BUTTONS = 32;
bool hyundai_canfd_hda2 = false;
bool hyundai_canfd_alt_buttons = false;


static uint8_t hyundai_canfd_get_counter(CANPacket_t *to_push) {
  uint8_t ret = 0;
  if (GET_LEN(to_push) == 8U) {
    ret = GET_BYTE(to_push, 1) >> 4;
  } else {
    ret = GET_BYTE(to_push, 2);
  }
  return ret;
}

static uint32_t hyundai_canfd_get_checksum(CANPacket_t *to_push) {
  uint32_t chksum = GET_BYTE(to_push, 0) | (GET_BYTE(to_push, 1) << 8);
  return chksum;
}

static uint32_t hyundai_canfd_compute_checksum(CANPacket_t *to_push) {
  int len = GET_LEN(to_push);
  uint32_t address = GET_ADDR(to_push);

  uint16_t crc = 0;

  for (int i = 2; i < len; i++) {
    crc = (crc << 8U) ^ hyundai_canfd_crc_lut[(crc >> 8U) ^ GET_BYTE(to_push, i)];
  }

  // Add address to crc
  crc = (crc << 8U) ^ hyundai_canfd_crc_lut[(crc >> 8U) ^ ((address >> 0U) & 0xFFU)];
  crc = (crc << 8U) ^ hyundai_canfd_crc_lut[(crc >> 8U) ^ ((address >> 8U) & 0xFFU)];

  if (len == 8) {
    crc ^= 0x5f29U;
  } else if (len == 16) {
    crc ^= 0x041dU;
  } else if (len == 24) {
    crc ^= 0x819dU;
  } else if (len == 32) {
    crc ^= 0x9f5bU;
  } else {

  }

  return crc;
}

static int hyundai_canfd_rx_hook(CANPacket_t *to_push) {

  bool valid = addr_safety_check(to_push, &hyundai_canfd_rx_checks,
                                 hyundai_canfd_get_checksum, hyundai_canfd_compute_checksum, hyundai_canfd_get_counter);

  int bus = GET_BUS(to_push);
  int addr = GET_ADDR(to_push);

  const int pt_bus = hyundai_canfd_hda2 ? 1 : 0;
  const int scc_bus = hyundai_camera_scc ? 2 : pt_bus;

  if (valid && (bus == pt_bus)) {
    // driver torque
    if (addr == 0xea) {
      int torque_driver_new = ((GET_BYTE(to_push, 11) & 0x1fU) << 8U) | GET_BYTE(to_push, 10);
      torque_driver_new -= 4095;
      update_sample(&torque_driver, torque_driver_new);
    }

    // cruise buttons
    const int button_addr = hyundai_canfd_alt_buttons ? 0x1aa : 0x1cf;
    if (addr == button_addr) {
      int main_button = 0;
      int cruise_button = 0;
      if (addr == 0x1cf) {
        cruise_button = GET_BYTE(to_push, 2) & 0x7U;
        main_button = GET_BIT(to_push, 19U);
      } else {
        cruise_button = (GET_BYTE(to_push, 4) >> 4) & 0x7U;
        main_button = GET_BIT(to_push, 34U);
      }
      hyundai_common_cruise_buttons_check(cruise_button, main_button);
    }

    // gas press, different for EV, hybrid, and ICE models
    if ((addr == 0x35) && hyundai_ev_gas_signal) {
      gas_pressed = GET_BYTE(to_push, 5) != 0U;
    } else if ((addr == 0x105) && hyundai_hybrid_gas_signal) {
      gas_pressed = (GET_BIT(to_push, 103U) != 0U) || (GET_BYTE(to_push, 13) != 0U) || (GET_BIT(to_push, 112U) != 0U);
    } else if ((addr == 0x100) && !hyundai_ev_gas_signal && !hyundai_hybrid_gas_signal) {
      gas_pressed = GET_BIT(to_push, 176U) != 0U;
    } else {
    }

    // brake press
    if (addr == 0x175) {
      brake_pressed = GET_BIT(to_push, 81U) != 0U;
    }

    // vehicle moving
    if (addr == 0xa0) {
      uint32_t speed = 0;
      for (int i = 8; i < 15; i+=2) {
        speed += GET_BYTE(to_push, i) | (GET_BYTE(to_push, i + 1) << 8U);
      }
      vehicle_moving = (speed / 4U) > HYUNDAI_STANDSTILL_THRSLD;
    }
  }

  if (valid && (bus == scc_bus)) {
    // cruise state
    if ((addr == 0x1a0) && !hyundai_longitudinal) {
      bool cruise_engaged = ((GET_BYTE(to_push, 8) >> 4) & 0x3U) != 0U;
      hyundai_common_cruise_state_check(cruise_engaged);
    }
  }

  const int steer_addr = hyundai_canfd_hda2 ? 0x50 : 0x12a;
  bool stock_ecu_detected = (addr == steer_addr) && (bus == 0);
  if (hyundai_longitudinal) {
    // on HDA2, ensure ADRV ECU is still knocked out
    // on others, ensure accel msg is blocked from camera
    const int stock_scc_bus = hyundai_canfd_hda2 ? 1 : 0;
    stock_ecu_detected = stock_ecu_detected || ((addr == 0x1a0) && (bus == stock_scc_bus));
  }
  generic_rx_checks(stock_ecu_detected);

  return valid;
}

<<<<<<< HEAD
static int hyundai_canfd_tx_hook(CANPacket_t *to_send, bool longitudinal_allowed, bool gas_allowed) {
  UNUSED(gas_allowed);
=======
static int hyundai_canfd_tx_hook(CANPacket_t *to_send) {
>>>>>>> 88b30e1a

  int tx = 0;
  int addr = GET_ADDR(to_send);

  if (hyundai_canfd_hda2 && !hyundai_longitudinal) {
    tx = msg_allowed(to_send, HYUNDAI_CANFD_HDA2_TX_MSGS, sizeof(HYUNDAI_CANFD_HDA2_TX_MSGS)/sizeof(HYUNDAI_CANFD_HDA2_TX_MSGS[0]));
  } else if (hyundai_canfd_hda2 && hyundai_longitudinal) {
    tx = msg_allowed(to_send, HYUNDAI_CANFD_HDA2_LONG_TX_MSGS, sizeof(HYUNDAI_CANFD_HDA2_LONG_TX_MSGS)/sizeof(HYUNDAI_CANFD_HDA2_LONG_TX_MSGS[0]));
  } else {
    tx = msg_allowed(to_send, HYUNDAI_CANFD_HDA1_TX_MSGS, sizeof(HYUNDAI_CANFD_HDA1_TX_MSGS)/sizeof(HYUNDAI_CANFD_HDA1_TX_MSGS[0]));
  }

  // steering
  const int steer_addr = (hyundai_canfd_hda2 && !hyundai_longitudinal) ? 0x50 : 0x12a;
  if (addr == steer_addr) {
    int desired_torque = (((GET_BYTE(to_send, 6) & 0xFU) << 7U) | (GET_BYTE(to_send, 5) >> 1U)) - 1024U;
    bool steer_req = GET_BIT(to_send, 52U) != 0U;

    if (steer_torque_cmd_checks(desired_torque, steer_req, HYUNDAI_CANFD_STEERING_LIMITS)) {
      tx = 0;
    }
  }

  // cruise buttons check
  if (addr == 0x1cf) {
    int button = GET_BYTE(to_send, 2) & 0x7U;
    bool is_cancel = (button == HYUNDAI_BTN_CANCEL);
    bool is_resume = (button == HYUNDAI_BTN_RESUME);

    bool allowed = (is_cancel && cruise_engaged_prev) || (is_resume && controls_allowed);
    if (!allowed) {
      tx = 0;
    }
  }

  // UDS: only tester present ("\x02\x3E\x80\x00\x00\x00\x00\x00") allowed on diagnostics address
  if ((addr == 0x730) && hyundai_canfd_hda2) {
    if ((GET_BYTES_04(to_send) != 0x00803E02U) || (GET_BYTES_48(to_send) != 0x0U)) {
      tx = 0;
    }
  }

  // ACCEL: safety check
  if (addr == 0x1a0) {
    int desired_accel_raw = (((GET_BYTE(to_send, 17) & 0x7U) << 8) | GET_BYTE(to_send, 16)) - 1023U;
    int desired_accel_val = ((GET_BYTE(to_send, 18) << 4) | (GET_BYTE(to_send, 17) >> 4)) - 1023U;

    bool violation = false;

    if (hyundai_longitudinal) {
      violation |= longitudinal_accel_checks(desired_accel_raw, HYUNDAI_LONG_LIMITS);
      violation |= longitudinal_accel_checks(desired_accel_val, HYUNDAI_LONG_LIMITS);
    } else {
      // only used to cancel on here
      if ((desired_accel_raw != 0) || (desired_accel_val != 0)) {
        violation = true;
      }
    }

    if (violation) {
      tx = 0;
    }
  }

  return tx;
}

static int hyundai_canfd_fwd_hook(int bus_num, CANPacket_t *to_fwd) {
  int bus_fwd = -1;
  int addr = GET_ADDR(to_fwd);

  if (bus_num == 0) {
    bus_fwd = 2;
  }
  if (bus_num == 2) {
    // LKAS for HDA2, LFA for HDA1
    int is_lkas_msg = (((addr == 0x50) || (addr == 0x2a4)) && hyundai_canfd_hda2);
    int is_lfa_msg = ((addr == 0x12a) && !hyundai_canfd_hda2);

    // HUD icons
    int is_lfahda_msg = ((addr == 0x1e0) && !hyundai_canfd_hda2);

    // CRUISE_INFO for non-HDA2, we send our own longitudinal commands
    int is_scc_msg = ((addr == 0x1a0) && hyundai_longitudinal && !hyundai_canfd_hda2);

    int block_msg = is_lkas_msg || is_lfa_msg || is_lfahda_msg || is_scc_msg;
    if (!block_msg) {
      bus_fwd = 0;
    }
  }

  return bus_fwd;
}

static const addr_checks* hyundai_canfd_init(uint16_t param) {
  hyundai_common_init(param);

  gen_crc_lookup_table_16(0x1021, hyundai_canfd_crc_lut);
  hyundai_canfd_hda2 = GET_FLAG(param, HYUNDAI_PARAM_CANFD_HDA2);
  hyundai_canfd_alt_buttons = GET_FLAG(param, HYUNDAI_PARAM_CANFD_ALT_BUTTONS);

  // no long for ICE yet
  if (!hyundai_ev_gas_signal && !hyundai_hybrid_gas_signal) {
    hyundai_longitudinal = false;
  }

  if (hyundai_longitudinal) {
    hyundai_canfd_rx_checks = (addr_checks){hyundai_canfd_long_addr_checks, HYUNDAI_CANFD_LONG_ADDR_CHECK_LEN};
  } else {
    if (!hyundai_ev_gas_signal && !hyundai_hybrid_gas_signal) {
      hyundai_canfd_rx_checks = (addr_checks){hyundai_canfd_ice_addr_checks, HYUNDAI_CANFD_ICE_ADDR_CHECK_LEN};
    } else if (!hyundai_camera_scc && !hyundai_canfd_hda2) {
      hyundai_canfd_rx_checks = (addr_checks){hyundai_canfd_radar_scc_addr_checks, HYUNDAI_CANFD_RADAR_SCC_ADDR_CHECK_LEN};
    } else {
      hyundai_canfd_rx_checks = (addr_checks){hyundai_canfd_addr_checks, HYUNDAI_CANFD_ADDR_CHECK_LEN};
    }
  }

  return &hyundai_canfd_rx_checks;
}

const safety_hooks hyundai_canfd_hooks = {
  .init = hyundai_canfd_init,
  .rx = hyundai_canfd_rx_hook,
  .tx = hyundai_canfd_tx_hook,
  .tx_lin = nooutput_tx_lin_hook,
  .fwd = hyundai_canfd_fwd_hook,
};<|MERGE_RESOLUTION|>--- conflicted
+++ resolved
@@ -244,12 +244,7 @@
   return valid;
 }
 
-<<<<<<< HEAD
-static int hyundai_canfd_tx_hook(CANPacket_t *to_send, bool longitudinal_allowed, bool gas_allowed) {
-  UNUSED(gas_allowed);
-=======
 static int hyundai_canfd_tx_hook(CANPacket_t *to_send) {
->>>>>>> 88b30e1a
 
   int tx = 0;
   int addr = GET_ADDR(to_send);
