--- conflicted
+++ resolved
@@ -11,48 +11,19 @@
 
 const uint32_t HYUNDAI_CANFD_STANDSTILL_THRSLD = 30;  // ~1kph
 
-<<<<<<< HEAD
 const CanMsg HYUNDAI_CANFD_TX_MSGS[] = {
-  {0x1CF, 0, 8},
-  {0x12A, 0, 16},
-  {0x1E0, 0, 16},
+  {0x50, 0, 16},
+  {0x1CF, 1, 8},
+  {0x2A4, 0, 24},
 };
 
 AddrCheckStruct hyundai_canfd_addr_checks[] = {
-  {.msg = {{0x100, 0, 32, .check_checksum = true, .max_counter = 0xffU, .expected_timestep = 10000U}, { 0 }, { 0 }}},
-  {.msg = {{0xa0, 0, 24, .check_checksum = true, .max_counter = 0xffU, .expected_timestep = 10000U}, { 0 }, { 0 }}},
-  {.msg = {{0xea, 0, 24, .check_checksum = true, .max_counter = 0xffU, .expected_timestep = 10000U}, { 0 }, { 0 }}},
-  {.msg = {{0x175, 0, 24, .check_checksum = true, .max_counter = 0xffU, .expected_timestep = 10000U}, { 0 }, { 0 }}},
-  {.msg = {{0x1cf, 0, 8, .check_checksum = false, .max_counter = 0xfU, .expected_timestep = 20000U}, { 0 }, { 0 }}},
-=======
-const CanMsg HYUNDAI_CANFD_HDA2_TX_MSGS[] = {
-  {0x50, 0, 16},  // LKAS
-  {0x1CF, 1, 8},  // CRUISE_BUTTON
-  {0x2A4, 0, 24}, // CAM_0x2A4
-};
-
-const CanMsg HYUNDAI_CANFD_HDA1_TX_MSGS[] = {
-  {0x12A, 0, 16}, // LFA
-  {0x1A0, 0, 32}, // CRUISE_INFO
-  {0x1CF, 0, 8},  // CRUISE_BUTTON
-  {0x1E0, 0, 16}, // LFAHDA_CLUSTER
-};
-
-AddrCheckStruct hyundai_canfd_addr_checks[] = {
-  {.msg = {{0x35, 1, 32, .check_checksum = true, .max_counter = 0xffU, .expected_timestep = 10000U},
-           {0x105, 0, 32, .check_checksum = true, .max_counter = 0xffU, .expected_timestep = 10000U}, { 0 }}},
-  {.msg = {{0x65, 1, 32, .check_checksum = true, .max_counter = 0xffU, .expected_timestep = 10000U},
-           {0x65, 0, 32, .check_checksum = true, .max_counter = 0xffU, .expected_timestep = 10000U}, { 0 }}},
-  {.msg = {{0xa0, 1, 24, .check_checksum = true, .max_counter = 0xffU, .expected_timestep = 10000U},
-           {0xa0, 0, 24, .check_checksum = true, .max_counter = 0xffU, .expected_timestep = 10000U}, { 0 }}},
-  {.msg = {{0xea, 1, 24, .check_checksum = true, .max_counter = 0xffU, .expected_timestep = 10000U},
-           {0xea, 0, 24, .check_checksum = true, .max_counter = 0xffU, .expected_timestep = 10000U}, { 0 }}},
-  {.msg = {{0x175, 1, 24, .check_checksum = true, .max_counter = 0xffU, .expected_timestep = 10000U},
-           {0x175, 0, 24, .check_checksum = true, .max_counter = 0xffU, .expected_timestep = 10000U}, { 0 }}},
-  {.msg = {{0x1cf, 1, 8, .check_checksum = false, .max_counter = 0xfU, .expected_timestep = 20000U},
-           {0x1cf, 0, 8, .check_checksum = false, .max_counter = 0xfU, .expected_timestep = 20000U},
-           {0x1aa, 0, 16, .check_checksum = false, .max_counter = 0xffU, .expected_timestep = 20000U}}},
->>>>>>> 9d6496ec
+  {.msg = {{0x35, 1, 32, .check_checksum = true, .max_counter = 0xffU, .expected_timestep = 10000U}, { 0 }, { 0 }}},
+  {.msg = {{0x65, 1, 32, .check_checksum = true, .max_counter = 0xffU, .expected_timestep = 10000U}, { 0 }, { 0 }}},
+  {.msg = {{0xa0, 1, 24, .check_checksum = true, .max_counter = 0xffU, .expected_timestep = 10000U}, { 0 }, { 0 }}},
+  {.msg = {{0xea, 1, 24, .check_checksum = true, .max_counter = 0xffU, .expected_timestep = 10000U}, { 0 }, { 0 }}},
+  {.msg = {{0x175, 1, 24, .check_checksum = true, .max_counter = 0xffU, .expected_timestep = 10000U}, { 0 }, { 0 }}},
+  {.msg = {{0x1cf, 1, 8, .check_checksum = false, .max_counter = 0xfU, .expected_timestep = 20000U}, { 0 }, { 0 }}},
 };
 #define HYUNDAI_CANFD_ADDR_CHECK_LEN (sizeof(hyundai_canfd_addr_checks) / sizeof(hyundai_canfd_addr_checks[0]))
 
@@ -120,11 +91,7 @@
   int bus = GET_BUS(to_push);
   int addr = GET_ADDR(to_push);
 
-<<<<<<< HEAD
-  if (valid && (bus == 0)) {
-=======
-  const int pt_bus = hyundai_canfd_hda2 ? 1 : 0;
->>>>>>> 9d6496ec
+  if (valid && (bus == 1)) {
 
   if (valid && (bus == pt_bus)) {
     // driver torque
@@ -167,19 +134,9 @@
       cruise_engaged_prev = cruise_engaged;
     }
 
-<<<<<<< HEAD
-    // gas/brake press
-    if (addr == 0x100) {
-      brake_pressed = GET_BIT(to_push, 32U) != 0U;
-      gas_pressed = GET_BIT(to_push, 176U) != 0U;
-=======
     // gas press
-    if ((addr == 0x35) && hyundai_canfd_hda2) {
+    if (addr == 0x35) {
       gas_pressed = GET_BYTE(to_push, 5) != 0U;
-    } else if ((addr == 0x105) && !hyundai_canfd_hda2) {
-      gas_pressed = (GET_BIT(to_push, 103U) != 0U) || (GET_BYTE(to_push, 13) != 0U) || (GET_BIT(to_push, 112U) != 0U);
-    } else {
->>>>>>> 9d6496ec
     }
     // vehicle moving
     if (addr == 0xa0) {
@@ -191,12 +148,7 @@
     }
   }
 
-<<<<<<< HEAD
-  generic_rx_checks((addr == 0x12a) && (bus == 0));
-=======
-  const int steer_addr = hyundai_canfd_hda2 ? 0x50 : 0x12a;
-  generic_rx_checks((addr == steer_addr) && (bus == 0));
->>>>>>> 9d6496ec
+  generic_rx_checks((addr == 0x50) && (bus == 0));
 
   return valid;
 }
@@ -215,12 +167,7 @@
   }
 
   // steering
-<<<<<<< HEAD
-  if ((addr == 0x12A) && (bus == 0)) {
-=======
-  const int steer_addr = hyundai_canfd_hda2 ? 0x50 : 0x12a;
-  if ((addr == steer_addr) && (bus == 0)) {
->>>>>>> 9d6496ec
+  if ((addr == 0x50) && (bus == 0)) {
     int desired_torque = ((GET_BYTE(to_send, 6) & 0xFU) << 7U) | (GET_BYTE(to_send, 5) >> 1U);
     desired_torque -= 1024;
 
@@ -230,18 +177,9 @@
   }
 
   // cruise buttons check
-<<<<<<< HEAD
-  if ((addr == 0x1cf) && (bus == 0)) {
+  if ((addr == 0x1cf) && (bus == 1)) {
     bool is_cancel = GET_BYTE(to_send, 2) == 4U;
     bool is_resume = GET_BYTE(to_send, 2) == 1U;
-=======
-  const int buttons_bus = hyundai_canfd_hda2 ? 1 : 0;
-  if ((addr == 0x1cf) && (bus == buttons_bus)) {
-    int button = GET_BYTE(to_send, 2) & 0x7U;
-    bool is_cancel = (button == HYUNDAI_BTN_CANCEL);
-    bool is_resume = (button == HYUNDAI_BTN_RESUME);
-
->>>>>>> 9d6496ec
     bool allowed = (is_cancel && cruise_engaged_prev) || (is_resume && controls_allowed);
     if (!allowed) {
       tx = 0;
@@ -259,23 +197,8 @@
   if (bus_num == 0) {
     bus_fwd = 2;
   }
-<<<<<<< HEAD
-  if ((bus_num == 2) && (addr != 0x12A) && (addr != 0x1E0)) {
+  if ((bus_num == 2) && (addr != 0x50) && (addr != 0x2a4)) {
     bus_fwd = 0;
-=======
-  if (bus_num == 2) {
-    // LKAS for HDA2, LFA for HDA1
-    int is_lkas_msg = (((addr == 0x50) || (addr == 0x2a4)) && hyundai_canfd_hda2);
-    int is_lfa_msg = ((addr == 0x12a) && !hyundai_canfd_hda2);
-
-    // HUD icons
-    int is_lfahda_msg = ((addr == 0x1e0) && !hyundai_canfd_hda2);
-
-    int block_msg = is_lkas_msg || is_lfa_msg || is_lfahda_msg;
-    if (!block_msg) {
-      bus_fwd = 0;
-    }
->>>>>>> 9d6496ec
   }
 
   return bus_fwd;
