--- conflicted
+++ resolved
@@ -21,8 +21,10 @@
 };
 
 #define HYUNDAI_CANFD_LKAS                  0x50
+#define HYUNDAI_CANFD_LKAS_ALT              0x110
 #define HYUNDAI_CANFD_CRUISE_BUTTONS        0x1CF
 #define HYUNDAI_CANFD_CAM_0x2A4             0x2A4
+#define HYUNDAI_CANFD_CAM_0x362             0x362
 #define HYUNDAI_CANFD_ADRV_0x51             0x51
 #define HYUNDAI_CANFD_ADAS_TESTER_PRESENT   0x730
 #define HYUNDAI_CANFD_LFA                   0x12A
@@ -43,15 +45,15 @@
 #define HYUNDAI_CANFD_ACCELERATOR_BRAKE_ALT 0x100
 
 const CanMsg HYUNDAI_CANFD_HDA2_TX_MSGS[] = {
-  {HYUNDAI_CANFD_LKAS,           HYUNDAI_PT_CAN,      16},
-  {HYUNDAI_CANFD_CRUISE_BUTTONS, HYUNDAI_CANFD_A_CAN,  8},
-  {HYUNDAI_CANFD_CAM_0x2A4,      HYUNDAI_PT_CAN,      24},
+  {HYUNDAI_CANFD_LKAS,                HYUNDAI_PT_CAN,      16},
+  {HYUNDAI_CANFD_CRUISE_BUTTONS,      HYUNDAI_CANFD_A_CAN,  8},
+  {HYUNDAI_CANFD_CAM_0x2A4,           HYUNDAI_PT_CAN,      24},
 };
 
 const CanMsg HYUNDAI_CANFD_HDA2_ALT_STEERING_TX_MSGS[] = {
-  {0x110, 0, 32}, // LKAS_ALT
-  {0x1CF, 1, 8},  // CRUISE_BUTTON
-  {0x362, 0, 32}, // CAM_0x362
+  {HYUNDAI_CANFD_LKAS_ALT,            HYUNDAI_PT_CAN,      32},
+  {HYUNDAI_CANFD_CRUISE_BUTTONS,      HYUNDAI_CANFD_A_CAN,  8},
+  {HYUNDAI_CANFD_CAM_0x362,           HYUNDAI_PT_CAN,      32},
 };
 
 const CanMsg HYUNDAI_CANFD_HDA2_LONG_TX_MSGS[] = {
@@ -59,7 +61,7 @@
   {HYUNDAI_CANFD_CRUISE_BUTTONS,      HYUNDAI_CANFD_A_CAN,  8},
   {HYUNDAI_CANFD_CAM_0x2A4,           HYUNDAI_PT_CAN,      24},
   {HYUNDAI_CANFD_ADRV_0x51,           HYUNDAI_PT_CAN,      32},
-  {HYUNDAI_CANFD_ADAS_TESTER_PRESENT, HYUNDAI_CANFD_A_CAN,  8},  // tester present for ADAS ECU disable
+  {HYUNDAI_CANFD_ADAS_TESTER_PRESENT, HYUNDAI_CANFD_A_CAN,  8},
   {HYUNDAI_CANFD_LFA,                 HYUNDAI_CANFD_A_CAN, 16},
   {HYUNDAI_CANFD_ADRV_0x160,          HYUNDAI_CANFD_A_CAN, 16},
   {HYUNDAI_CANFD_LFAHDA_CLUSTER,      HYUNDAI_CANFD_A_CAN, 16},
@@ -71,61 +73,61 @@
 };
 
 const CanMsg HYUNDAI_CANFD_HDA1_TX_MSGS[] = {
-  {HYUNDAI_CANFD_LFA,            HYUNDAI_PT_CAN,  16},
-  {HYUNDAI_CANFD_SCC_CONTROL,    HYUNDAI_PT_CAN,  32},
-  {HYUNDAI_CANFD_CRUISE_BUTTONS, HYUNDAI_CAM_CAN,  8},
-  {HYUNDAI_CANFD_LFAHDA_CLUSTER, HYUNDAI_PT_CAN,  16},
+  {HYUNDAI_CANFD_LFA,                 HYUNDAI_PT_CAN,      16},
+  {HYUNDAI_CANFD_SCC_CONTROL,         HYUNDAI_PT_CAN,      32},
+  {HYUNDAI_CANFD_CRUISE_BUTTONS,      HYUNDAI_CAM_CAN,      8},
+  {HYUNDAI_CANFD_LFAHDA_CLUSTER,      HYUNDAI_PT_CAN,      16},
 };
 
 AddrCheckStruct hyundai_canfd_addr_checks[] = {
-  {.msg = {{HYUNDAI_CANFD_ACCELERATOR,        HYUNDAI_CANFD_A_CAN, 32, .check_checksum = true,  .max_counter = 0xffU, .expected_timestep = 10000U},
-           {HYUNDAI_CANFD_ACCELERATOR,        HYUNDAI_PT_CAN,      32, .check_checksum = true,  .max_counter = 0xffU, .expected_timestep = 10000U},
-           {HYUNDAI_CANFD_ACCELERATOR_ALT,    HYUNDAI_PT_CAN,      32, .check_checksum = true,  .max_counter = 0xffU, .expected_timestep = 10000U}}},
-  {.msg = {{HYUNDAI_CANFD_TCS,                HYUNDAI_CANFD_A_CAN, 24, .check_checksum = true,  .max_counter = 0xffU, .expected_timestep = 20000U},
-           {HYUNDAI_CANFD_TCS,                HYUNDAI_PT_CAN,      24, .check_checksum = true,  .max_counter = 0xffU, .expected_timestep = 20000U}, { 0 }}},
-  {.msg = {{HYUNDAI_CANFD_WHEEL_SPEEDS,       HYUNDAI_CANFD_A_CAN, 24, .check_checksum = true,  .max_counter = 0xffU, .expected_timestep = 10000U},
-           {HYUNDAI_CANFD_WHEEL_SPEEDS,       HYUNDAI_PT_CAN,      24, .check_checksum = true,  .max_counter = 0xffU, .expected_timestep = 10000U}, { 0 }}},
-  {.msg = {{HYUNDAI_CANFD_MDPS,               HYUNDAI_CANFD_A_CAN, 24, .check_checksum = true,  .max_counter = 0xffU, .expected_timestep = 10000U},
-           {HYUNDAI_CANFD_MDPS,               HYUNDAI_PT_CAN,      24, .check_checksum = true,  .max_counter = 0xffU, .expected_timestep = 10000U}, { 0 }}},
-  {.msg = {{HYUNDAI_CANFD_SCC_CONTROL,        HYUNDAI_CANFD_A_CAN, 32, .check_checksum = true,  .max_counter = 0xffU, .expected_timestep = 20000U},
-           {HYUNDAI_CANFD_SCC_CONTROL,        HYUNDAI_CAM_CAN,     32, .check_checksum = true,  .max_counter = 0xffU, .expected_timestep = 20000U}, { 0 }}},
-  {.msg = {{HYUNDAI_CANFD_CRUISE_BUTTONS,     HYUNDAI_CANFD_A_CAN,  8, .check_checksum = false, .max_counter =  0xfU, .expected_timestep = 20000U},
-           {HYUNDAI_CANFD_CRUISE_BUTTONS,     HYUNDAI_PT_CAN,       8, .check_checksum = false, .max_counter =  0xfU, .expected_timestep = 20000U},
-           {HYUNDAI_CANFD_CRUISE_BUTTONS_ALT, HYUNDAI_PT_CAN,      16, .check_checksum = false, .max_counter = 0xffU, .expected_timestep = 20000U}}},
+  {.msg = {{HYUNDAI_CANFD_ACCELERATOR,           HYUNDAI_CANFD_A_CAN, 32, .check_checksum = true,  .max_counter = 0xffU, .expected_timestep = 10000U},
+           {HYUNDAI_CANFD_ACCELERATOR,           HYUNDAI_PT_CAN,      32, .check_checksum = true,  .max_counter = 0xffU, .expected_timestep = 10000U},
+           {HYUNDAI_CANFD_ACCELERATOR_ALT,       HYUNDAI_PT_CAN,      32, .check_checksum = true,  .max_counter = 0xffU, .expected_timestep = 10000U}}},
+  {.msg = {{HYUNDAI_CANFD_TCS,                   HYUNDAI_CANFD_A_CAN, 24, .check_checksum = true,  .max_counter = 0xffU, .expected_timestep = 20000U},
+           {HYUNDAI_CANFD_TCS,                   HYUNDAI_PT_CAN,      24, .check_checksum = true,  .max_counter = 0xffU, .expected_timestep = 20000U}, { 0 }}},
+  {.msg = {{HYUNDAI_CANFD_WHEEL_SPEEDS,          HYUNDAI_CANFD_A_CAN, 24, .check_checksum = true,  .max_counter = 0xffU, .expected_timestep = 10000U},
+           {HYUNDAI_CANFD_WHEEL_SPEEDS,          HYUNDAI_PT_CAN,      24, .check_checksum = true,  .max_counter = 0xffU, .expected_timestep = 10000U}, { 0 }}},
+  {.msg = {{HYUNDAI_CANFD_MDPS,                  HYUNDAI_CANFD_A_CAN, 24, .check_checksum = true,  .max_counter = 0xffU, .expected_timestep = 10000U},
+           {HYUNDAI_CANFD_MDPS,                  HYUNDAI_PT_CAN,      24, .check_checksum = true,  .max_counter = 0xffU, .expected_timestep = 10000U}, { 0 }}},
+  {.msg = {{HYUNDAI_CANFD_SCC_CONTROL,           HYUNDAI_CANFD_A_CAN, 32, .check_checksum = true,  .max_counter = 0xffU, .expected_timestep = 20000U},
+           {HYUNDAI_CANFD_SCC_CONTROL,           HYUNDAI_CAM_CAN,     32, .check_checksum = true,  .max_counter = 0xffU, .expected_timestep = 20000U}, { 0 }}},
+  {.msg = {{HYUNDAI_CANFD_CRUISE_BUTTONS,        HYUNDAI_CANFD_A_CAN,  8, .check_checksum = false, .max_counter =  0xfU, .expected_timestep = 20000U},
+           {HYUNDAI_CANFD_CRUISE_BUTTONS,        HYUNDAI_PT_CAN,       8, .check_checksum = false, .max_counter =  0xfU, .expected_timestep = 20000U},
+           {HYUNDAI_CANFD_CRUISE_BUTTONS_ALT,    HYUNDAI_PT_CAN,      16, .check_checksum = false, .max_counter = 0xffU, .expected_timestep = 20000U}}},
 };
 #define HYUNDAI_CANFD_ADDR_CHECK_LEN (sizeof(hyundai_canfd_addr_checks) / sizeof(hyundai_canfd_addr_checks[0]))
 
 // HYUNDAI_CANFD_SCC_CONTROL is on bus 0
 AddrCheckStruct hyundai_canfd_radar_scc_addr_checks[] = {
-  {.msg = {{HYUNDAI_CANFD_ACCELERATOR,        HYUNDAI_CANFD_A_CAN, 32, .check_checksum = true,  .max_counter = 0xffU, .expected_timestep = 10000U},
-           {HYUNDAI_CANFD_ACCELERATOR,        HYUNDAI_PT_CAN,      32, .check_checksum = true,  .max_counter = 0xffU, .expected_timestep = 10000U},
-           {HYUNDAI_CANFD_ACCELERATOR_ALT,    HYUNDAI_PT_CAN,      32, .check_checksum = true,  .max_counter = 0xffU, .expected_timestep = 10000U}}},
-  {.msg = {{HYUNDAI_CANFD_TCS,                HYUNDAI_CANFD_A_CAN, 24, .check_checksum = true,  .max_counter = 0xffU, .expected_timestep = 20000U},
-           {HYUNDAI_CANFD_TCS,                HYUNDAI_PT_CAN,      24, .check_checksum = true,  .max_counter = 0xffU, .expected_timestep = 20000U}, { 0 }}},
-  {.msg = {{HYUNDAI_CANFD_WHEEL_SPEEDS,       HYUNDAI_CANFD_A_CAN, 24, .check_checksum = true,  .max_counter = 0xffU, .expected_timestep = 10000U},
-           {HYUNDAI_CANFD_WHEEL_SPEEDS,       HYUNDAI_PT_CAN,      24, .check_checksum = true,  .max_counter = 0xffU, .expected_timestep = 10000U}, { 0 }}},
-  {.msg = {{HYUNDAI_CANFD_MDPS,               HYUNDAI_CANFD_A_CAN, 24, .check_checksum = true,  .max_counter = 0xffU, .expected_timestep = 10000U},
-           {HYUNDAI_CANFD_MDPS,               HYUNDAI_PT_CAN,      24, .check_checksum = true,  .max_counter = 0xffU, .expected_timestep = 10000U}, { 0 }}},
-  {.msg = {{HYUNDAI_CANFD_SCC_CONTROL,        HYUNDAI_PT_CAN,      32, .check_checksum = true,  .max_counter = 0xffU, .expected_timestep = 20000U}, { 0 }, { 0 }}},
-  {.msg = {{HYUNDAI_CANFD_CRUISE_BUTTONS,     HYUNDAI_CANFD_A_CAN,  8, .check_checksum = false, .max_counter =  0xfU, .expected_timestep = 20000U},
-           {HYUNDAI_CANFD_CRUISE_BUTTONS,     HYUNDAI_PT_CAN,       8, .check_checksum = false, .max_counter =  0xfU, .expected_timestep = 20000U},
-           {HYUNDAI_CANFD_CRUISE_BUTTONS_ALT, HYUNDAI_PT_CAN,      16, .check_checksum = false, .max_counter = 0xffU, .expected_timestep = 20000U}}},
+  {.msg = {{HYUNDAI_CANFD_ACCELERATOR,           HYUNDAI_CANFD_A_CAN, 32, .check_checksum = true,  .max_counter = 0xffU, .expected_timestep = 10000U},
+           {HYUNDAI_CANFD_ACCELERATOR,           HYUNDAI_PT_CAN,      32, .check_checksum = true,  .max_counter = 0xffU, .expected_timestep = 10000U},
+           {HYUNDAI_CANFD_ACCELERATOR_ALT,       HYUNDAI_PT_CAN,      32, .check_checksum = true,  .max_counter = 0xffU, .expected_timestep = 10000U}}},
+  {.msg = {{HYUNDAI_CANFD_TCS,                   HYUNDAI_CANFD_A_CAN, 24, .check_checksum = true,  .max_counter = 0xffU, .expected_timestep = 20000U},
+           {HYUNDAI_CANFD_TCS,                   HYUNDAI_PT_CAN,      24, .check_checksum = true,  .max_counter = 0xffU, .expected_timestep = 20000U}, { 0 }}},
+  {.msg = {{HYUNDAI_CANFD_WHEEL_SPEEDS,          HYUNDAI_CANFD_A_CAN, 24, .check_checksum = true,  .max_counter = 0xffU, .expected_timestep = 10000U},
+           {HYUNDAI_CANFD_WHEEL_SPEEDS,          HYUNDAI_PT_CAN,      24, .check_checksum = true,  .max_counter = 0xffU, .expected_timestep = 10000U}, { 0 }}},
+  {.msg = {{HYUNDAI_CANFD_MDPS,                  HYUNDAI_CANFD_A_CAN, 24, .check_checksum = true,  .max_counter = 0xffU, .expected_timestep = 10000U},
+           {HYUNDAI_CANFD_MDPS,                  HYUNDAI_PT_CAN,      24, .check_checksum = true,  .max_counter = 0xffU, .expected_timestep = 10000U}, { 0 }}},
+  {.msg = {{HYUNDAI_CANFD_SCC_CONTROL,           HYUNDAI_PT_CAN,      32, .check_checksum = true,  .max_counter = 0xffU, .expected_timestep = 20000U}, { 0 }, { 0 }}},
+  {.msg = {{HYUNDAI_CANFD_CRUISE_BUTTONS,        HYUNDAI_CANFD_A_CAN,  8, .check_checksum = false, .max_counter =  0xfU, .expected_timestep = 20000U},
+           {HYUNDAI_CANFD_CRUISE_BUTTONS,        HYUNDAI_PT_CAN,       8, .check_checksum = false, .max_counter =  0xfU, .expected_timestep = 20000U},
+           {HYUNDAI_CANFD_CRUISE_BUTTONS_ALT,    HYUNDAI_PT_CAN,      16, .check_checksum = false, .max_counter = 0xffU, .expected_timestep = 20000U}}},
 };
 #define HYUNDAI_CANFD_RADAR_SCC_ADDR_CHECK_LEN (sizeof(hyundai_canfd_radar_scc_addr_checks) / sizeof(hyundai_canfd_radar_scc_addr_checks[0]))
 
 AddrCheckStruct hyundai_canfd_long_addr_checks[] = {
-  {.msg = {{HYUNDAI_CANFD_ACCELERATOR,        HYUNDAI_CANFD_A_CAN, 32, .check_checksum = true,  .max_counter = 0xffU, .expected_timestep = 10000U},
-           {HYUNDAI_CANFD_ACCELERATOR,        HYUNDAI_PT_CAN,      32, .check_checksum = true,  .max_counter = 0xffU, .expected_timestep = 10000U},
-           {HYUNDAI_CANFD_ACCELERATOR_ALT,    HYUNDAI_PT_CAN,      32, .check_checksum = true,  .max_counter = 0xffU, .expected_timestep = 10000U}}},
-  {.msg = {{HYUNDAI_CANFD_TCS,                HYUNDAI_CANFD_A_CAN, 24, .check_checksum = true,  .max_counter = 0xffU, .expected_timestep = 20000U},
-           {HYUNDAI_CANFD_TCS,                HYUNDAI_PT_CAN,      24, .check_checksum = true,  .max_counter = 0xffU, .expected_timestep = 20000U}, { 0 }}},
-  {.msg = {{HYUNDAI_CANFD_WHEEL_SPEEDS,       HYUNDAI_CANFD_A_CAN, 24, .check_checksum = true,  .max_counter = 0xffU, .expected_timestep = 10000U},
-           {HYUNDAI_CANFD_WHEEL_SPEEDS,       HYUNDAI_PT_CAN,      24, .check_checksum = true,  .max_counter = 0xffU, .expected_timestep = 10000U}, { 0 }}},
-  {.msg = {{HYUNDAI_CANFD_MDPS,               HYUNDAI_CANFD_A_CAN, 24, .check_checksum = true,  .max_counter = 0xffU, .expected_timestep = 10000U},
-           {HYUNDAI_CANFD_MDPS,               HYUNDAI_PT_CAN,      24, .check_checksum = true,  .max_counter = 0xffU, .expected_timestep = 10000U}, { 0 }}},
-  {.msg = {{HYUNDAI_CANFD_CRUISE_BUTTONS,     HYUNDAI_CANFD_A_CAN,  8, .check_checksum = false, .max_counter = 0xfU,  .expected_timestep = 20000U},
-           {HYUNDAI_CANFD_CRUISE_BUTTONS,     HYUNDAI_PT_CAN,       8, .check_checksum = false, .max_counter = 0xfU,  .expected_timestep = 20000U},
-           {HYUNDAI_CANFD_CRUISE_BUTTONS_ALT, HYUNDAI_PT_CAN,      16, .check_checksum = false, .max_counter = 0xffU, .expected_timestep = 20000U}}},
+  {.msg = {{HYUNDAI_CANFD_ACCELERATOR,           HYUNDAI_CANFD_A_CAN, 32, .check_checksum = true,  .max_counter = 0xffU, .expected_timestep = 10000U},
+           {HYUNDAI_CANFD_ACCELERATOR,           HYUNDAI_PT_CAN,      32, .check_checksum = true,  .max_counter = 0xffU, .expected_timestep = 10000U},
+           {HYUNDAI_CANFD_ACCELERATOR_ALT,       HYUNDAI_PT_CAN,      32, .check_checksum = true,  .max_counter = 0xffU, .expected_timestep = 10000U}}},
+  {.msg = {{HYUNDAI_CANFD_TCS,                   HYUNDAI_CANFD_A_CAN, 24, .check_checksum = true,  .max_counter = 0xffU, .expected_timestep = 20000U},
+           {HYUNDAI_CANFD_TCS,                   HYUNDAI_PT_CAN,      24, .check_checksum = true,  .max_counter = 0xffU, .expected_timestep = 20000U}, { 0 }}},
+  {.msg = {{HYUNDAI_CANFD_WHEEL_SPEEDS,          HYUNDAI_CANFD_A_CAN, 24, .check_checksum = true,  .max_counter = 0xffU, .expected_timestep = 10000U},
+           {HYUNDAI_CANFD_WHEEL_SPEEDS,          HYUNDAI_PT_CAN,      24, .check_checksum = true,  .max_counter = 0xffU, .expected_timestep = 10000U}, { 0 }}},
+  {.msg = {{HYUNDAI_CANFD_MDPS,                  HYUNDAI_CANFD_A_CAN, 24, .check_checksum = true,  .max_counter = 0xffU, .expected_timestep = 10000U},
+           {HYUNDAI_CANFD_MDPS,                  HYUNDAI_PT_CAN,      24, .check_checksum = true,  .max_counter = 0xffU, .expected_timestep = 10000U}, { 0 }}},
+  {.msg = {{HYUNDAI_CANFD_CRUISE_BUTTONS,        HYUNDAI_CANFD_A_CAN,  8, .check_checksum = false, .max_counter = 0xfU,  .expected_timestep = 20000U},
+           {HYUNDAI_CANFD_CRUISE_BUTTONS,        HYUNDAI_PT_CAN,       8, .check_checksum = false, .max_counter = 0xfU,  .expected_timestep = 20000U},
+           {HYUNDAI_CANFD_CRUISE_BUTTONS_ALT,    HYUNDAI_PT_CAN,      16, .check_checksum = false, .max_counter = 0xffU, .expected_timestep = 20000U}}},
 };
 #define HYUNDAI_CANFD_LONG_ADDR_CHECK_LEN (sizeof(hyundai_canfd_long_addr_checks) / sizeof(hyundai_canfd_long_addr_checks[0]))
 
@@ -153,7 +155,7 @@
 
 
 int hyundai_canfd_hda2_get_lkas_addr(void) {
-  return hyundai_canfd_hda2_alt_steering ? 0x110 : 0x50;
+  return hyundai_canfd_hda2_alt_steering ? HYUNDAI_CANFD_LKAS_ALT : HYUNDAI_CANFD_LKAS;
 }
 
 static uint8_t hyundai_canfd_get_counter(CANPacket_t *to_push) {
@@ -247,44 +249,25 @@
     }
 
     // vehicle moving
-<<<<<<< HEAD
     if (addr == HYUNDAI_CANFD_WHEEL_SPEEDS) {
-      uint32_t speed = 0;
-      for (int i = 8; i < 15; i+=2) {
-        speed += GET_BYTE(to_push, i) | (GET_BYTE(to_push, i + 1) << 8U);
-      }
-      vehicle_moving = (speed / 4U) > HYUNDAI_STANDSTILL_THRSLD;
-=======
-    if (addr == 0xa0) {
       uint32_t front_left_speed = GET_BYTES(to_push, 8, 2);
       uint32_t rear_right_speed = GET_BYTES(to_push, 14, 2);
       vehicle_moving = (front_left_speed > HYUNDAI_STANDSTILL_THRSLD) || (rear_right_speed > HYUNDAI_STANDSTILL_THRSLD);
->>>>>>> 579fff0c
     }
   }
 
   if (valid && (bus == hyundai_scc_bus)) {
     // cruise state
-<<<<<<< HEAD
     if ((addr == HYUNDAI_CANFD_SCC_CONTROL) && !hyundai_longitudinal) {
-      bool cruise_engaged = ((GET_BYTE(to_push, 8) >> 4) & 0x3U) != 0U;
-=======
-    if ((addr == 0x1a0) && !hyundai_longitudinal) {
       // 1=enabled, 2=driver override
       int cruise_status = ((GET_BYTE(to_push, 8) >> 4) & 0x7U);
       bool cruise_engaged = (cruise_status == 1) || (cruise_status == 2);
->>>>>>> 579fff0c
       hyundai_common_cruise_state_check(cruise_engaged);
     }
   }
 
-<<<<<<< HEAD
-  const int steer_addr = hyundai_canfd_hda2 ? HYUNDAI_CANFD_LKAS : HYUNDAI_CANFD_LFA;
-  bool stock_ecu_detected = (addr == steer_addr) && (bus == HYUNDAI_PT_CAN);
-=======
-  const int steer_addr = hyundai_canfd_hda2 ? hyundai_canfd_hda2_get_lkas_addr() : 0x12a;
+  const int steer_addr = hyundai_canfd_hda2 ? hyundai_canfd_hda2_get_lkas_addr() : HYUNDAI_CANFD_LFA;
   bool stock_ecu_detected = (addr == steer_addr) && (bus == 0);
->>>>>>> 579fff0c
   if (hyundai_longitudinal) {
     // on HDA2, ensure ADRV ECU is still knocked out
     // on others, ensure accel msg is blocked from camera
@@ -313,11 +296,7 @@
   }
 
   // steering
-<<<<<<< HEAD
-  const int steer_addr = (hyundai_canfd_hda2 && !hyundai_longitudinal) ? HYUNDAI_CANFD_LKAS : HYUNDAI_CANFD_LFA;
-=======
-  const int steer_addr = (hyundai_canfd_hda2 && !hyundai_longitudinal) ? hyundai_canfd_hda2_get_lkas_addr() : 0x12a;
->>>>>>> 579fff0c
+  const int steer_addr = (hyundai_canfd_hda2 && !hyundai_longitudinal) ? hyundai_canfd_hda2_get_lkas_addr() : HYUNDAI_CANFD_LFA;
   if (addr == steer_addr) {
     int desired_torque = (((GET_BYTE(to_send, 6) & 0xFU) << 7U) | (GET_BYTE(to_send, 5) >> 1U)) - 1024U;
     bool steer_req = GET_BIT(to_send, 52U) != 0U;
@@ -379,26 +358,15 @@
   }
   if (bus_num == HYUNDAI_CAM_CAN) {
     // LKAS for HDA2, LFA for HDA1
-<<<<<<< HEAD
-    int is_lkas_msg = (((addr == HYUNDAI_CANFD_LKAS) || (addr == HYUNDAI_CANFD_CAM_0x2A4)) && hyundai_canfd_hda2);
-    int is_lfa_msg = ((addr == HYUNDAI_CANFD_LFA) && !hyundai_canfd_hda2);
+    int hda2_lfa_block_addr = hyundai_canfd_hda2_alt_steering ? HYUNDAI_CANFD_CAM_0x362 : HYUNDAI_CANFD_CAM_0x2A4;
+    bool is_lkas_msg = ((addr == hyundai_canfd_hda2_get_lkas_addr()) || (addr == hda2_lfa_block_addr)) && hyundai_canfd_hda2;
+    bool is_lfa_msg = ((addr == HYUNDAI_CANFD_LFA) && !hyundai_canfd_hda2);
 
     // HUD icons
-    int is_lfahda_msg = ((addr == HYUNDAI_CANFD_LFAHDA_CLUSTER) && !hyundai_canfd_hda2);
+    bool is_lfahda_msg = ((addr == HYUNDAI_CANFD_LFAHDA_CLUSTER) && !hyundai_canfd_hda2);
 
     // CRUISE_INFO for non-HDA2, we send our own longitudinal commands
-    int is_scc_msg = ((addr == HYUNDAI_CANFD_SCC_CONTROL) && hyundai_longitudinal && !hyundai_canfd_hda2);
-=======
-    int hda2_lfa_block_addr = hyundai_canfd_hda2_alt_steering ? 0x362 : 0x2a4;
-    bool is_lkas_msg = ((addr == hyundai_canfd_hda2_get_lkas_addr()) || (addr == hda2_lfa_block_addr)) && hyundai_canfd_hda2;
-    bool is_lfa_msg = ((addr == 0x12a) && !hyundai_canfd_hda2);
-
-    // HUD icons
-    bool is_lfahda_msg = ((addr == 0x1e0) && !hyundai_canfd_hda2);
-
-    // CRUISE_INFO for non-HDA2, we send our own longitudinal commands
-    bool is_scc_msg = ((addr == 0x1a0) && hyundai_longitudinal && !hyundai_canfd_hda2);
->>>>>>> 579fff0c
+    bool is_scc_msg = ((addr == HYUNDAI_CANFD_SCC_CONTROL) && hyundai_longitudinal && !hyundai_canfd_hda2);
 
     bool block_msg = is_lkas_msg || is_lfa_msg || is_lfahda_msg || is_scc_msg;
     if (!block_msg) {
