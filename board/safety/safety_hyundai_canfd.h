--- conflicted
+++ resolved
@@ -210,16 +210,10 @@
   }
 
   // steering
-<<<<<<< HEAD
-  if ((addr == 0x50) || (addr == 0x12a)) {
+  const int steer_addr = (hyundai_canfd_hda2 && !hyundai_longitudinal) ? 0x50 : 0x12a;
+  if (addr == steer_addr) {
     int desired_torque = (((GET_BYTE(to_send, 6) & 0xFU) << 7U) | (GET_BYTE(to_send, 5) >> 1U)) - 1024;
     bool steer_req = GET_BIT(to_send, 52U) != 0U;
-=======
-  const int steer_addr = (hyundai_canfd_hda2 && !hyundai_longitudinal) ? 0x50 : 0x12a;
-  if (addr == steer_addr) {
-    int desired_torque = ((GET_BYTE(to_send, 6) & 0xFU) << 7U) | (GET_BYTE(to_send, 5) >> 1U);
-    desired_torque -= 1024;
->>>>>>> eabebfe1
 
     if (steer_torque_cmd_checks(desired_torque, steer_req, HYUNDAI_CANFD_STEERING_LIMITS)) {
       tx = 0;
