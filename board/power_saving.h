--- conflicted
+++ resolved
@@ -33,24 +33,15 @@
     } else {
       current_board->set_esp_gps_mode(ESP_GPS_DISABLED);
     }
-<<<<<<< HEAD
-    
+
     if(board_has_gmlan()){
-=======
-
-    if(hw_type != HW_TYPE_BLACK_PANDA){
->>>>>>> 40075321
       // turn on GMLAN
       set_gpio_output(GPIOB, 14, enable);
       set_gpio_output(GPIOB, 15, enable);
     }
 
-<<<<<<< HEAD
     if(board_has_lin()){
-      // turn on LIN    
-=======
       // turn on LIN
->>>>>>> 40075321
       set_gpio_output(GPIOB, 7, enable);
       set_gpio_output(GPIOA, 14, enable);
     }
