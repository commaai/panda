--- conflicted
+++ resolved
@@ -8,9 +8,5 @@
 
 [tool.pytest.ini_options]
 # FIXME: pytest 8.0.0 now collects all files, stop pytest-cpp from running these
-<<<<<<< HEAD
-addopts = "--ignore=test.sh"
-=======
 # the `not Base` filter is needed due to a bug in pytest w/ unittest: https://github.com/pytest-dev/pytest/issues/11552
-addopts = "--ignore=test.sh --ignore=test_coverage.sh -n auto -k 'not Base'"
->>>>>>> a99387d5
+addopts = "--ignore=test.sh -n auto -k 'not Base'"