FROM ubuntu:24.04

ENV PYTHONUNBUFFERED=1
ENV PYTHONPATH=/tmp/pythonpath

ENV DEBIAN_FRONTEND=noninteractive
RUN apt-get update && apt-get install -y --no-install-recommends \
    make \
    g++ \
    gcc-arm-none-eabi libnewlib-arm-none-eabi \
    git \
    libffi-dev \
    libusb-1.0-0 \
    python3 \
    python3-dev \
    python3-pip \
 && rm -rf /var/lib/apt/lists/* && \
    apt clean && \
    cd /usr/lib/gcc/arm-none-eabi/* && \
    rm -rf arm/ && \
    rm -rf thumb/nofp thumb/v6* thumb/v8* thumb/v7+fp thumb/v7-r+fp.sp && \
    apt-get update && apt-get install -y clang-17 && \
    ln -s $(which clang-17) /usr/bin/clang

RUN apt-get update && apt-get install -y curl && \
    curl -1sLf 'https://dl.cloudsmith.io/public/mull-project/mull-stable/setup.deb.sh' | bash && \
    apt-get update && apt-get install -y mull-17

ENV CPPCHECK_DIR=/tmp/cppcheck
COPY tests/misra/install.sh /tmp/
RUN /tmp/install.sh && rm -rf $CPPCHECK_DIR/.git/
ENV SKIP_CPPCHECK_INSTALL=1

COPY setup.py __init__.py $PYTHONPATH/panda/
COPY python/__init__.py $PYTHONPATH/panda/python/
RUN pip3 install --break-system-packages --no-cache-dir $PYTHONPATH/panda/[dev]

<<<<<<< HEAD
RUN git config --global --add safe.directory /tmp/openpilot/panda
RUN mkdir -p /tmp/openpilot/ && \
    cd /tmp/openpilot/ && \
    git clone --depth 1 https://github.com/commaai/cereal && \
    git clone --depth 1 https://github.com/commaai/opendbc && \
    cd cereal && git fetch origin $CEREAL_REF && git checkout FETCH_HEAD && rm -rf .git/ && cd .. && \
    # TODO: REVERTME \
    # cd opendbc && git fetch origin $OPENDBC_REF && git checkout FETCH_HEAD && rm -rf .git/ && cd .. && \
    git -C opendbc remote add my https://github.com/nworb-cire/opendbc.git && \
    git -C opendbc fetch my gm-fix-acc-cmd && \
    git -C opendbc checkout my/gm-fix-acc-cmd && \
    # END REVERTME \
    cp -pR opendbc/SConstruct opendbc/site_scons/ . && \
    pip3 install --break-system-packages --no-cache-dir -r opendbc/requirements.txt && \
    scons -j8 --minimal opendbc/ cereal/
=======
# TODO: this should be a "pip install" or not even in this repo at all
RUN git config --global --add safe.directory $PYTHONPATH/panda
ENV OPENDBC_REF="e1ce3619a5db661ef2b406ccf258a253baf6eebc"
RUN cd /tmp/ && \
    git clone --depth 1 https://github.com/commaai/opendbc opendbc_repo && \
    cd opendbc_repo && git fetch origin $OPENDBC_REF && git checkout FETCH_HEAD && rm -rf .git/ && \
    pip3 install --break-system-packages --no-cache-dir Cython numpy  && \
    scons -j8 --minimal opendbc/ && \
    ln -s $PWD/opendbc $PYTHONPATH/opendbc
>>>>>>> ae4f7535

# for Jenkins
COPY README.md panda.tar.* /tmp/
RUN mkdir -p /tmp/pythonpath/panda && \
    tar -xvf /tmp/panda.tar.gz -C /tmp/pythonpath/panda/ || true<|MERGE_RESOLUTION|>--- conflicted
+++ resolved
@@ -35,23 +35,6 @@
 COPY python/__init__.py $PYTHONPATH/panda/python/
 RUN pip3 install --break-system-packages --no-cache-dir $PYTHONPATH/panda/[dev]
 
-<<<<<<< HEAD
-RUN git config --global --add safe.directory /tmp/openpilot/panda
-RUN mkdir -p /tmp/openpilot/ && \
-    cd /tmp/openpilot/ && \
-    git clone --depth 1 https://github.com/commaai/cereal && \
-    git clone --depth 1 https://github.com/commaai/opendbc && \
-    cd cereal && git fetch origin $CEREAL_REF && git checkout FETCH_HEAD && rm -rf .git/ && cd .. && \
-    # TODO: REVERTME \
-    # cd opendbc && git fetch origin $OPENDBC_REF && git checkout FETCH_HEAD && rm -rf .git/ && cd .. && \
-    git -C opendbc remote add my https://github.com/nworb-cire/opendbc.git && \
-    git -C opendbc fetch my gm-fix-acc-cmd && \
-    git -C opendbc checkout my/gm-fix-acc-cmd && \
-    # END REVERTME \
-    cp -pR opendbc/SConstruct opendbc/site_scons/ . && \
-    pip3 install --break-system-packages --no-cache-dir -r opendbc/requirements.txt && \
-    scons -j8 --minimal opendbc/ cereal/
-=======
 # TODO: this should be a "pip install" or not even in this repo at all
 RUN git config --global --add safe.directory $PYTHONPATH/panda
 ENV OPENDBC_REF="e1ce3619a5db661ef2b406ccf258a253baf6eebc"
@@ -61,7 +44,6 @@
     pip3 install --break-system-packages --no-cache-dir Cython numpy  && \
     scons -j8 --minimal opendbc/ && \
     ln -s $PWD/opendbc $PYTHONPATH/opendbc
->>>>>>> ae4f7535
 
 # for Jenkins
 COPY README.md panda.tar.* /tmp/
