--- conflicted
+++ resolved
@@ -37,11 +37,7 @@
 
 # TODO: this should be a "pip install" or not even in this repo at all
 RUN git config --global --add safe.directory $PYTHONPATH/panda
-<<<<<<< HEAD
-ENV OPENDBC_REF="d68fdc4eb47100a41f770273bf6d32d2b3c19a51"
-=======
 ENV OPENDBC_REF="e1ce3619a5db661ef2b406ccf258a253baf6eebc"
->>>>>>> c7cc2dea
 RUN cd /tmp/ && \
     git clone --depth 1 https://github.com/sunnypilot/opendbc opendbc_repo && \
     cd opendbc_repo && git fetch origin $OPENDBC_REF && git checkout FETCH_HEAD && rm -rf .git/ && \
