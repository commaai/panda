--- conflicted
+++ resolved
@@ -37,11 +37,7 @@
 
 # TODO: this should be a "pip install" or not even in this repo at all
 RUN git config --global --add safe.directory $PYTHONPATH/panda
-<<<<<<< HEAD
-ENV OPENDBC_REF="27d7ff12395b49deb2ec72b283cc995f8eb6d033"
-=======
 ENV OPENDBC_REF="b89fe79950121ca93d8a1f0d3fd17df31703be2a"
->>>>>>> c60941ca
 RUN cd /tmp/ && \
     git clone --depth 1 https://github.com/commaai/opendbc opendbc_repo && \
     cd opendbc_repo && git fetch origin $OPENDBC_REF && git checkout FETCH_HEAD && rm -rf .git/ && \
