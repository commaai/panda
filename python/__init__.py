# python library to interface with panda
import os
import sys
import time
import usb1
import struct
import hashlib
import datetime
import traceback
import warnings
from functools import wraps
from typing import Optional
from itertools import accumulate
from .dfu import PandaDFU, MCU_TYPE_F2, MCU_TYPE_F4, MCU_TYPE_H7  # pylint: disable=import-error
from .flash_release import flash_release  # noqa pylint: disable=import-error
from .update import ensure_st_up_to_date  # noqa pylint: disable=import-error
from .serial import PandaSerial  # noqa pylint: disable=import-error
from .isotp import isotp_send, isotp_recv  # pylint: disable=import-error
from .config import DEFAULT_FW_FN, DEFAULT_H7_FW_FN, SECTOR_SIZES_FX, SECTOR_SIZES_H7  # noqa pylint: disable=import-error

__version__ = '0.0.10'

BASEDIR = os.path.join(os.path.dirname(os.path.realpath(__file__)), "../")

DEBUG = os.getenv("PANDADEBUG") is not None

CANPACKET_HEAD_SIZE = 0x5
DLC_TO_LEN = [0, 1, 2, 3, 4, 5, 6, 7, 8, 12, 16, 20, 24, 32, 48, 64]
LEN_TO_DLC = {length: dlc for (dlc, length) in enumerate(DLC_TO_LEN)}

def pack_can_buffer(arr):
  snds = [b'']
  idx = 0
  for address, _, dat, bus in arr:
    assert len(dat) in LEN_TO_DLC
    if DEBUG:
      print(f"  W 0x{address:x}: 0x{dat.hex()}")
    extended = 1 if address >= 0x800 else 0
    data_len_code = LEN_TO_DLC[len(dat)]
    header = bytearray(5)
    word_4b = address << 3 | extended << 2
    header[0] = (data_len_code << 4) | (bus << 1)
    header[1] = word_4b & 0xFF
    header[2] = (word_4b >> 8) & 0xFF
    header[3] = (word_4b >> 16) & 0xFF
    header[4] = (word_4b >> 24) & 0xFF
    snds[idx] += header + dat
    if len(snds[idx]) > 256: # Limit chunks to 256 bytes
      snds.append(b'')
      idx += 1

  #Apply counter to each 64 byte packet
  for idx in range(len(snds)):
    tx = b''
    counter = 0
    for i in range (0, len(snds[idx]), 63):
      tx += bytes([counter]) + snds[idx][i:i+63]
      counter += 1
    snds[idx] = tx
  return snds

def unpack_can_buffer(dat):
  ret = []
  counter = 0
  tail = bytearray()
  for i in range(0, len(dat), 64):
    if counter != dat[i]:
      print("CAN: LOST RECV PACKET COUNTER")
      break
    counter+=1
    chunk = tail + dat[i+1:i+64]
    tail = bytearray()
    pos = 0
    while pos<len(chunk):
      data_len = DLC_TO_LEN[(chunk[pos]>>4)]
      pckt_len = CANPACKET_HEAD_SIZE + data_len
      if pckt_len <= len(chunk[pos:]):
        header = chunk[pos:pos+CANPACKET_HEAD_SIZE]
        if len(header) < 5:
          print("CAN: MALFORMED USB RECV PACKET")
          break
        bus = (header[0] >> 1) & 0x7
        address = (header[4] << 24 | header[3] << 16 | header[2] << 8 | header[1]) >> 3
        returned = (header[1] >> 1) & 0x1
        rejected = header[1] & 0x1
        data = chunk[pos + CANPACKET_HEAD_SIZE:pos + CANPACKET_HEAD_SIZE + data_len]
        if returned:
          bus += 128
        if rejected:
          bus += 192
        if DEBUG:
          print(f"  R 0x{address:x}: 0x{data.hex()}")
        ret.append((address, 0, data, bus))
        pos += pckt_len
      else:
        tail = chunk[pos:]
        break
  return ret

def ensure_health_packet_version(fn):
  @wraps(fn)
  def wrapper(self, *args, **kwargs):
    if self.health_version < self.HEALTH_PACKET_VERSION:
      raise RuntimeError("Panda firmware has outdated health packet definition. Reflash panda firmware.")
    elif self.health_version > self.HEALTH_PACKET_VERSION:
      raise RuntimeError("Panda python library has outdated health packet definition. Update panda python library.")
    return fn(self, *args, **kwargs)
  return wrapper

def ensure_can_packet_version(fn):
  @wraps(fn)
  def wrapper(self, *args, **kwargs):
    if self.can_version < self.CAN_PACKET_VERSION:
      raise RuntimeError("Panda firmware has outdated CAN packet definition. Reflash panda firmware.")
    elif self.can_version > self.CAN_PACKET_VERSION:
      raise RuntimeError("Panda python library has outdated CAN packet definition. Update panda python library.")
    return fn(self, *args, **kwargs)
  return wrapper

def ensure_can_health_packet_version(fn):
  @wraps(fn)
  def wrapper(self, *args, **kwargs):
    if self.can_health_version < self.CAN_HEALTH_PACKET_VERSION:
      raise RuntimeError("Panda firmware has outdated CAN health packet definition. Reflash panda firmware.")
    elif self.can_health_version > self.CAN_HEALTH_PACKET_VERSION:
      raise RuntimeError("Panda python library has outdated CAN health packet definition. Update panda python library.")
    return fn(self, *args, **kwargs)
  return wrapper

class ALTERNATIVE_EXPERIENCE:
  DEFAULT = 0
  DISABLE_DISENGAGE_ON_GAS = 1
  DISABLE_STOCK_AEB = 2
  RAISE_LONGITUDINAL_LIMITS_TO_ISO_MAX = 8

class Panda:

  # matches cereal.car.CarParams.SafetyModel
  SAFETY_SILENT = 0
  SAFETY_HONDA_NIDEC = 1
  SAFETY_TOYOTA = 2
  SAFETY_ELM327 = 3
  SAFETY_GM = 4
  SAFETY_HONDA_BOSCH_GIRAFFE = 5
  SAFETY_FORD = 6
  SAFETY_HYUNDAI = 8
  SAFETY_CHRYSLER = 9
  SAFETY_TESLA = 10
  SAFETY_SUBARU = 11
  SAFETY_MAZDA = 13
  SAFETY_NISSAN = 14
  SAFETY_VOLKSWAGEN_MQB = 15
  SAFETY_ALLOUTPUT = 17
  SAFETY_GM_ASCM = 18
  SAFETY_NOOUTPUT = 19
  SAFETY_HONDA_BOSCH = 20
  SAFETY_VOLKSWAGEN_PQ = 21
  SAFETY_SUBARU_LEGACY = 22
  SAFETY_HYUNDAI_LEGACY = 23
  SAFETY_HYUNDAI_COMMUNITY = 24
  SAFETY_STELLANTIS = 25
  SAFETY_FAW = 26
  SAFETY_BODY = 27
  SAFETY_HYUNDAI_CANFD = 28

  SERIAL_DEBUG = 0
  SERIAL_ESP = 1
  SERIAL_LIN1 = 2
  SERIAL_LIN2 = 3

  GMLAN_CAN2 = 1
  GMLAN_CAN3 = 2

  REQUEST_IN = usb1.ENDPOINT_IN | usb1.TYPE_VENDOR | usb1.RECIPIENT_DEVICE
  REQUEST_OUT = usb1.ENDPOINT_OUT | usb1.TYPE_VENDOR | usb1.RECIPIENT_DEVICE

  HW_TYPE_UNKNOWN = b'\x00'
  HW_TYPE_WHITE_PANDA = b'\x01'
  HW_TYPE_GREY_PANDA = b'\x02'
  HW_TYPE_BLACK_PANDA = b'\x03'
  HW_TYPE_PEDAL = b'\x04'
  HW_TYPE_UNO = b'\x05'
  HW_TYPE_DOS = b'\x06'
  HW_TYPE_RED_PANDA = b'\x07'
  HW_TYPE_RED_PANDA_V2 = b'\x08'

  CAN_PACKET_VERSION = 2
<<<<<<< HEAD
  HEALTH_PACKET_VERSION = 8
  HEALTH_STRUCT = struct.Struct("<IIIIIIIIBBBBBBBHBBBHIfB")
=======
  HEALTH_PACKET_VERSION = 10
  CAN_HEALTH_PACKET_VERSION = 2
  HEALTH_STRUCT = struct.Struct("<IIIIIIIIIBBBBBBHBBBHfB")
  CAN_HEALTH_STRUCT = struct.Struct("<BIBBBBBBBBIIIIIIHHBB")
>>>>>>> fc5aeddf

  F2_DEVICES = (HW_TYPE_PEDAL, )
  F4_DEVICES = (HW_TYPE_WHITE_PANDA, HW_TYPE_GREY_PANDA, HW_TYPE_BLACK_PANDA, HW_TYPE_UNO, HW_TYPE_DOS)
  H7_DEVICES = (HW_TYPE_RED_PANDA, HW_TYPE_RED_PANDA_V2)

  INTERNAL_DEVICES = (HW_TYPE_UNO, HW_TYPE_DOS)
  HAS_OBD = (HW_TYPE_BLACK_PANDA, HW_TYPE_UNO, HW_TYPE_DOS, HW_TYPE_RED_PANDA, HW_TYPE_RED_PANDA_V2)

  CLOCK_SOURCE_MODE_DISABLED = 0
  CLOCK_SOURCE_MODE_FREE_RUNNING = 1

  # first byte is for EPS scaling factor
  FLAG_TOYOTA_ALT_BRAKE = (1 << 8)
  FLAG_TOYOTA_STOCK_LONGITUDINAL = (2 << 8)

  FLAG_HONDA_ALT_BRAKE = 1
  FLAG_HONDA_BOSCH_LONG = 2
  FLAG_HONDA_NIDEC_ALT = 4
  FLAG_HONDA_RADARLESS = 8

  FLAG_HYUNDAI_EV_GAS = 1
  FLAG_HYUNDAI_HYBRID_GAS = 2
  FLAG_HYUNDAI_LONG = 4
  FLAG_HYUNDAI_CAMERA_SCC = 8

  FLAG_HYUNDAI_CANFD_HDA2 = 1
  FLAG_HYUNDAI_CANFD_ALT_BUTTONS = 2

  FLAG_TESLA_POWERTRAIN = 1
  FLAG_TESLA_LONG_CONTROL = 2

  FLAG_VOLKSWAGEN_LONG_CONTROL = 1

  FLAG_CHRYSLER_RAM_DT = 1
  FLAG_CHRYSLER_RAM_HD = 2

  FLAG_SUBARU_GEN2 = 1

  FLAG_GM_HW_CAM = 1

  def __init__(self, serial: Optional[str] = None, claim: bool = True, disable_checks: bool = True):
    self._serial = serial
    self._disable_checks = disable_checks

    self._handle = None
    self._bcd_device = None

    # connect and set mcu type
    self.connect(claim)


  def close(self):
    self._handle.close()
    self._handle = None

  def connect(self, claim=True, wait=False):
    if self._handle is not None:
      self.close()

    context = usb1.USBContext()
    self._handle = None

    while 1:
      try:
        for device in context.getDeviceList(skip_on_error=True):
          if device.getVendorID() == 0xbbaa and device.getProductID() in (0xddcc, 0xddee):
            try:
              this_serial = device.getSerialNumber()
            except Exception:
              continue
            if self._serial is None or this_serial == self._serial:
              self._serial = this_serial
              print("opening device", self._serial, hex(device.getProductID()))
              self.bootstub = device.getProductID() == 0xddee
              self._handle = device.open()
              if sys.platform not in ("win32", "cygwin", "msys", "darwin"):
                self._handle.setAutoDetachKernelDriver(True)
              if claim:
                self._handle.claimInterface(0)
                # self._handle.setInterfaceAltSetting(0, 0)  # Issue in USB stack

              # bcdDevice wasn't always set to the hw type, ignore if it's the old constant
              bcd = device.getbcdDevice()
              if bcd is not None and bcd != 0x2300:
                self._bcd_device = bytearray([bcd >> 8, ])

              break
      except Exception as e:
        print("exception", e)
        traceback.print_exc()
      if not wait or self._handle is not None:
        break
      context = usb1.USBContext()  # New context needed so new devices show up

    assert self._handle is not None
    self._mcu_type = self.get_mcu_type()
    self.health_version, self.can_version, self.can_health_version = self.get_packets_versions()
    print("connected")

    # disable openpilot's heartbeat checks
    if self._disable_checks:
      self.set_heartbeat_disabled()
      self.set_power_save(0)

  def reset(self, enter_bootstub=False, enter_bootloader=False, reconnect=True):
    try:
      if enter_bootloader:
        self._handle.controlWrite(Panda.REQUEST_IN, 0xd1, 0, 0, b'')
      else:
        if enter_bootstub:
          self._handle.controlWrite(Panda.REQUEST_IN, 0xd1, 1, 0, b'')
        else:
          self._handle.controlWrite(Panda.REQUEST_IN, 0xd8, 0, 0, b'')
    except Exception:
      pass
    if not enter_bootloader and reconnect:
      self.reconnect()

  def reconnect(self):
    if self._handle is not None:
      self.close()
      time.sleep(1.0)

    success = False
    # wait up to 15 seconds
    for i in range(0, 15):
      try:
        self.connect()
        success = True
        break
      except Exception:
        print("reconnecting is taking %d seconds..." % (i + 1))
        try:
          dfu = PandaDFU(PandaDFU.st_serial_to_dfu_serial(self._serial, self._mcu_type))
          dfu.recover()
        except Exception:
          pass
        time.sleep(1.0)
    if not success:
      raise Exception("reconnect failed")



  @staticmethod
  def flash_static(handle, code, mcu_type):
    assert mcu_type is not None, "must set valid mcu_type to flash"

    # confirm flasher is present
    fr = handle.controlRead(Panda.REQUEST_IN, 0xb0, 0, 0, 0xc)
    assert fr[4:8] == b"\xde\xad\xd0\x0d"

    # determine sectors to erase
    apps_sectors_cumsum = accumulate(SECTOR_SIZES_H7[1:] if mcu_type == MCU_TYPE_H7 else SECTOR_SIZES_FX[1:])
    last_sector = next((i + 1 for i, v in enumerate(apps_sectors_cumsum) if v > len(code)), -1)
    assert last_sector >= 1, "Binary too small? No sector to erase."
    assert last_sector < 7, "Binary too large! Risk of overwriting provisioning chunk."

    # unlock flash
    print("flash: unlocking")
    handle.controlWrite(Panda.REQUEST_IN, 0xb1, 0, 0, b'')

    # erase sectors
    print(f"flash: erasing sectors 1 - {last_sector}")
    for i in range(1, last_sector + 1):
      handle.controlWrite(Panda.REQUEST_IN, 0xb2, i, 0, b'')

    # flash over EP2
    STEP = 0x10
    print("flash: flashing")
    for i in range(0, len(code), STEP):
      handle.bulkWrite(2, code[i:i + STEP])

    # reset
    print("flash: resetting")
    try:
      handle.controlWrite(Panda.REQUEST_IN, 0xd8, 0, 0, b'')
    except Exception:
      pass

  def flash(self, fn=None, code=None, reconnect=True):
    if not fn:
      fn = DEFAULT_H7_FW_FN if self._mcu_type == MCU_TYPE_H7 else DEFAULT_FW_FN
    assert os.path.isfile(fn)
    print("flash: main version is " + self.get_version())
    if not self.bootstub:
      self.reset(enter_bootstub=True)
    assert(self.bootstub)

    if code is None:
      with open(fn, "rb") as f:
        code = f.read()

    # get version
    print("flash: bootstub version is " + self.get_version())

    # do flash
    Panda.flash_static(self._handle, code, mcu_type=self._mcu_type)

    # reconnect
    if reconnect:
      self.reconnect()

  def recover(self, timeout: Optional[int] = None, reset: bool = True) -> bool:
    dfu_serial = PandaDFU.st_serial_to_dfu_serial(self._serial, self._mcu_type)

    if reset:
      self.reset(enter_bootstub=True)
      self.reset(enter_bootloader=True)

    if not self.wait_for_dfu(dfu_serial, timeout=timeout):
      return False

    dfu = PandaDFU(dfu_serial)
    dfu.recover()

    # reflash after recover
    self.connect(True, True)
    self.flash()
    return True

  @staticmethod
  def wait_for_dfu(dfu_serial: str, timeout: Optional[int] = None) -> bool:
    t_start = time.monotonic()
    while dfu_serial not in PandaDFU.list():
      print("waiting for DFU...")
      time.sleep(0.1)
      if timeout is not None and (time.monotonic() - t_start) > timeout:
        return False
    return True

  @staticmethod
  def list():
    context = usb1.USBContext()
    ret = []
    try:
      for device in context.getDeviceList(skip_on_error=True):
        if device.getVendorID() == 0xbbaa and device.getProductID() in (0xddcc, 0xddee):
          try:
            serial = device.getSerialNumber()
            if len(serial) == 24:
              ret.append(serial)
            else:
              warnings.warn(f"found device with panda descriptors but invalid serial: {serial}", RuntimeWarning)
          except Exception:
            continue
    except Exception:
      pass
    return ret

  def call_control_api(self, msg):
    self._handle.controlWrite(Panda.REQUEST_OUT, msg, 0, 0, b'')

  # ******************* health *******************

  @ensure_health_packet_version
  def health(self):
    dat = self._handle.controlRead(Panda.REQUEST_IN, 0xd2, 0, 0, self.HEALTH_STRUCT.size)
    a = self.HEALTH_STRUCT.unpack(dat)
    return {
      "uptime": a[0],
      "voltage": a[1],
      "current": a[2],
<<<<<<< HEAD
      "can_rx_errs": a[3],
      "can_send_errs": a[4],
      "can_fwd_errs": a[5],
      "gmlan_send_errs": a[6],
      "faults": a[7],
      "ignition_line": a[8],
      "ignition_can": a[9],
      "controls_allowed": a[10],
      "gas_interceptor_detected": a[11],
      "car_harness_status": a[12],
      "usb_power_mode": a[13],
=======
      "safety_tx_blocked": a[3],
      "safety_rx_invalid": a[4],
      "tx_buffer_overflow": a[5],
      "rx_buffer_overflow": a[6],
      "gmlan_send_errs": a[7],
      "faults": a[8],
      "ignition_line": a[9],
      "ignition_can": a[10],
      "controls_allowed": a[11],
      "gas_interceptor_detected": a[12],
      "car_harness_status": a[13],
>>>>>>> fc5aeddf
      "safety_mode": a[14],
      "safety_param": a[15],
      "fault_status": a[16],
      "power_save_enabled": a[17],
      "heartbeat_lost": a[18],
      "alternative_experience": a[19],
<<<<<<< HEAD
      "blocked_msg_cnt": a[20],
      "interrupt_load": a[21],
      "fan_power": a[22],
=======
      "interrupt_load": a[20],
      "fan_power": a[21],
>>>>>>> fc5aeddf
    }

  @ensure_can_health_packet_version
  def can_health(self, can_number):
    LEC_ERROR_CODE = {
      0: "No error",
      1: "Stuff error",
      2: "Form error",
      3: "AckError",
      4: "Bit1Error",
      5: "Bit0Error",
      6: "CRCError",
      7: "NoChange",
    }
    dat = self._handle.controlRead(Panda.REQUEST_IN, 0xc2, int(can_number), 0, self.CAN_HEALTH_STRUCT.size)
    a = self.CAN_HEALTH_STRUCT.unpack(dat)
    return {
      "bus_off": a[0],
      "bus_off_cnt": a[1],
      "error_warning": a[2],
      "error_passive": a[3],
      "last_error": LEC_ERROR_CODE[a[4]],
      "last_stored_error": LEC_ERROR_CODE[a[5]],
      "last_data_error": LEC_ERROR_CODE[a[6]],
      "last_data_stored_error": LEC_ERROR_CODE[a[7]],
      "receive_error_cnt": a[8],
      "transmit_error_cnt": a[9],
      "total_error_cnt": a[10],
      "total_tx_lost_cnt": a[11],
      "total_rx_lost_cnt": a[12],
      "total_tx_cnt": a[13],
      "total_rx_cnt": a[14],
      "total_fwd_cnt": a[15],
      "can_speed": a[16],
      "can_data_speed": a[17],
      "canfd_enabled": a[18],
      "brs_enabled": a[19],
    }

  # ******************* control *******************

  def enter_bootloader(self):
    try:
      self._handle.controlWrite(Panda.REQUEST_OUT, 0xd1, 0, 0, b'')
    except Exception as e:
      print(e)

  def get_version(self):
    return self._handle.controlRead(Panda.REQUEST_IN, 0xd6, 0, 0, 0x40).decode('utf8')

  @staticmethod
  def get_signature_from_firmware(fn) -> bytes:
    f = open(fn, 'rb')
    f.seek(-128, 2)  # Seek from end of file
    return f.read(128)

  def get_signature(self):
    part_1 = self._handle.controlRead(Panda.REQUEST_IN, 0xd3, 0, 0, 0x40)
    part_2 = self._handle.controlRead(Panda.REQUEST_IN, 0xd4, 0, 0, 0x40)
    return bytes(part_1 + part_2)

  def get_type(self):
    ret = self._handle.controlRead(Panda.REQUEST_IN, 0xc1, 0, 0, 0x40)

    # bootstub doesn't implement this call, so fallback to bcdDevice
    invalid_type = self.bootstub and (ret is None or len(ret) != 1)
    if invalid_type and self._bcd_device is not None:
      ret = self._bcd_device

    return ret

  # Returns tuple with health packet version and CAN packet/USB packet version
  def get_packets_versions(self):
    dat = self._handle.controlRead(Panda.REQUEST_IN, 0xdd, 0, 0, 3)
    if dat and len(dat) == 3:
      a = struct.unpack("BBB", dat)
      return (a[0], a[1], a[2])
    else:
      return (0, 0, 0)

  def get_mcu_type(self):
    hw_type = self.get_type()
    if hw_type in Panda.F2_DEVICES:
      return MCU_TYPE_F2
    elif hw_type in Panda.F4_DEVICES:
      return MCU_TYPE_F4
    elif hw_type in Panda.H7_DEVICES:
      return MCU_TYPE_H7
    return None

  def has_obd(self):
    return self.get_type() in Panda.HAS_OBD

  def is_internal(self):
    return self.get_type() in Panda.INTERNAL_DEVICES

  def get_serial(self):
    dat = self._handle.controlRead(Panda.REQUEST_IN, 0xd0, 0, 0, 0x20)
    hashsig, calc_hash = dat[0x1c:], hashlib.sha1(dat[0:0x1c]).digest()[0:4]
    assert(hashsig == calc_hash)
    return [dat[0:0x10].decode("utf8"), dat[0x10:0x10 + 10].decode("utf8")]

  def get_usb_serial(self):
    return self._serial

  def get_secret(self):
    return self._handle.controlRead(Panda.REQUEST_IN, 0xd0, 1, 0, 0x10)

  # ******************* configuration *******************

  def set_usb_power(self, on):
    self._handle.controlWrite(Panda.REQUEST_OUT, 0xe6, int(on), 0, b'')

  def set_power_save(self, power_save_enabled=0):
    self._handle.controlWrite(Panda.REQUEST_OUT, 0xe7, int(power_save_enabled), 0, b'')

  def enable_deepsleep(self):
    self._handle.controlWrite(Panda.REQUEST_OUT, 0xfb, 0, 0, b'')

  def set_esp_power(self, on):
    self._handle.controlWrite(Panda.REQUEST_OUT, 0xd9, int(on), 0, b'')

  def esp_reset(self, bootmode=0):
    self._handle.controlWrite(Panda.REQUEST_OUT, 0xda, int(bootmode), 0, b'')
    time.sleep(0.2)

  def set_safety_mode(self, mode=SAFETY_SILENT, param=0):
    self._handle.controlWrite(Panda.REQUEST_OUT, 0xdc, mode, param, b'')

  def set_gmlan(self, bus=2):
    # TODO: check panda type
    if bus is None:
      self._handle.controlWrite(Panda.REQUEST_OUT, 0xdb, 0, 0, b'')
    elif bus in (Panda.GMLAN_CAN2, Panda.GMLAN_CAN3):
      self._handle.controlWrite(Panda.REQUEST_OUT, 0xdb, 1, bus, b'')

  def set_obd(self, obd):
    # TODO: check panda type
    self._handle.controlWrite(Panda.REQUEST_OUT, 0xdb, int(obd), 0, b'')

  def set_can_loopback(self, enable):
    # set can loopback mode for all buses
    self._handle.controlWrite(Panda.REQUEST_OUT, 0xe5, int(enable), 0, b'')

  def set_can_enable(self, bus_num, enable):
    # sets the can transceiver enable pin
    self._handle.controlWrite(Panda.REQUEST_OUT, 0xf4, int(bus_num), int(enable), b'')

  def set_can_speed_kbps(self, bus, speed):
    self._handle.controlWrite(Panda.REQUEST_OUT, 0xde, bus, int(speed * 10), b'')

  def set_can_data_speed_kbps(self, bus, speed):
    self._handle.controlWrite(Panda.REQUEST_OUT, 0xf9, bus, int(speed * 10), b'')

  # CAN FD and BRS status
  def get_canfd_status(self, bus):
    dat = self._handle.controlRead(Panda.REQUEST_IN, 0xfa, bus, 0, 2)
    if dat:
      a = struct.unpack("BB", dat)
      return (a[0], a[1])
    else:
      return (None, None)

  def set_uart_baud(self, uart, rate):
    self._handle.controlWrite(Panda.REQUEST_OUT, 0xe4, uart, int(rate / 300), b'')

  def set_uart_parity(self, uart, parity):
    # parity, 0=off, 1=even, 2=odd
    self._handle.controlWrite(Panda.REQUEST_OUT, 0xe2, uart, parity, b'')

  def set_uart_callback(self, uart, install):
    self._handle.controlWrite(Panda.REQUEST_OUT, 0xe3, uart, int(install), b'')

  # ******************* can *******************

  # The panda will NAK CAN writes when there is CAN congestion.
  # libusb will try to send it again, with a max timeout.
  # Timeout is in ms. If set to 0, the timeout is infinite.
  CAN_SEND_TIMEOUT_MS = 10

  @ensure_can_packet_version
  def can_send_many(self, arr, timeout=CAN_SEND_TIMEOUT_MS):
    snds = pack_can_buffer(arr)
    while True:
      try:
        for tx in snds:
          while True:
            bs = self._handle.bulkWrite(3, tx, timeout=timeout)
            tx = tx[bs:]
            if len(tx) == 0:
              break
            print("CAN: PARTIAL SEND MANY, RETRYING")
        break
      except (usb1.USBErrorIO, usb1.USBErrorOverflow):
        print("CAN: BAD SEND MANY, RETRYING")

  def can_send(self, addr, dat, bus, timeout=CAN_SEND_TIMEOUT_MS):
    self.can_send_many([[addr, None, dat, bus]], timeout=timeout)

  @ensure_can_packet_version
  def can_recv(self):
    dat = bytearray()
    while True:
      try:
        dat = self._handle.bulkRead(1, 16384) # Max receive batch size + 2 extra reserve frames
        break
      except (usb1.USBErrorIO, usb1.USBErrorOverflow):
        print("CAN: BAD RECV, RETRYING")
        time.sleep(0.1)
    return unpack_can_buffer(dat)

  def can_clear(self, bus):
    """Clears all messages from the specified internal CAN ringbuffer as
    though it were drained.

    Args:
      bus (int): can bus number to clear a tx queue, or 0xFFFF to clear the
        global can rx queue.

    """
    self._handle.controlWrite(Panda.REQUEST_OUT, 0xf1, bus, 0, b'')

  # ******************* isotp *******************

  def isotp_send(self, addr, dat, bus, recvaddr=None, subaddr=None):
    return isotp_send(self, dat, addr, bus, recvaddr, subaddr)

  def isotp_recv(self, addr, bus=0, sendaddr=None, subaddr=None):
    return isotp_recv(self, addr, bus, sendaddr, subaddr)

  # ******************* serial *******************

  def serial_read(self, port_number):
    ret = []
    while 1:
      lret = bytes(self._handle.controlRead(Panda.REQUEST_IN, 0xe0, port_number, 0, 0x40))
      if len(lret) == 0:
        break
      ret.append(lret)
    return b''.join(ret)

  def serial_write(self, port_number, ln):
    ret = 0
    for i in range(0, len(ln), 0x20):
      ret += self._handle.bulkWrite(2, struct.pack("B", port_number) + ln[i:i + 0x20])
    return ret

  def serial_clear(self, port_number):
    """Clears all messages (tx and rx) from the specified internal uart
    ringbuffer as though it were drained.

    Args:
      port_number (int): port number of the uart to clear.

    """
    self._handle.controlWrite(Panda.REQUEST_OUT, 0xf2, port_number, 0, b'')

  # ******************* kline *******************

  # pulse low for wakeup
  def kline_wakeup(self, k=True, l=True):
    assert k or l, "must specify k-line, l-line, or both"
    if DEBUG:
      print("kline wakeup...")
    self._handle.controlWrite(Panda.REQUEST_OUT, 0xf0, 2 if k and l else int(l), 0, b'')
    if DEBUG:
      print("kline wakeup done")

  def kline_5baud(self, addr, k=True, l=True):
    assert k or l, "must specify k-line, l-line, or both"
    if DEBUG:
      print("kline 5 baud...")
    self._handle.controlWrite(Panda.REQUEST_OUT, 0xf4, 2 if k and l else int(l), addr, b'')
    if DEBUG:
      print("kline 5 baud done")

  def kline_drain(self, bus=2):
    # drain buffer
    bret = bytearray()
    while True:
      ret = self._handle.controlRead(Panda.REQUEST_IN, 0xe0, bus, 0, 0x40)
      if len(ret) == 0:
        break
      elif DEBUG:
        print(f"kline drain: 0x{ret.hex()}")
      bret += ret
    return bytes(bret)

  def kline_ll_recv(self, cnt, bus=2):
    echo = bytearray()
    while len(echo) != cnt:
      ret = self._handle.controlRead(Panda.REQUEST_OUT, 0xe0, bus, 0, cnt - len(echo))
      if DEBUG and len(ret) > 0:
        print(f"kline recv: 0x{ret.hex()}")
      echo += ret
    return bytes(echo)

  def kline_send(self, x, bus=2, checksum=True):
    self.kline_drain(bus=bus)
    if checksum:
      x += bytes([sum(x) % 0x100])
    for i in range(0, len(x), 0xf):
      ts = x[i:i + 0xf]
      if DEBUG:
        print(f"kline send: 0x{ts.hex()}")
      self._handle.bulkWrite(2, bytes([bus]) + ts)
      echo = self.kline_ll_recv(len(ts), bus=bus)
      if echo != ts:
        print(f"**** ECHO ERROR {i} ****")
        print(f"0x{echo.hex()}")
        print(f"0x{ts.hex()}")
    assert echo == ts

  def kline_recv(self, bus=2, header_len=4):
    # read header (last byte is length)
    msg = self.kline_ll_recv(header_len, bus=bus)
    # read data (add one byte to length for checksum)
    msg += self.kline_ll_recv(msg[-1]+1, bus=bus)
    return msg

  def send_heartbeat(self, engaged=True):
    self._handle.controlWrite(Panda.REQUEST_OUT, 0xf3, engaged, 0, b'')

  # disable heartbeat checks for use outside of openpilot
  # sending a heartbeat will reenable the checks
  def set_heartbeat_disabled(self):
    self._handle.controlWrite(Panda.REQUEST_OUT, 0xf8, 0, 0, b'')

  # ******************* RTC *******************
  def set_datetime(self, dt):
    self._handle.controlWrite(Panda.REQUEST_OUT, 0xa1, int(dt.year), 0, b'')
    self._handle.controlWrite(Panda.REQUEST_OUT, 0xa2, int(dt.month), 0, b'')
    self._handle.controlWrite(Panda.REQUEST_OUT, 0xa3, int(dt.day), 0, b'')
    self._handle.controlWrite(Panda.REQUEST_OUT, 0xa4, int(dt.isoweekday()), 0, b'')
    self._handle.controlWrite(Panda.REQUEST_OUT, 0xa5, int(dt.hour), 0, b'')
    self._handle.controlWrite(Panda.REQUEST_OUT, 0xa6, int(dt.minute), 0, b'')
    self._handle.controlWrite(Panda.REQUEST_OUT, 0xa7, int(dt.second), 0, b'')

  def get_datetime(self):
    dat = self._handle.controlRead(Panda.REQUEST_IN, 0xa0, 0, 0, 8)
    a = struct.unpack("HBBBBBB", dat)
    return datetime.datetime(a[0], a[1], a[2], a[4], a[5], a[6])

  # ******************* IR *******************
  def set_ir_power(self, percentage):
    self._handle.controlWrite(Panda.REQUEST_OUT, 0xb0, int(percentage), 0, b'')

  # ******************* Fan ******************
  def set_fan_power(self, percentage):
    self._handle.controlWrite(Panda.REQUEST_OUT, 0xb1, int(percentage), 0, b'')

  def get_fan_rpm(self):
    dat = self._handle.controlRead(Panda.REQUEST_IN, 0xb2, 0, 0, 2)
    a = struct.unpack("H", dat)
    return a[0]

  # ****************** Phone *****************
  def set_phone_power(self, enabled):
    self._handle.controlWrite(Panda.REQUEST_OUT, 0xb3, int(enabled), 0, b'')

  # ************** Clock Source **************
  def set_clock_source_mode(self, mode):
    self._handle.controlWrite(Panda.REQUEST_OUT, 0xf5, int(mode), 0, b'')

  # ****************** Siren *****************
  def set_siren(self, enabled):
    self._handle.controlWrite(Panda.REQUEST_OUT, 0xf6, int(enabled), 0, b'')

  # ****************** Debug *****************
  def set_green_led(self, enabled):
    self._handle.controlWrite(Panda.REQUEST_OUT, 0xf7, int(enabled), 0, b'')<|MERGE_RESOLUTION|>--- conflicted
+++ resolved
@@ -185,15 +185,10 @@
   HW_TYPE_RED_PANDA_V2 = b'\x08'
 
   CAN_PACKET_VERSION = 2
-<<<<<<< HEAD
-  HEALTH_PACKET_VERSION = 8
-  HEALTH_STRUCT = struct.Struct("<IIIIIIIIBBBBBBBHBBBHIfB")
-=======
   HEALTH_PACKET_VERSION = 10
   CAN_HEALTH_PACKET_VERSION = 2
   HEALTH_STRUCT = struct.Struct("<IIIIIIIIIBBBBBBHBBBHfB")
   CAN_HEALTH_STRUCT = struct.Struct("<BIBBBBBBBBIIIIIIHHBB")
->>>>>>> fc5aeddf
 
   F2_DEVICES = (HW_TYPE_PEDAL, )
   F4_DEVICES = (HW_TYPE_WHITE_PANDA, HW_TYPE_GREY_PANDA, HW_TYPE_BLACK_PANDA, HW_TYPE_UNO, HW_TYPE_DOS)
@@ -456,19 +451,6 @@
       "uptime": a[0],
       "voltage": a[1],
       "current": a[2],
-<<<<<<< HEAD
-      "can_rx_errs": a[3],
-      "can_send_errs": a[4],
-      "can_fwd_errs": a[5],
-      "gmlan_send_errs": a[6],
-      "faults": a[7],
-      "ignition_line": a[8],
-      "ignition_can": a[9],
-      "controls_allowed": a[10],
-      "gas_interceptor_detected": a[11],
-      "car_harness_status": a[12],
-      "usb_power_mode": a[13],
-=======
       "safety_tx_blocked": a[3],
       "safety_rx_invalid": a[4],
       "tx_buffer_overflow": a[5],
@@ -480,21 +462,15 @@
       "controls_allowed": a[11],
       "gas_interceptor_detected": a[12],
       "car_harness_status": a[13],
->>>>>>> fc5aeddf
-      "safety_mode": a[14],
-      "safety_param": a[15],
-      "fault_status": a[16],
-      "power_save_enabled": a[17],
-      "heartbeat_lost": a[18],
-      "alternative_experience": a[19],
-<<<<<<< HEAD
-      "blocked_msg_cnt": a[20],
+      "usb_power_mode": a[14],
+      "safety_mode": a[15],
+      "safety_param": a[16],
+      "fault_status": a[17],
+      "power_save_enabled": a[18],
+      "heartbeat_lost": a[19],
+      "alternative_experience": a[20],
       "interrupt_load": a[21],
       "fan_power": a[22],
-=======
-      "interrupt_load": a[20],
-      "fan_power": a[21],
->>>>>>> fc5aeddf
     }
 
   @ensure_can_health_packet_version
