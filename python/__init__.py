# python library to interface with panda
import os
import sys
import time
import usb1
import struct
import hashlib
import binascii
import logging
from functools import wraps, partial
from itertools import accumulate

from .base import BaseHandle
from .constants import FW_PATH, McuType
from .dfu import PandaDFU
from .isotp import isotp_send, isotp_recv
from .spi import PandaSpiHandle, PandaSpiException, PandaProtocolMismatch
from .usb import PandaUsbHandle

__version__ = '0.0.10'

# setup logging
LOGLEVEL = os.environ.get('LOGLEVEL', 'INFO').upper()
logging.basicConfig(level=LOGLEVEL, format='%(message)s')

CANPACKET_HEAD_SIZE = 0x6
DLC_TO_LEN = [0, 1, 2, 3, 4, 5, 6, 7, 8, 12, 16, 20, 24, 32, 48, 64]
LEN_TO_DLC = {length: dlc for (dlc, length) in enumerate(DLC_TO_LEN)}
PANDA_BUS_CNT = 4


def calculate_checksum(data):
  res = 0
  for b in data:
    res ^= b
  return res

def pack_can_buffer(arr):
  snds = [b'']
  for address, _, dat, bus in arr:
    assert len(dat) in LEN_TO_DLC
    #logging.debug("  W 0x%x: 0x%s", address, dat.hex())

    extended = 1 if address >= 0x800 else 0
    data_len_code = LEN_TO_DLC[len(dat)]
    header = bytearray(CANPACKET_HEAD_SIZE)
    word_4b = address << 3 | extended << 2
    header[0] = (data_len_code << 4) | (bus << 1)
    header[1] = word_4b & 0xFF
    header[2] = (word_4b >> 8) & 0xFF
    header[3] = (word_4b >> 16) & 0xFF
    header[4] = (word_4b >> 24) & 0xFF
    header[5] = calculate_checksum(header[:5] + dat)

    snds[-1] += header + dat
    if len(snds[-1]) > 256: # Limit chunks to 256 bytes
      snds.append(b'')

  return snds

def unpack_can_buffer(dat):
  ret = []

  while len(dat) >= CANPACKET_HEAD_SIZE:
    data_len = DLC_TO_LEN[(dat[0]>>4)]

    header = dat[:CANPACKET_HEAD_SIZE]

    bus = (header[0] >> 1) & 0x7
    address = (header[4] << 24 | header[3] << 16 | header[2] << 8 | header[1]) >> 3

    if (header[1] >> 1) & 0x1:
      # returned
      bus += 128
    if header[1] & 0x1:
      # rejected
      bus += 192

    # we need more from the next transfer
    if data_len > len(dat) - CANPACKET_HEAD_SIZE:
      break

    assert calculate_checksum(dat[:(CANPACKET_HEAD_SIZE+data_len)]) == 0, "CAN packet checksum incorrect"

    data = dat[CANPACKET_HEAD_SIZE:(CANPACKET_HEAD_SIZE+data_len)]
    dat = dat[(CANPACKET_HEAD_SIZE+data_len):]

    ret.append((address, 0, data, bus))

  return (ret, dat)


def ensure_version(desc, lib_field, panda_field, fn):
  @wraps(fn)
  def wrapper(self, *args, **kwargs):
    lib_version = getattr(self, lib_field)
    panda_version = getattr(self, panda_field)
    if lib_version != panda_version:
      raise RuntimeError(f"{desc} packet version mismatch: panda's firmware v{panda_version}, library v{lib_version}. Reflash panda.")
    return fn(self, *args, **kwargs)
  return wrapper
ensure_can_packet_version = partial(ensure_version, "CAN", "CAN_PACKET_VERSION", "can_version")
ensure_can_health_packet_version = partial(ensure_version, "CAN health", "CAN_HEALTH_PACKET_VERSION", "can_health_version")
ensure_health_packet_version = partial(ensure_version, "health", "HEALTH_PACKET_VERSION", "health_version")



class ALTERNATIVE_EXPERIENCE:
  DEFAULT = 0
  DISABLE_DISENGAGE_ON_GAS = 1
  DISABLE_STOCK_AEB = 2
  RAISE_LONGITUDINAL_LIMITS_TO_ISO_MAX = 8
  ALLOW_AEB = 16

class Panda:

  # matches cereal.car.CarParams.SafetyModel
  SAFETY_SILENT = 0
  SAFETY_HONDA_NIDEC = 1
  SAFETY_TOYOTA = 2
  SAFETY_ELM327 = 3
  SAFETY_GM = 4
  SAFETY_HONDA_BOSCH_GIRAFFE = 5
  SAFETY_FORD = 6
  SAFETY_HYUNDAI = 8
  SAFETY_CHRYSLER = 9
  SAFETY_TESLA = 10
  SAFETY_SUBARU = 11
  SAFETY_MAZDA = 13
  SAFETY_NISSAN = 14
  SAFETY_VOLKSWAGEN_MQB = 15
  SAFETY_ALLOUTPUT = 17
  SAFETY_GM_ASCM = 18
  SAFETY_NOOUTPUT = 19
  SAFETY_HONDA_BOSCH = 20
  SAFETY_VOLKSWAGEN_PQ = 21
  SAFETY_SUBARU_PREGLOBAL = 22
  SAFETY_HYUNDAI_LEGACY = 23
  SAFETY_HYUNDAI_COMMUNITY = 24
  SAFETY_STELLANTIS = 25
  SAFETY_FAW = 26
  SAFETY_BODY = 27
  SAFETY_HYUNDAI_CANFD = 28

  SERIAL_DEBUG = 0
  SERIAL_ESP = 1
  SERIAL_LIN1 = 2
  SERIAL_LIN2 = 3
  SERIAL_SOM_DEBUG = 4

  USB_PIDS = (0xddee, 0xddcc)
  REQUEST_IN = usb1.ENDPOINT_IN | usb1.TYPE_VENDOR | usb1.RECIPIENT_DEVICE
  REQUEST_OUT = usb1.ENDPOINT_OUT | usb1.TYPE_VENDOR | usb1.RECIPIENT_DEVICE

  HW_TYPE_UNKNOWN = b'\x00'
  HW_TYPE_WHITE_PANDA = b'\x01'
  HW_TYPE_GREY_PANDA = b'\x02'
  HW_TYPE_BLACK_PANDA = b'\x03'
  HW_TYPE_PEDAL = b'\x04'
  HW_TYPE_UNO = b'\x05'
  HW_TYPE_DOS = b'\x06'
  HW_TYPE_RED_PANDA = b'\x07'
  HW_TYPE_RED_PANDA_V2 = b'\x08'
  HW_TYPE_TRES = b'\x09'
  HW_TYPE_CUATRO = b'\x0a'

  CAN_PACKET_VERSION = 4
  HEALTH_PACKET_VERSION = 16
  CAN_HEALTH_PACKET_VERSION = 5
  HEALTH_STRUCT = struct.Struct("<IIIIIIIIBBBBBHBBBHfBBHBHHB")
  CAN_HEALTH_STRUCT = struct.Struct("<BIBBBBBBBBIIIIIIIHHBBBIIII")

  F4_DEVICES = [HW_TYPE_WHITE_PANDA, HW_TYPE_GREY_PANDA, HW_TYPE_BLACK_PANDA, HW_TYPE_UNO, HW_TYPE_DOS]
  H7_DEVICES = [HW_TYPE_RED_PANDA, HW_TYPE_RED_PANDA_V2, HW_TYPE_TRES, HW_TYPE_CUATRO]

  INTERNAL_DEVICES = (HW_TYPE_UNO, HW_TYPE_DOS, HW_TYPE_TRES, HW_TYPE_CUATRO)
  HAS_OBD = (HW_TYPE_BLACK_PANDA, HW_TYPE_UNO, HW_TYPE_DOS, HW_TYPE_RED_PANDA, HW_TYPE_RED_PANDA_V2, HW_TYPE_TRES, HW_TYPE_CUATRO)

  MAX_FAN_RPMs = {
    HW_TYPE_UNO: 5100,
    HW_TYPE_DOS: 6500,
    HW_TYPE_TRES: 6600,
    HW_TYPE_CUATRO: 6600,
  }

  HARNESS_STATUS_NC = 0
  HARNESS_STATUS_NORMAL = 1
  HARNESS_STATUS_FLIPPED = 2

  # first byte is for EPS scaling factor
  FLAG_TOYOTA_ALT_BRAKE = (1 << 8)
  FLAG_TOYOTA_STOCK_LONGITUDINAL = (2 << 8)
  FLAG_TOYOTA_LTA = (4 << 8)

  FLAG_HONDA_ALT_BRAKE = 1
  FLAG_HONDA_BOSCH_LONG = 2
  FLAG_HONDA_NIDEC_ALT = 4
  FLAG_HONDA_RADARLESS = 8

  FLAG_HYUNDAI_EV_GAS = 1
  FLAG_HYUNDAI_HYBRID_GAS = 2
  FLAG_HYUNDAI_LONG = 4
  FLAG_HYUNDAI_CAMERA_SCC = 8
  FLAG_HYUNDAI_CANFD_HDA2 = 16
  FLAG_HYUNDAI_CANFD_ALT_BUTTONS = 32
  FLAG_HYUNDAI_ALT_LIMITS = 64
  FLAG_HYUNDAI_CANFD_HDA2_ALT_STEERING = 128

  FLAG_TESLA_MODEL3_Y = 1
  FLAG_TESLA_LONG_CONTROL = 2
<<<<<<< HEAD
  FLAG_TESLA_RAVEN = 4
  FLAG_TESLA_MODEL3_Y = 8
=======
>>>>>>> 827bdf39

  FLAG_VOLKSWAGEN_LONG_CONTROL = 1

  FLAG_CHRYSLER_RAM_DT = 1
  FLAG_CHRYSLER_RAM_HD = 2

  FLAG_SUBARU_GEN2 = 1
  FLAG_SUBARU_LONG = 2

  FLAG_SUBARU_PREGLOBAL_REVERSED_DRIVER_TORQUE = 1

  FLAG_NISSAN_ALT_EPS_BUS = 1

  FLAG_GM_HW_CAM = 1
  FLAG_GM_HW_CAM_LONG = 2

  FLAG_FORD_LONG_CONTROL = 1
  FLAG_FORD_CANFD = 2

  def __init__(self, serial: str | None = None, claim: bool = True, disable_checks: bool = True, can_speed_kbps: int = 500):
    self._connect_serial = serial
    self._disable_checks = disable_checks

    self._handle: BaseHandle
    self._handle_open = False
    self.can_rx_overflow_buffer = b''
    self._can_speed_kbps = can_speed_kbps

    # connect and set mcu type
    self.connect(claim)

  def __enter__(self):
    return self

  def __exit__(self, *args):
    self.close()

  def close(self):
    if self._handle_open:
      self._handle.close()
      self._handle_open = False
      if self._context is not None:
        self._context.close()

  def connect(self, claim=True, wait=False):
    self.close()

    self._handle = None
    while self._handle is None:
      # try USB first, then SPI
      self._context, self._handle, serial, self.bootstub, bcd = self.usb_connect(self._connect_serial, claim=claim)
      if self._handle is None:
        self._context, self._handle, serial, self.bootstub, bcd = self.spi_connect(self._connect_serial)
      if not wait:
        break

    if self._handle is None:
      raise Exception("failed to connect to panda")

    # Some fallback logic to determine panda and MCU type for old bootstubs,
    # since we now support multiple MCUs and need to know which fw to flash.
    # Three cases to consider:
    # A) oldest bootstubs don't have any way to distinguish
    #    MCU or panda type
    # B) slightly newer (~2 weeks after first C3's built) bootstubs
    #    have the panda type set in the USB bcdDevice
    # C) latest bootstubs also implement the endpoint for panda type
    self._bcd_hw_type = None
    ret = self._handle.controlRead(Panda.REQUEST_IN, 0xc1, 0, 0, 0x40)
    missing_hw_type_endpoint = self.bootstub and ret.startswith(b'\xff\x00\xc1\x3e\xde\xad\xd0\x0d')
    if missing_hw_type_endpoint and bcd is not None:
      self._bcd_hw_type = bcd

    # For case A, we assume F4 MCU type, since all H7 pandas should be case B at worst
    self._assume_f4_mcu = (self._bcd_hw_type is None) and missing_hw_type_endpoint

    self._serial = serial
    self._connect_serial = serial
    self._handle_open = True
    self._mcu_type = self.get_mcu_type()
    self.health_version, self.can_version, self.can_health_version = self.get_packets_versions()
    logging.debug("connected")

    # disable openpilot's heartbeat checks
    if self._disable_checks:
      self.set_heartbeat_disabled()
      self.set_power_save(0)

    # reset comms
    self.can_reset_communications()

    # set CAN speed
    for bus in range(PANDA_BUS_CNT):
      self.set_can_speed_kbps(bus, self._can_speed_kbps)

  @property
  def spi(self) -> bool:
    return isinstance(self._handle, PandaSpiHandle)

  @classmethod
  def spi_connect(cls, serial, ignore_version=False):
    # get UID to confirm slave is present and up
    handle = None
    spi_serial = None
    bootstub = None
    spi_version = None
    try:
      handle = PandaSpiHandle()

      # connect by protcol version
      try:
        dat = handle.get_protocol_version()
        spi_serial = binascii.hexlify(dat[:12]).decode()
        pid = dat[13]
        if pid not in (0xcc, 0xee):
          raise PandaSpiException("invalid bootstub status")
        bootstub = pid == 0xee
        spi_version = dat[14]
      except PandaSpiException:
        # fallback, we'll raise a protocol mismatch below
        dat = handle.controlRead(Panda.REQUEST_IN, 0xc3, 0, 0, 12, timeout=100)
        spi_serial = binascii.hexlify(dat).decode()
        bootstub = Panda.flasher_present(handle)
        spi_version = 0
    except PandaSpiException:
      pass

    # no connection or wrong panda
    if None in (spi_serial, bootstub) or (serial is not None and (spi_serial != serial)):
      handle = None
      spi_serial = None
      bootstub = False

    # ensure our protocol version matches the panda
    if handle is not None and not ignore_version:
      if spi_version != handle.PROTOCOL_VERSION:
        err = f"panda protocol mismatch: expected {handle.PROTOCOL_VERSION}, got {spi_version}. reflash panda"
        raise PandaProtocolMismatch(err)

    return None, handle, spi_serial, bootstub, None

  @classmethod
  def usb_connect(cls, serial, claim=True):
    handle, usb_serial, bootstub, bcd = None, None, None, None
    context = usb1.USBContext()
    context.open()
    try:
      for device in context.getDeviceList(skip_on_error=True):
        if device.getVendorID() == 0xbbaa and device.getProductID() in cls.USB_PIDS:
          try:
            this_serial = device.getSerialNumber()
          except Exception:
            logging.exception("failed to get serial number of panda")
            continue

          if serial is None or this_serial == serial:
            logging.debug("opening device %s %s", this_serial, hex(device.getProductID()))

            usb_serial = this_serial
            bootstub = (device.getProductID() & 0xF0) == 0xe0
            handle = device.open()
            if sys.platform not in ("win32", "cygwin", "msys", "darwin"):
              handle.setAutoDetachKernelDriver(True)
            if claim:
              handle.claimInterface(0)
              # handle.setInterfaceAltSetting(0, 0)  # Issue in USB stack

            # bcdDevice wasn't always set to the hw type, ignore if it's the old constant
            this_bcd = device.getbcdDevice()
            if this_bcd is not None and this_bcd != 0x2300:
              bcd = bytearray([this_bcd >> 8, ])

            break
    except Exception:
      logging.exception("USB connect error")

    usb_handle = None
    if handle is not None:
      usb_handle = PandaUsbHandle(handle)
    else:
      context.close()

    return context, usb_handle, usb_serial, bootstub, bcd

  @classmethod
  def list(cls):
    ret = cls.usb_list()
    ret += cls.spi_list()
    return list(set(ret))

  @classmethod
  def usb_list(cls):
    ret = []
    try:
      with usb1.USBContext() as context:
        for device in context.getDeviceList(skip_on_error=True):
          if device.getVendorID() == 0xbbaa and device.getProductID() in cls.USB_PIDS:
            try:
              serial = device.getSerialNumber()
              if len(serial) == 24:
                ret.append(serial)
              else:
                logging.warning(f"found device with panda descriptors but invalid serial: {serial}", RuntimeWarning)
            except Exception:
              logging.exception("error connecting to panda")
    except Exception:
      logging.exception("exception while listing pandas")
    return ret

  @classmethod
  def spi_list(cls):
    _, _, serial, _, _ = cls.spi_connect(None, ignore_version=True)
    if serial is not None:
      return [serial, ]
    return []

  def reset(self, enter_bootstub=False, enter_bootloader=False, reconnect=True):
    # no response is expected since it resets right away
    timeout = 5000 if isinstance(self._handle, PandaSpiHandle) else 15000
    try:
      if enter_bootloader:
        self._handle.controlWrite(Panda.REQUEST_IN, 0xd1, 0, 0, b'', timeout=timeout, expect_disconnect=True)
      else:
        if enter_bootstub:
          self._handle.controlWrite(Panda.REQUEST_IN, 0xd1, 1, 0, b'', timeout=timeout, expect_disconnect=True)
        else:
          self._handle.controlWrite(Panda.REQUEST_IN, 0xd8, 0, 0, b'', timeout=timeout, expect_disconnect=True)
    except Exception:
      pass

    self.close()
    if not enter_bootloader and reconnect:
      self.reconnect()

  @property
  def connected(self) -> bool:
    return self._handle_open

  def reconnect(self):
    if self._handle_open:
      self.close()

    success = False
    # wait up to 15 seconds
    for _ in range(15*10):
      try:
        self.connect()
        success = True
        break
      except Exception:
        pass
      time.sleep(0.1)
    if not success:
      raise Exception("reconnect failed")

  @staticmethod
  def flasher_present(handle: BaseHandle) -> bool:
    fr = handle.controlRead(Panda.REQUEST_IN, 0xb0, 0, 0, 0xc)
    return fr[4:8] == b"\xde\xad\xd0\x0d"

  @staticmethod
  def flash_static(handle, code, mcu_type):
    assert mcu_type is not None, "must set valid mcu_type to flash"

    # confirm flasher is present
    assert Panda.flasher_present(handle)

    # determine sectors to erase
    apps_sectors_cumsum = accumulate(mcu_type.config.sector_sizes[1:])
    last_sector = next((i + 1 for i, v in enumerate(apps_sectors_cumsum) if v > len(code)), -1)
    assert last_sector >= 1, "Binary too small? No sector to erase."
    assert last_sector < 7, "Binary too large! Risk of overwriting provisioning chunk."

    # unlock flash
    logging.warning("flash: unlocking")
    handle.controlWrite(Panda.REQUEST_IN, 0xb1, 0, 0, b'')

    # erase sectors
    logging.warning(f"flash: erasing sectors 1 - {last_sector}")
    for i in range(1, last_sector + 1):
      handle.controlWrite(Panda.REQUEST_IN, 0xb2, i, 0, b'')

    # flash over EP2
    STEP = 0x10
    logging.warning("flash: flashing")
    for i in range(0, len(code), STEP):
      handle.bulkWrite(2, code[i:i + STEP])

    # reset
    logging.warning("flash: resetting")
    try:
      handle.controlWrite(Panda.REQUEST_IN, 0xd8, 0, 0, b'', expect_disconnect=True)
    except Exception:
      pass

  def flash(self, fn=None, code=None, reconnect=True):
    if self.up_to_date(fn=fn):
      logging.debug("flash: already up to date")
      return

    if not fn:
      fn = os.path.join(FW_PATH, self._mcu_type.config.app_fn)
    assert os.path.isfile(fn)
    logging.debug("flash: main version is %s", self.get_version())
    if not self.bootstub:
      self.reset(enter_bootstub=True)
    assert(self.bootstub)

    if code is None:
      with open(fn, "rb") as f:
        code = f.read()

    # get version
    logging.debug("flash: bootstub version is %s", self.get_version())

    # do flash
    Panda.flash_static(self._handle, code, mcu_type=self._mcu_type)

    # reconnect
    if reconnect:
      self.reconnect()

  def recover(self, timeout: int | None = 60, reset: bool = True) -> bool:
    dfu_serial = self.get_dfu_serial()

    if reset:
      self.reset(enter_bootstub=True)
      self.reset(enter_bootloader=True)

    if not self.wait_for_dfu(dfu_serial, timeout=timeout):
      return False

    dfu = PandaDFU(dfu_serial)
    dfu.recover()

    # reflash after recover
    self.connect(True, True)
    self.flash()
    return True

  @staticmethod
  def wait_for_dfu(dfu_serial: str | None, timeout: int | None = None) -> bool:
    t_start = time.monotonic()
    dfu_list = PandaDFU.list()
    while (dfu_serial is None and len(dfu_list) == 0) or (dfu_serial is not None and dfu_serial not in dfu_list):
      logging.debug("waiting for DFU...")
      time.sleep(0.1)
      if timeout is not None and (time.monotonic() - t_start) > timeout:
        return False
      dfu_list = PandaDFU.list()
    return True

  @staticmethod
  def wait_for_panda(serial: str | None, timeout: int) -> bool:
    t_start = time.monotonic()
    serials = Panda.list()
    while (serial is None and len(serials) == 0) or (serial is not None and serial not in serials):
      logging.debug("waiting for panda...")
      time.sleep(0.1)
      if timeout is not None and (time.monotonic() - t_start) > timeout:
        return False
      serials = Panda.list()
    return True

  def up_to_date(self, fn=None) -> bool:
    current = self.get_signature()
    if fn is None:
      fn = os.path.join(FW_PATH, self.get_mcu_type().config.app_fn)
    expected = Panda.get_signature_from_firmware(fn)
    return (current == expected)

  def call_control_api(self, msg):
    self._handle.controlWrite(Panda.REQUEST_OUT, msg, 0, 0, b'')

  # ******************* health *******************

  @ensure_health_packet_version
  def health(self):
    dat = self._handle.controlRead(Panda.REQUEST_IN, 0xd2, 0, 0, self.HEALTH_STRUCT.size)
    a = self.HEALTH_STRUCT.unpack(dat)
    return {
      "uptime": a[0],
      "voltage": a[1],
      "current": a[2],
      "safety_tx_blocked": a[3],
      "safety_rx_invalid": a[4],
      "tx_buffer_overflow": a[5],
      "rx_buffer_overflow": a[6],
      "faults": a[7],
      "ignition_line": a[8],
      "ignition_can": a[9],
      "controls_allowed": a[10],
      "car_harness_status": a[11],
      "safety_mode": a[12],
      "safety_param": a[13],
      "fault_status": a[14],
      "power_save_enabled": a[15],
      "heartbeat_lost": a[16],
      "alternative_experience": a[17],
      "interrupt_load": a[18],
      "fan_power": a[19],
      "safety_rx_checks_invalid": a[20],
      "spi_checksum_error_count": a[21],
      "fan_stall_count": a[22],
      "sbu1_voltage_mV": a[23],
      "sbu2_voltage_mV": a[24],
      "som_reset_triggered": a[25],
    }

  @ensure_can_health_packet_version
  def can_health(self, can_number):
    LEC_ERROR_CODE = {
      0: "No error",
      1: "Stuff error",
      2: "Form error",
      3: "AckError",
      4: "Bit1Error",
      5: "Bit0Error",
      6: "CRCError",
      7: "NoChange",
    }
    dat = self._handle.controlRead(Panda.REQUEST_IN, 0xc2, int(can_number), 0, self.CAN_HEALTH_STRUCT.size)
    a = self.CAN_HEALTH_STRUCT.unpack(dat)
    return {
      "bus_off": a[0],
      "bus_off_cnt": a[1],
      "error_warning": a[2],
      "error_passive": a[3],
      "last_error": LEC_ERROR_CODE[a[4]],
      "last_stored_error": LEC_ERROR_CODE[a[5]],
      "last_data_error": LEC_ERROR_CODE[a[6]],
      "last_data_stored_error": LEC_ERROR_CODE[a[7]],
      "receive_error_cnt": a[8],
      "transmit_error_cnt": a[9],
      "total_error_cnt": a[10],
      "total_tx_lost_cnt": a[11],
      "total_rx_lost_cnt": a[12],
      "total_tx_cnt": a[13],
      "total_rx_cnt": a[14],
      "total_fwd_cnt": a[15],
      "total_tx_checksum_error_cnt": a[16],
      "can_speed": a[17],
      "can_data_speed": a[18],
      "canfd_enabled": a[19],
      "brs_enabled": a[20],
      "canfd_non_iso": a[21],
      "irq0_call_rate": a[22],
      "irq1_call_rate": a[23],
      "irq2_call_rate": a[24],
      "can_core_reset_count": a[25],
    }

  # ******************* control *******************

  def get_version(self):
    return self._handle.controlRead(Panda.REQUEST_IN, 0xd6, 0, 0, 0x40).decode('utf8')

  @staticmethod
  def get_signature_from_firmware(fn) -> bytes:
    with open(fn, 'rb') as f:
      f.seek(-128, 2)  # Seek from end of file
      return f.read(128)

  def get_signature(self) -> bytes:
    part_1 = self._handle.controlRead(Panda.REQUEST_IN, 0xd3, 0, 0, 0x40)
    part_2 = self._handle.controlRead(Panda.REQUEST_IN, 0xd4, 0, 0, 0x40)
    return bytes(part_1 + part_2)

  def get_type(self):
    ret = self._handle.controlRead(Panda.REQUEST_IN, 0xc1, 0, 0, 0x40)

    # old bootstubs don't implement this endpoint, see comment in Panda.device
    if self._bcd_hw_type is not None and (ret is None or len(ret) != 1):
      ret = self._bcd_hw_type

    return ret

  # Returns tuple with health packet version and CAN packet/USB packet version
  def get_packets_versions(self):
    dat = self._handle.controlRead(Panda.REQUEST_IN, 0xdd, 0, 0, 3)
    if dat and len(dat) == 3:
      a = struct.unpack("BBB", dat)
      return (a[0], a[1], a[2])
    else:
      return (0, 0, 0)

  def get_mcu_type(self) -> McuType:
    hw_type = self.get_type()
    if hw_type in Panda.F4_DEVICES:
      return McuType.F4
    elif hw_type in Panda.H7_DEVICES:
      return McuType.H7
    else:
      # have to assume F4, see comment in Panda.connect
      if self._assume_f4_mcu:
        return McuType.F4

    raise ValueError(f"unknown HW type: {hw_type}")

  def has_obd(self):
    return self.get_type() in Panda.HAS_OBD

  def is_internal(self):
    return self.get_type() in Panda.INTERNAL_DEVICES

  def get_serial(self):
    """
      Returns the comma-issued dongle ID from our provisioning
    """
    dat = self._handle.controlRead(Panda.REQUEST_IN, 0xd0, 0, 0, 0x20)
    hashsig, calc_hash = dat[0x1c:], hashlib.sha1(dat[0:0x1c]).digest()[0:4]
    assert(hashsig == calc_hash)
    return [dat[0:0x10].decode("utf8"), dat[0x10:0x10 + 10].decode("utf8")]

  def get_usb_serial(self):
    """
      Returns the serial number reported from the USB descriptor;
      matches the MCU UID
    """
    return self._serial

  def get_dfu_serial(self):
    return PandaDFU.st_serial_to_dfu_serial(self._serial, self._mcu_type)

  def get_uid(self):
    """
      Returns the UID from the MCU
    """
    dat = self._handle.controlRead(Panda.REQUEST_IN, 0xc3, 0, 0, 12)
    return binascii.hexlify(dat).decode()

  def get_secret(self):
    return self._handle.controlRead(Panda.REQUEST_IN, 0xd0, 1, 0, 0x10)

  def get_interrupt_call_rate(self, irqnum):
    dat = self._handle.controlRead(Panda.REQUEST_IN, 0xc4, int(irqnum), 0, 4)
    return struct.unpack("I", dat)[0]

  # ******************* configuration *******************

  def set_power_save(self, power_save_enabled=0):
    self._handle.controlWrite(Panda.REQUEST_OUT, 0xe7, int(power_save_enabled), 0, b'')

  def set_safety_mode(self, mode=SAFETY_SILENT, param=0):
    self._handle.controlWrite(Panda.REQUEST_OUT, 0xdc, mode, param, b'')

  def set_obd(self, obd):
    self._handle.controlWrite(Panda.REQUEST_OUT, 0xdb, int(obd), 0, b'')

  def set_can_loopback(self, enable):
    # set can loopback mode for all buses
    self._handle.controlWrite(Panda.REQUEST_OUT, 0xe5, int(enable), 0, b'')

  def set_can_enable(self, bus_num, enable):
    # sets the can transceiver enable pin
    self._handle.controlWrite(Panda.REQUEST_OUT, 0xf4, int(bus_num), int(enable), b'')

  def set_can_speed_kbps(self, bus, speed):
    self._handle.controlWrite(Panda.REQUEST_OUT, 0xde, bus, int(speed * 10), b'')

  def set_can_data_speed_kbps(self, bus, speed):
    self._handle.controlWrite(Panda.REQUEST_OUT, 0xf9, bus, int(speed * 10), b'')

  def set_canfd_non_iso(self, bus, non_iso):
    self._handle.controlWrite(Panda.REQUEST_OUT, 0xfc, bus, int(non_iso), b'')

  def set_uart_baud(self, uart, rate):
    self._handle.controlWrite(Panda.REQUEST_OUT, 0xe4, uart, int(rate / 300), b'')

  def set_uart_parity(self, uart, parity):
    # parity, 0=off, 1=even, 2=odd
    self._handle.controlWrite(Panda.REQUEST_OUT, 0xe2, uart, parity, b'')

  def set_uart_callback(self, uart, install):
    self._handle.controlWrite(Panda.REQUEST_OUT, 0xe3, uart, int(install), b'')

  # ******************* can *******************

  # The panda will NAK CAN writes when there is CAN congestion.
  # libusb will try to send it again, with a max timeout.
  # Timeout is in ms. If set to 0, the timeout is infinite.
  CAN_SEND_TIMEOUT_MS = 10

  def can_reset_communications(self):
    self._handle.controlWrite(Panda.REQUEST_OUT, 0xc0, 0, 0, b'')

  @ensure_can_packet_version
  def can_send_many(self, arr, timeout=CAN_SEND_TIMEOUT_MS):
    snds = pack_can_buffer(arr)
    while True:
      try:
        for tx in snds:
          while True:
            bs = self._handle.bulkWrite(3, tx, timeout=timeout)
            tx = tx[bs:]
            if len(tx) == 0:
              break
            logging.error("CAN: PARTIAL SEND MANY, RETRYING")
        break
      except (usb1.USBErrorIO, usb1.USBErrorOverflow):
        logging.error("CAN: BAD SEND MANY, RETRYING")

  def can_send(self, addr, dat, bus, timeout=CAN_SEND_TIMEOUT_MS):
    self.can_send_many([[addr, None, dat, bus]], timeout=timeout)

  @ensure_can_packet_version
  def can_recv(self):
    dat = bytearray()
    while True:
      try:
        dat = self._handle.bulkRead(1, 16384) # Max receive batch size + 2 extra reserve frames
        break
      except (usb1.USBErrorIO, usb1.USBErrorOverflow):
        logging.error("CAN: BAD RECV, RETRYING")
        time.sleep(0.1)
    msgs, self.can_rx_overflow_buffer = unpack_can_buffer(self.can_rx_overflow_buffer + dat)
    return msgs

  def can_clear(self, bus):
    """Clears all messages from the specified internal CAN ringbuffer as
    though it were drained.

    Args:
      bus (int): can bus number to clear a tx queue, or 0xFFFF to clear the
        global can rx queue.

    """
    self._handle.controlWrite(Panda.REQUEST_OUT, 0xf1, bus, 0, b'')

  # ******************* isotp *******************

  def isotp_send(self, addr, dat, bus, recvaddr=None, subaddr=None):
    return isotp_send(self, dat, addr, bus, recvaddr, subaddr)

  def isotp_recv(self, addr, bus=0, sendaddr=None, subaddr=None):
    return isotp_recv(self, addr, bus, sendaddr, subaddr)

  # ******************* serial *******************

  def serial_read(self, port_number):
    ret = []
    while 1:
      lret = bytes(self._handle.controlRead(Panda.REQUEST_IN, 0xe0, port_number, 0, 0x40))
      if len(lret) == 0:
        break
      ret.append(lret)
    return b''.join(ret)

  def serial_write(self, port_number, ln):
    ret = 0
    if isinstance(ln, str):
      ln = bytes(ln, 'utf-8')
    for i in range(0, len(ln), 0x20):
      ret += self._handle.bulkWrite(2, struct.pack("B", port_number) + ln[i:i + 0x20])
    return ret

  def serial_clear(self, port_number):
    """Clears all messages (tx and rx) from the specified internal uart
    ringbuffer as though it were drained.

    Args:
      port_number (int): port number of the uart to clear.

    """
    self._handle.controlWrite(Panda.REQUEST_OUT, 0xf2, port_number, 0, b'')

  def send_heartbeat(self, engaged=True):
    self._handle.controlWrite(Panda.REQUEST_OUT, 0xf3, engaged, 0, b'')

  # disable heartbeat checks for use outside of openpilot
  # sending a heartbeat will reenable the checks
  def set_heartbeat_disabled(self):
    self._handle.controlWrite(Panda.REQUEST_OUT, 0xf8, 0, 0, b'')

  # ****************** Timer *****************
  def get_microsecond_timer(self):
    dat = self._handle.controlRead(Panda.REQUEST_IN, 0xa8, 0, 0, 4)
    return struct.unpack("I", dat)[0]

  # ******************* IR *******************
  def set_ir_power(self, percentage):
    self._handle.controlWrite(Panda.REQUEST_OUT, 0xb0, int(percentage), 0, b'')

  # ******************* Fan ******************
  def set_fan_power(self, percentage):
    self._handle.controlWrite(Panda.REQUEST_OUT, 0xb1, int(percentage), 0, b'')

  def get_fan_rpm(self):
    dat = self._handle.controlRead(Panda.REQUEST_IN, 0xb2, 0, 0, 2)
    a = struct.unpack("H", dat)
    return a[0]

  # ****************** Siren *****************
  def set_siren(self, enabled):
    self._handle.controlWrite(Panda.REQUEST_OUT, 0xf6, int(enabled), 0, b'')

  # ****************** Debug *****************
  def set_green_led(self, enabled):
    self._handle.controlWrite(Panda.REQUEST_OUT, 0xf7, int(enabled), 0, b'')

  def set_clock_source_period(self, period):
    self._handle.controlWrite(Panda.REQUEST_OUT, 0xe6, period, 0, b'')

  def force_relay_drive(self, intercept_relay_drive, ignition_relay_drive):
    self._handle.controlWrite(Panda.REQUEST_OUT, 0xc5, (int(intercept_relay_drive) | int(ignition_relay_drive) << 1), 0, b'')

  def read_som_gpio(self) -> bool:
    r = self._handle.controlRead(Panda.REQUEST_IN, 0xc6, 0, 0, 1)
    return r[0] == 1<|MERGE_RESOLUTION|>--- conflicted
+++ resolved
@@ -208,11 +208,6 @@
 
   FLAG_TESLA_MODEL3_Y = 1
   FLAG_TESLA_LONG_CONTROL = 2
-<<<<<<< HEAD
-  FLAG_TESLA_RAVEN = 4
-  FLAG_TESLA_MODEL3_Y = 8
-=======
->>>>>>> 827bdf39
 
   FLAG_VOLKSWAGEN_LONG_CONTROL = 1
 
