# python library to interface with panda
import os
import sys
import time
import usb1
import struct
import hashlib
import datetime
import traceback
import warnings
from functools import wraps
from typing import Optional
from itertools import accumulate
from .dfu import PandaDFU, MCU_TYPE_F2, MCU_TYPE_F4, MCU_TYPE_H7  # pylint: disable=import-error
from .flash_release import flash_release  # noqa pylint: disable=import-error
from .update import ensure_st_up_to_date  # noqa pylint: disable=import-error
from .serial import PandaSerial  # noqa pylint: disable=import-error
from .isotp import isotp_send, isotp_recv  # pylint: disable=import-error
from .config import DEFAULT_FW_FN, DEFAULT_H7_FW_FN, SECTOR_SIZES_FX, SECTOR_SIZES_H7  # noqa pylint: disable=import-error

__version__ = '0.0.10'

BASEDIR = os.path.join(os.path.dirname(os.path.realpath(__file__)), "../")

DEBUG = os.getenv("PANDADEBUG") is not None

CANPACKET_HEAD_SIZE = 0x5
DLC_TO_LEN = [0, 1, 2, 3, 4, 5, 6, 7, 8, 12, 16, 20, 24, 32, 48, 64]
LEN_TO_DLC = {length: dlc for (dlc, length) in enumerate(DLC_TO_LEN)}

def pack_can_buffer(arr):
  snds = [b'']
  idx = 0
  for address, _, dat, bus in arr:
    assert len(dat) in LEN_TO_DLC
    if DEBUG:
      print(f"  W 0x{address:x}: 0x{dat.hex()}")
    extended = 1 if address >= 0x800 else 0
    data_len_code = LEN_TO_DLC[len(dat)]
    header = bytearray(5)
    word_4b = address << 3 | extended << 2
    header[0] = (data_len_code << 4) | (bus << 1)
    header[1] = word_4b & 0xFF
    header[2] = (word_4b >> 8) & 0xFF
    header[3] = (word_4b >> 16) & 0xFF
    header[4] = (word_4b >> 24) & 0xFF
    snds[idx] += header + dat
    if len(snds[idx]) > 256: # Limit chunks to 256 bytes
      snds.append(b'')
      idx += 1

  #Apply counter to each 64 byte packet
  for idx in range(len(snds)):
    tx = b''
    counter = 0
    for i in range (0, len(snds[idx]), 63):
      tx += bytes([counter]) + snds[idx][i:i+63]
      counter += 1
    snds[idx] = tx
  return snds

def unpack_can_buffer(dat):
  ret = []
  counter = 0
  tail = bytearray()
  for i in range(0, len(dat), 64):
    if counter != dat[i]:
      print("CAN: LOST RECV PACKET COUNTER")
      break
    counter+=1
    chunk = tail + dat[i+1:i+64]
    tail = bytearray()
    pos = 0
    while pos<len(chunk):
      data_len = DLC_TO_LEN[(chunk[pos]>>4)]
      pckt_len = CANPACKET_HEAD_SIZE + data_len
      if pckt_len <= len(chunk[pos:]):
        header = chunk[pos:pos+CANPACKET_HEAD_SIZE]
        if len(header) < 5:
          print("CAN: MALFORMED USB RECV PACKET")
          break
        bus = (header[0] >> 1) & 0x7
        address = (header[4] << 24 | header[3] << 16 | header[2] << 8 | header[1]) >> 3
        returned = (header[1] >> 1) & 0x1
        rejected = header[1] & 0x1
        data = chunk[pos + CANPACKET_HEAD_SIZE:pos + CANPACKET_HEAD_SIZE + data_len]
        if returned:
          bus += 128
        if rejected:
          bus += 192
        if DEBUG:
          print(f"  R 0x{address:x}: 0x{data.hex()}")
        ret.append((address, 0, data, bus))
        pos += pckt_len
      else:
        tail = chunk[pos:]
        break
  return ret

def ensure_health_packet_version(fn):
  @wraps(fn)
  def wrapper(self, *args, **kwargs):
    if self.health_version < self.HEALTH_PACKET_VERSION:
      raise RuntimeError("Panda firmware has outdated health packet definition. Reflash panda firmware.")
    elif self.health_version > self.HEALTH_PACKET_VERSION:
      raise RuntimeError("Panda python library has outdated health packet definition. Update panda python library.")
    return fn(self, *args, **kwargs)
  return wrapper

def ensure_can_packet_version(fn):
  @wraps(fn)
  def wrapper(self, *args, **kwargs):
    if self.can_version < self.CAN_PACKET_VERSION:
      raise RuntimeError("Panda firmware has outdated CAN packet definition. Reflash panda firmware.")
    elif self.can_version > self.CAN_PACKET_VERSION:
      raise RuntimeError("Panda python library has outdated CAN packet definition. Update panda python library.")
    return fn(self, *args, **kwargs)
  return wrapper

def ensure_can_health_packet_version(fn):
  @wraps(fn)
  def wrapper(self, *args, **kwargs):
    if self.can_health_version < self.CAN_HEALTH_PACKET_VERSION:
      raise RuntimeError("Panda firmware has outdated CAN health packet definition. Reflash panda firmware.")
    elif self.can_health_version > self.CAN_HEALTH_PACKET_VERSION:
      raise RuntimeError("Panda python library has outdated CAN health packet definition. Update panda python library.")
    return fn(self, *args, **kwargs)
  return wrapper

class ALTERNATIVE_EXPERIENCE:
  DEFAULT = 0
  DISABLE_DISENGAGE_ON_GAS = 1
  DISABLE_STOCK_AEB = 2
  RAISE_LONGITUDINAL_LIMITS_TO_ISO_MAX = 8

class Panda:

  # matches cereal.car.CarParams.SafetyModel
  SAFETY_SILENT = 0
  SAFETY_HONDA_NIDEC = 1
  SAFETY_TOYOTA = 2
  SAFETY_ELM327 = 3
  SAFETY_GM = 4
  SAFETY_HONDA_BOSCH_GIRAFFE = 5
  SAFETY_FORD = 6
  SAFETY_HYUNDAI = 8
  SAFETY_CHRYSLER = 9
  SAFETY_TESLA = 10
  SAFETY_SUBARU = 11
  SAFETY_MAZDA = 13
  SAFETY_NISSAN = 14
  SAFETY_VOLKSWAGEN_MQB = 15
  SAFETY_ALLOUTPUT = 17
  SAFETY_GM_ASCM = 18
  SAFETY_NOOUTPUT = 19
  SAFETY_HONDA_BOSCH = 20
  SAFETY_VOLKSWAGEN_PQ = 21
  SAFETY_SUBARU_LEGACY = 22
  SAFETY_HYUNDAI_LEGACY = 23
  SAFETY_HYUNDAI_COMMUNITY = 24
  SAFETY_STELLANTIS = 25
  SAFETY_FAW = 26
  SAFETY_BODY = 27
  SAFETY_HYUNDAI_CANFD = 28

  SERIAL_DEBUG = 0
  SERIAL_ESP = 1
  SERIAL_LIN1 = 2
  SERIAL_LIN2 = 3

  GMLAN_CAN2 = 1
  GMLAN_CAN3 = 2

  REQUEST_IN = usb1.ENDPOINT_IN | usb1.TYPE_VENDOR | usb1.RECIPIENT_DEVICE
  REQUEST_OUT = usb1.ENDPOINT_OUT | usb1.TYPE_VENDOR | usb1.RECIPIENT_DEVICE

  HW_TYPE_UNKNOWN = b'\x00'
  HW_TYPE_WHITE_PANDA = b'\x01'
  HW_TYPE_GREY_PANDA = b'\x02'
  HW_TYPE_BLACK_PANDA = b'\x03'
  HW_TYPE_PEDAL = b'\x04'
  HW_TYPE_UNO = b'\x05'
  HW_TYPE_DOS = b'\x06'
  HW_TYPE_RED_PANDA = b'\x07'
  HW_TYPE_RED_PANDA_V2 = b'\x08'

  CAN_PACKET_VERSION = 2
  HEALTH_PACKET_VERSION = 11
  CAN_HEALTH_PACKET_VERSION = 2
  HEALTH_STRUCT = struct.Struct("<IIIIIIIIIBBBBBBHBBBHfBB")
  CAN_HEALTH_STRUCT = struct.Struct("<BIBBBBBBBBIIIIIIHHBB")

  F2_DEVICES = (HW_TYPE_PEDAL, )
  F4_DEVICES = (HW_TYPE_WHITE_PANDA, HW_TYPE_GREY_PANDA, HW_TYPE_BLACK_PANDA, HW_TYPE_UNO, HW_TYPE_DOS)
  H7_DEVICES = (HW_TYPE_RED_PANDA, HW_TYPE_RED_PANDA_V2)

  INTERNAL_DEVICES = (HW_TYPE_UNO, HW_TYPE_DOS)
  HAS_OBD = (HW_TYPE_BLACK_PANDA, HW_TYPE_UNO, HW_TYPE_DOS, HW_TYPE_RED_PANDA, HW_TYPE_RED_PANDA_V2)

  CLOCK_SOURCE_MODE_DISABLED = 0
  CLOCK_SOURCE_MODE_FREE_RUNNING = 1

  # first byte is for EPS scaling factor
  FLAG_TOYOTA_ALT_BRAKE = (1 << 8)
  FLAG_TOYOTA_STOCK_LONGITUDINAL = (2 << 8)

  FLAG_HONDA_ALT_BRAKE = 1
  FLAG_HONDA_BOSCH_LONG = 2
  FLAG_HONDA_NIDEC_ALT = 4
  FLAG_HONDA_RADARLESS = 8

  FLAG_HYUNDAI_EV_GAS = 1
  FLAG_HYUNDAI_HYBRID_GAS = 2
  FLAG_HYUNDAI_LONG = 4
  FLAG_HYUNDAI_CAMERA_SCC = 8

  FLAG_HYUNDAI_CANFD_HDA2 = 1
  FLAG_HYUNDAI_CANFD_ALT_BUTTONS = 2

  FLAG_TESLA_POWERTRAIN = 1
  FLAG_TESLA_LONG_CONTROL = 2

  FLAG_VOLKSWAGEN_LONG_CONTROL = 1

  FLAG_CHRYSLER_RAM_DT = 1
  FLAG_CHRYSLER_RAM_HD = 2

  FLAG_SUBARU_GEN2 = 1

  FLAG_GM_HW_CAM = 1

  def __init__(self, serial: Optional[str] = None, claim: bool = True, disable_checks: bool = True):
    self._serial = serial
    self._disable_checks = disable_checks

    self._handle = None
    self._bcd_device = None

    # connect and set mcu type
    self.connect(claim)


  def close(self):
    self._handle.close()
    self._handle = None

  def connect(self, claim=True, wait=False):
    if self._handle is not None:
      self.close()

    context = usb1.USBContext()
    self._handle = None

    while 1:
      try:
        for device in context.getDeviceList(skip_on_error=True):
          if device.getVendorID() == 0xbbaa and device.getProductID() in (0xddcc, 0xddee):
            try:
              this_serial = device.getSerialNumber()
            except Exception:
              continue
            if self._serial is None or this_serial == self._serial:
              self._serial = this_serial
              print("opening device", self._serial, hex(device.getProductID()))
              self.bootstub = device.getProductID() == 0xddee
              self._handle = device.open()
              if sys.platform not in ("win32", "cygwin", "msys", "darwin"):
                self._handle.setAutoDetachKernelDriver(True)
              if claim:
                self._handle.claimInterface(0)
                # self._handle.setInterfaceAltSetting(0, 0)  # Issue in USB stack

              # bcdDevice wasn't always set to the hw type, ignore if it's the old constant
              bcd = device.getbcdDevice()
              if bcd is not None and bcd != 0x2300:
                self._bcd_device = bytearray([bcd >> 8, ])

              break
      except Exception as e:
        print("exception", e)
        traceback.print_exc()
      if not wait or self._handle is not None:
        break
      context = usb1.USBContext()  # New context needed so new devices show up

    assert self._handle is not None
    self._mcu_type = self.get_mcu_type()
    self.health_version, self.can_version, self.can_health_version = self.get_packets_versions()
    print("connected")

    # disable openpilot's heartbeat checks
    if self._disable_checks:
      self.set_heartbeat_disabled()
      self.set_power_save(0)

  def reset(self, enter_bootstub=False, enter_bootloader=False, reconnect=True):
    try:
      if enter_bootloader:
        self._handle.controlWrite(Panda.REQUEST_IN, 0xd1, 0, 0, b'')
      else:
        if enter_bootstub:
          self._handle.controlWrite(Panda.REQUEST_IN, 0xd1, 1, 0, b'')
        else:
          self._handle.controlWrite(Panda.REQUEST_IN, 0xd8, 0, 0, b'')
    except Exception:
      pass
    if not enter_bootloader and reconnect:
      self.reconnect()

  def reconnect(self):
    if self._handle is not None:
      self.close()
      time.sleep(1.0)

    success = False
    # wait up to 15 seconds
    for i in range(0, 15):
      try:
        self.connect()
        success = True
        break
      except Exception:
        print("reconnecting is taking %d seconds..." % (i + 1))
        try:
          dfu = PandaDFU(PandaDFU.st_serial_to_dfu_serial(self._serial, self._mcu_type))
          dfu.recover()
        except Exception:
          pass
        time.sleep(1.0)
    if not success:
      raise Exception("reconnect failed")



  @staticmethod
  def flash_static(handle, code, mcu_type):
    assert mcu_type is not None, "must set valid mcu_type to flash"

    # confirm flasher is present
    fr = handle.controlRead(Panda.REQUEST_IN, 0xb0, 0, 0, 0xc)
    assert fr[4:8] == b"\xde\xad\xd0\x0d"

    # determine sectors to erase
    apps_sectors_cumsum = accumulate(SECTOR_SIZES_H7[1:] if mcu_type == MCU_TYPE_H7 else SECTOR_SIZES_FX[1:])
    last_sector = next((i + 1 for i, v in enumerate(apps_sectors_cumsum) if v > len(code)), -1)
    assert last_sector >= 1, "Binary too small? No sector to erase."
    assert last_sector < 7, "Binary too large! Risk of overwriting provisioning chunk."

    # unlock flash
    print("flash: unlocking")
    handle.controlWrite(Panda.REQUEST_IN, 0xb1, 0, 0, b'')

    # erase sectors
    print(f"flash: erasing sectors 1 - {last_sector}")
    for i in range(1, last_sector + 1):
      handle.controlWrite(Panda.REQUEST_IN, 0xb2, i, 0, b'')

    # flash over EP2
    STEP = 0x10
    print("flash: flashing")
    for i in range(0, len(code), STEP):
      handle.bulkWrite(2, code[i:i + STEP])

    # reset
    print("flash: resetting")
    try:
      handle.controlWrite(Panda.REQUEST_IN, 0xd8, 0, 0, b'')
    except Exception:
      pass

  def flash(self, fn=None, code=None, reconnect=True):
    if not fn:
      fn = DEFAULT_H7_FW_FN if self._mcu_type == MCU_TYPE_H7 else DEFAULT_FW_FN
    assert os.path.isfile(fn)
    print("flash: main version is " + self.get_version())
    if not self.bootstub:
      self.reset(enter_bootstub=True)
    assert(self.bootstub)

    if code is None:
      with open(fn, "rb") as f:
        code = f.read()

    # get version
    print("flash: bootstub version is " + self.get_version())

    # do flash
    Panda.flash_static(self._handle, code, mcu_type=self._mcu_type)

    # reconnect
    if reconnect:
      self.reconnect()

  def recover(self, timeout: Optional[int] = None, reset: bool = True) -> bool:
    dfu_serial = PandaDFU.st_serial_to_dfu_serial(self._serial, self._mcu_type)

    if reset:
      self.reset(enter_bootstub=True)
      self.reset(enter_bootloader=True)

    if not self.wait_for_dfu(dfu_serial, timeout=timeout):
      return False

    dfu = PandaDFU(dfu_serial)
    dfu.recover()

    # reflash after recover
    self.connect(True, True)
    self.flash()
    return True

  @staticmethod
  def wait_for_dfu(dfu_serial: str, timeout: Optional[int] = None) -> bool:
    t_start = time.monotonic()
    while dfu_serial not in PandaDFU.list():
      print("waiting for DFU...")
      time.sleep(0.1)
      if timeout is not None and (time.monotonic() - t_start) > timeout:
        return False
    return True

  @staticmethod
  def list():
    context = usb1.USBContext()
    ret = []
    try:
      for device in context.getDeviceList(skip_on_error=True):
        if device.getVendorID() == 0xbbaa and device.getProductID() in (0xddcc, 0xddee):
          try:
            serial = device.getSerialNumber()
            if len(serial) == 24:
              ret.append(serial)
            else:
              warnings.warn(f"found device with panda descriptors but invalid serial: {serial}", RuntimeWarning)
          except Exception:
            continue
    except Exception:
      pass
    return ret

  def call_control_api(self, msg):
    self._handle.controlWrite(Panda.REQUEST_OUT, msg, 0, 0, b'')

  # ******************* health *******************

  @ensure_health_packet_version
  def health(self):
    dat = self._handle.controlRead(Panda.REQUEST_IN, 0xd2, 0, 0, self.HEALTH_STRUCT.size)
    a = self.HEALTH_STRUCT.unpack(dat)
    return {
      "uptime": a[0],
      "voltage": a[1],
      "current": a[2],
      "safety_tx_blocked": a[3],
      "safety_rx_invalid": a[4],
      "tx_buffer_overflow": a[5],
      "rx_buffer_overflow": a[6],
      "gmlan_send_errs": a[7],
      "faults": a[8],
      "ignition_line": a[9],
      "ignition_can": a[10],
      "controls_allowed": a[11],
      "gas_interceptor_detected": a[12],
      "car_harness_status": a[13],
      "safety_mode": a[14],
      "safety_param": a[15],
      "fault_status": a[16],
      "power_save_enabled": a[17],
      "heartbeat_lost": a[18],
      "alternative_experience": a[19],
      "interrupt_load": a[20],
      "fan_power": a[21],
<<<<<<< HEAD
      "usb_power_mode": a[22],
=======
      "safety_rx_checks_invalid": a[22],
>>>>>>> 9c45a4b3
    }

  @ensure_can_health_packet_version
  def can_health(self, can_number):
    LEC_ERROR_CODE = {
      0: "No error",
      1: "Stuff error",
      2: "Form error",
      3: "AckError",
      4: "Bit1Error",
      5: "Bit0Error",
      6: "CRCError",
      7: "NoChange",
    }
    dat = self._handle.controlRead(Panda.REQUEST_IN, 0xc2, int(can_number), 0, self.CAN_HEALTH_STRUCT.size)
    a = self.CAN_HEALTH_STRUCT.unpack(dat)
    return {
      "bus_off": a[0],
      "bus_off_cnt": a[1],
      "error_warning": a[2],
      "error_passive": a[3],
      "last_error": LEC_ERROR_CODE[a[4]],
      "last_stored_error": LEC_ERROR_CODE[a[5]],
      "last_data_error": LEC_ERROR_CODE[a[6]],
      "last_data_stored_error": LEC_ERROR_CODE[a[7]],
      "receive_error_cnt": a[8],
      "transmit_error_cnt": a[9],
      "total_error_cnt": a[10],
      "total_tx_lost_cnt": a[11],
      "total_rx_lost_cnt": a[12],
      "total_tx_cnt": a[13],
      "total_rx_cnt": a[14],
      "total_fwd_cnt": a[15],
      "can_speed": a[16],
      "can_data_speed": a[17],
      "canfd_enabled": a[18],
      "brs_enabled": a[19],
    }

  # ******************* control *******************

  def enter_bootloader(self):
    try:
      self._handle.controlWrite(Panda.REQUEST_OUT, 0xd1, 0, 0, b'')
    except Exception as e:
      print(e)

  def get_version(self):
    return self._handle.controlRead(Panda.REQUEST_IN, 0xd6, 0, 0, 0x40).decode('utf8')

  @staticmethod
  def get_signature_from_firmware(fn) -> bytes:
    f = open(fn, 'rb')
    f.seek(-128, 2)  # Seek from end of file
    return f.read(128)

  def get_signature(self):
    part_1 = self._handle.controlRead(Panda.REQUEST_IN, 0xd3, 0, 0, 0x40)
    part_2 = self._handle.controlRead(Panda.REQUEST_IN, 0xd4, 0, 0, 0x40)
    return bytes(part_1 + part_2)

  def get_type(self):
    ret = self._handle.controlRead(Panda.REQUEST_IN, 0xc1, 0, 0, 0x40)

    # bootstub doesn't implement this call, so fallback to bcdDevice
    invalid_type = self.bootstub and (ret is None or len(ret) != 1)
    if invalid_type and self._bcd_device is not None:
      ret = self._bcd_device

    return ret

  # Returns tuple with health packet version and CAN packet/USB packet version
  def get_packets_versions(self):
    dat = self._handle.controlRead(Panda.REQUEST_IN, 0xdd, 0, 0, 3)
    if dat and len(dat) == 3:
      a = struct.unpack("BBB", dat)
      return (a[0], a[1], a[2])
    else:
      return (0, 0, 0)

  def get_mcu_type(self):
    hw_type = self.get_type()
    if hw_type in Panda.F2_DEVICES:
      return MCU_TYPE_F2
    elif hw_type in Panda.F4_DEVICES:
      return MCU_TYPE_F4
    elif hw_type in Panda.H7_DEVICES:
      return MCU_TYPE_H7
    return None

  def has_obd(self):
    return self.get_type() in Panda.HAS_OBD

  def is_internal(self):
    return self.get_type() in Panda.INTERNAL_DEVICES

  def get_serial(self):
    dat = self._handle.controlRead(Panda.REQUEST_IN, 0xd0, 0, 0, 0x20)
    hashsig, calc_hash = dat[0x1c:], hashlib.sha1(dat[0:0x1c]).digest()[0:4]
    assert(hashsig == calc_hash)
    return [dat[0:0x10].decode("utf8"), dat[0x10:0x10 + 10].decode("utf8")]

  def get_usb_serial(self):
    return self._serial

  def get_secret(self):
    return self._handle.controlRead(Panda.REQUEST_IN, 0xd0, 1, 0, 0x10)

  # ******************* configuration *******************

  def set_usb_power(self, on):
    self._handle.controlWrite(Panda.REQUEST_OUT, 0xe6, int(on), 0, b'')

  def set_power_save(self, power_save_enabled=0):
    self._handle.controlWrite(Panda.REQUEST_OUT, 0xe7, int(power_save_enabled), 0, b'')

  def enable_deepsleep(self):
    self._handle.controlWrite(Panda.REQUEST_OUT, 0xfb, 0, 0, b'')

  def set_esp_power(self, on):
    self._handle.controlWrite(Panda.REQUEST_OUT, 0xd9, int(on), 0, b'')

  def esp_reset(self, bootmode=0):
    self._handle.controlWrite(Panda.REQUEST_OUT, 0xda, int(bootmode), 0, b'')
    time.sleep(0.2)

  def set_safety_mode(self, mode=SAFETY_SILENT, param=0):
    self._handle.controlWrite(Panda.REQUEST_OUT, 0xdc, mode, param, b'')

  def set_gmlan(self, bus=2):
    # TODO: check panda type
    if bus is None:
      self._handle.controlWrite(Panda.REQUEST_OUT, 0xdb, 0, 0, b'')
    elif bus in (Panda.GMLAN_CAN2, Panda.GMLAN_CAN3):
      self._handle.controlWrite(Panda.REQUEST_OUT, 0xdb, 1, bus, b'')

  def set_obd(self, obd):
    # TODO: check panda type
    self._handle.controlWrite(Panda.REQUEST_OUT, 0xdb, int(obd), 0, b'')

  def set_can_loopback(self, enable):
    # set can loopback mode for all buses
    self._handle.controlWrite(Panda.REQUEST_OUT, 0xe5, int(enable), 0, b'')

  def set_can_enable(self, bus_num, enable):
    # sets the can transceiver enable pin
    self._handle.controlWrite(Panda.REQUEST_OUT, 0xf4, int(bus_num), int(enable), b'')

  def set_can_speed_kbps(self, bus, speed):
    self._handle.controlWrite(Panda.REQUEST_OUT, 0xde, bus, int(speed * 10), b'')

  def set_can_data_speed_kbps(self, bus, speed):
    self._handle.controlWrite(Panda.REQUEST_OUT, 0xf9, bus, int(speed * 10), b'')

  # CAN FD and BRS status
  def get_canfd_status(self, bus):
    dat = self._handle.controlRead(Panda.REQUEST_IN, 0xfa, bus, 0, 2)
    if dat:
      a = struct.unpack("BB", dat)
      return (a[0], a[1])
    else:
      return (None, None)

  def set_uart_baud(self, uart, rate):
    self._handle.controlWrite(Panda.REQUEST_OUT, 0xe4, uart, int(rate / 300), b'')

  def set_uart_parity(self, uart, parity):
    # parity, 0=off, 1=even, 2=odd
    self._handle.controlWrite(Panda.REQUEST_OUT, 0xe2, uart, parity, b'')

  def set_uart_callback(self, uart, install):
    self._handle.controlWrite(Panda.REQUEST_OUT, 0xe3, uart, int(install), b'')

  # ******************* can *******************

  # The panda will NAK CAN writes when there is CAN congestion.
  # libusb will try to send it again, with a max timeout.
  # Timeout is in ms. If set to 0, the timeout is infinite.
  CAN_SEND_TIMEOUT_MS = 10

  @ensure_can_packet_version
  def can_send_many(self, arr, timeout=CAN_SEND_TIMEOUT_MS):
    snds = pack_can_buffer(arr)
    while True:
      try:
        for tx in snds:
          while True:
            bs = self._handle.bulkWrite(3, tx, timeout=timeout)
            tx = tx[bs:]
            if len(tx) == 0:
              break
            print("CAN: PARTIAL SEND MANY, RETRYING")
        break
      except (usb1.USBErrorIO, usb1.USBErrorOverflow):
        print("CAN: BAD SEND MANY, RETRYING")

  def can_send(self, addr, dat, bus, timeout=CAN_SEND_TIMEOUT_MS):
    self.can_send_many([[addr, None, dat, bus]], timeout=timeout)

  @ensure_can_packet_version
  def can_recv(self):
    dat = bytearray()
    while True:
      try:
        dat = self._handle.bulkRead(1, 16384) # Max receive batch size + 2 extra reserve frames
        break
      except (usb1.USBErrorIO, usb1.USBErrorOverflow):
        print("CAN: BAD RECV, RETRYING")
        time.sleep(0.1)
    return unpack_can_buffer(dat)

  def can_clear(self, bus):
    """Clears all messages from the specified internal CAN ringbuffer as
    though it were drained.

    Args:
      bus (int): can bus number to clear a tx queue, or 0xFFFF to clear the
        global can rx queue.

    """
    self._handle.controlWrite(Panda.REQUEST_OUT, 0xf1, bus, 0, b'')

  # ******************* isotp *******************

  def isotp_send(self, addr, dat, bus, recvaddr=None, subaddr=None):
    return isotp_send(self, dat, addr, bus, recvaddr, subaddr)

  def isotp_recv(self, addr, bus=0, sendaddr=None, subaddr=None):
    return isotp_recv(self, addr, bus, sendaddr, subaddr)

  # ******************* serial *******************

  def serial_read(self, port_number):
    ret = []
    while 1:
      lret = bytes(self._handle.controlRead(Panda.REQUEST_IN, 0xe0, port_number, 0, 0x40))
      if len(lret) == 0:
        break
      ret.append(lret)
    return b''.join(ret)

  def serial_write(self, port_number, ln):
    ret = 0
    for i in range(0, len(ln), 0x20):
      ret += self._handle.bulkWrite(2, struct.pack("B", port_number) + ln[i:i + 0x20])
    return ret

  def serial_clear(self, port_number):
    """Clears all messages (tx and rx) from the specified internal uart
    ringbuffer as though it were drained.

    Args:
      port_number (int): port number of the uart to clear.

    """
    self._handle.controlWrite(Panda.REQUEST_OUT, 0xf2, port_number, 0, b'')

  # ******************* kline *******************

  # pulse low for wakeup
  def kline_wakeup(self, k=True, l=True):
    assert k or l, "must specify k-line, l-line, or both"
    if DEBUG:
      print("kline wakeup...")
    self._handle.controlWrite(Panda.REQUEST_OUT, 0xf0, 2 if k and l else int(l), 0, b'')
    if DEBUG:
      print("kline wakeup done")

  def kline_5baud(self, addr, k=True, l=True):
    assert k or l, "must specify k-line, l-line, or both"
    if DEBUG:
      print("kline 5 baud...")
    self._handle.controlWrite(Panda.REQUEST_OUT, 0xf4, 2 if k and l else int(l), addr, b'')
    if DEBUG:
      print("kline 5 baud done")

  def kline_drain(self, bus=2):
    # drain buffer
    bret = bytearray()
    while True:
      ret = self._handle.controlRead(Panda.REQUEST_IN, 0xe0, bus, 0, 0x40)
      if len(ret) == 0:
        break
      elif DEBUG:
        print(f"kline drain: 0x{ret.hex()}")
      bret += ret
    return bytes(bret)

  def kline_ll_recv(self, cnt, bus=2):
    echo = bytearray()
    while len(echo) != cnt:
      ret = self._handle.controlRead(Panda.REQUEST_OUT, 0xe0, bus, 0, cnt - len(echo))
      if DEBUG and len(ret) > 0:
        print(f"kline recv: 0x{ret.hex()}")
      echo += ret
    return bytes(echo)

  def kline_send(self, x, bus=2, checksum=True):
    self.kline_drain(bus=bus)
    if checksum:
      x += bytes([sum(x) % 0x100])
    for i in range(0, len(x), 0xf):
      ts = x[i:i + 0xf]
      if DEBUG:
        print(f"kline send: 0x{ts.hex()}")
      self._handle.bulkWrite(2, bytes([bus]) + ts)
      echo = self.kline_ll_recv(len(ts), bus=bus)
      if echo != ts:
        print(f"**** ECHO ERROR {i} ****")
        print(f"0x{echo.hex()}")
        print(f"0x{ts.hex()}")
    assert echo == ts

  def kline_recv(self, bus=2, header_len=4):
    # read header (last byte is length)
    msg = self.kline_ll_recv(header_len, bus=bus)
    # read data (add one byte to length for checksum)
    msg += self.kline_ll_recv(msg[-1]+1, bus=bus)
    return msg

  def send_heartbeat(self, engaged=True):
    self._handle.controlWrite(Panda.REQUEST_OUT, 0xf3, engaged, 0, b'')

  # disable heartbeat checks for use outside of openpilot
  # sending a heartbeat will reenable the checks
  def set_heartbeat_disabled(self):
    self._handle.controlWrite(Panda.REQUEST_OUT, 0xf8, 0, 0, b'')

  # ******************* RTC *******************
  def set_datetime(self, dt):
    self._handle.controlWrite(Panda.REQUEST_OUT, 0xa1, int(dt.year), 0, b'')
    self._handle.controlWrite(Panda.REQUEST_OUT, 0xa2, int(dt.month), 0, b'')
    self._handle.controlWrite(Panda.REQUEST_OUT, 0xa3, int(dt.day), 0, b'')
    self._handle.controlWrite(Panda.REQUEST_OUT, 0xa4, int(dt.isoweekday()), 0, b'')
    self._handle.controlWrite(Panda.REQUEST_OUT, 0xa5, int(dt.hour), 0, b'')
    self._handle.controlWrite(Panda.REQUEST_OUT, 0xa6, int(dt.minute), 0, b'')
    self._handle.controlWrite(Panda.REQUEST_OUT, 0xa7, int(dt.second), 0, b'')

  def get_datetime(self):
    dat = self._handle.controlRead(Panda.REQUEST_IN, 0xa0, 0, 0, 8)
    a = struct.unpack("HBBBBBB", dat)
    return datetime.datetime(a[0], a[1], a[2], a[4], a[5], a[6])

  # ******************* IR *******************
  def set_ir_power(self, percentage):
    self._handle.controlWrite(Panda.REQUEST_OUT, 0xb0, int(percentage), 0, b'')

  # ******************* Fan ******************
  def set_fan_power(self, percentage):
    self._handle.controlWrite(Panda.REQUEST_OUT, 0xb1, int(percentage), 0, b'')

  def get_fan_rpm(self):
    dat = self._handle.controlRead(Panda.REQUEST_IN, 0xb2, 0, 0, 2)
    a = struct.unpack("H", dat)
    return a[0]

  # ****************** Phone *****************
  def set_phone_power(self, enabled):
    self._handle.controlWrite(Panda.REQUEST_OUT, 0xb3, int(enabled), 0, b'')

  # ************** Clock Source **************
  def set_clock_source_mode(self, mode):
    self._handle.controlWrite(Panda.REQUEST_OUT, 0xf5, int(mode), 0, b'')

  # ****************** Siren *****************
  def set_siren(self, enabled):
    self._handle.controlWrite(Panda.REQUEST_OUT, 0xf6, int(enabled), 0, b'')

  # ****************** Debug *****************
  def set_green_led(self, enabled):
    self._handle.controlWrite(Panda.REQUEST_OUT, 0xf7, int(enabled), 0, b'')<|MERGE_RESOLUTION|>--- conflicted
+++ resolved
@@ -187,7 +187,7 @@
   CAN_PACKET_VERSION = 2
   HEALTH_PACKET_VERSION = 11
   CAN_HEALTH_PACKET_VERSION = 2
-  HEALTH_STRUCT = struct.Struct("<IIIIIIIIIBBBBBBHBBBHfBB")
+  HEALTH_STRUCT = struct.Struct("<IIIIIIIIIBBBBBBHBBBHfBBB")
   CAN_HEALTH_STRUCT = struct.Struct("<BIBBBBBBBBIIIIIIHHBB")
 
   F2_DEVICES = (HW_TYPE_PEDAL, )
@@ -470,11 +470,8 @@
       "alternative_experience": a[19],
       "interrupt_load": a[20],
       "fan_power": a[21],
-<<<<<<< HEAD
-      "usb_power_mode": a[22],
-=======
       "safety_rx_checks_invalid": a[22],
->>>>>>> 9c45a4b3
+      "usb_power_mode": a[23],
     }
 
   @ensure_can_health_packet_version
