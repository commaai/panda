--- conflicted
+++ resolved
@@ -123,12 +123,8 @@
   SAFETY_TESLA = 10
   SAFETY_SUBARU = 11
   SAFETY_MAZDA = 13
-<<<<<<< HEAD
   SAFETY_NISSAN = 14
-  SAFETY_VOLKSWAGEN = 15
-=======
   SAFETY_VOLKSWAGEN_MQB = 15
->>>>>>> 598074c1
   SAFETY_TOYOTA_IPAS = 16
   SAFETY_ALLOUTPUT = 17
   SAFETY_GM_ASCM = 18
