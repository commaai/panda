--- conflicted
+++ resolved
@@ -16,12 +16,8 @@
 from .update import ensure_st_up_to_date  # noqa pylint: disable=import-error
 from .serial import PandaSerial  # noqa pylint: disable=import-error
 from .isotp import isotp_send, isotp_recv  # pylint: disable=import-error
-<<<<<<< HEAD
-from .config import DEFAULT_FW_FN, DEFAULT_H7_FW_FN  # noqa pylint: disable=import-error
+from .config import DEFAULT_FW_FN, DEFAULT_H7_FW_FN, SECTOR_SIZES_FX, SECTOR_SIZES_H7  # noqa pylint: disable=import-error
 from .spi import SpiHandle # noqa pylint: disable=import-error
-=======
-from .config import DEFAULT_FW_FN, DEFAULT_H7_FW_FN, SECTOR_SIZES_FX, SECTOR_SIZES_H7  # noqa pylint: disable=import-error
->>>>>>> 0ca6d9d9
 
 __version__ = '0.0.10'
 
@@ -231,28 +227,18 @@
 
   FLAG_SUBARU_GEN2 = 1
 
-<<<<<<< HEAD
-  def __init__(self, serial: Optional[str] = None, claim: bool = True, spi: bool = False):
-=======
   FLAG_GM_HW_CAM = 1
   FLAG_GM_HW_CAM_LONG = 2
 
-  def __init__(self, serial: Optional[str] = None, claim: bool = True, disable_checks: bool = True):
->>>>>>> 0ca6d9d9
+  def __init__(self, serial: Optional[str] = None, claim: bool = True, spi: bool = False, disable_checks: bool = True):
     self._serial = serial
     self._disable_checks = disable_checks
 
     self._handle = None
-<<<<<<< HEAD
+    self._bcd_device = None
+
+    # connect and set mcu type
     self.connect(claim, spi=spi)
-    self._mcu_type = self.get_mcu_type()
-=======
-    self._bcd_device = None
-
-    # connect and set mcu type
-    self.connect(claim)
-
->>>>>>> 0ca6d9d9
 
   def close(self):
     self._handle.close()
@@ -299,46 +285,9 @@
           break
         context = usb1.USBContext()  # New context needed so new devices show up
 
-<<<<<<< HEAD
-    assert(self._handle is not None)
-    self.health_version, self.can_version = self.get_packets_versions()
-=======
-    while 1:
-      try:
-        for device in context.getDeviceList(skip_on_error=True):
-          if device.getVendorID() == 0xbbaa and device.getProductID() in (0xddcc, 0xddee):
-            try:
-              this_serial = device.getSerialNumber()
-            except Exception:
-              continue
-            if self._serial is None or this_serial == self._serial:
-              self._serial = this_serial
-              print("opening device", self._serial, hex(device.getProductID()))
-              self.bootstub = device.getProductID() == 0xddee
-              self._handle = device.open()
-              if sys.platform not in ("win32", "cygwin", "msys", "darwin"):
-                self._handle.setAutoDetachKernelDriver(True)
-              if claim:
-                self._handle.claimInterface(0)
-                # self._handle.setInterfaceAltSetting(0, 0)  # Issue in USB stack
-
-              # bcdDevice wasn't always set to the hw type, ignore if it's the old constant
-              bcd = device.getbcdDevice()
-              if bcd is not None and bcd != 0x2300:
-                self._bcd_device = bytearray([bcd >> 8, ])
-
-              break
-      except Exception as e:
-        print("exception", e)
-        traceback.print_exc()
-      if not wait or self._handle is not None:
-        break
-      context = usb1.USBContext()  # New context needed so new devices show up
-
     assert self._handle is not None
     self._mcu_type = self.get_mcu_type()
     self.health_version, self.can_version, self.can_health_version = self.get_packets_versions()
->>>>>>> 0ca6d9d9
     print("connected")
 
     # disable openpilot's heartbeat checks
@@ -403,15 +352,9 @@
     print("flash: unlocking")
     handle.controlWrite(Panda.REQUEST_IN, 0xb1, 0, 0, b'')
 
-<<<<<<< HEAD
-    # erase sectors 1 through 5
-    print("flash: erasing")
-    for i in range(1, 6):
-=======
     # erase sectors
     print(f"flash: erasing sectors 1 - {last_sector}")
     for i in range(1, last_sector + 1):
->>>>>>> 0ca6d9d9
       handle.controlWrite(Panda.REQUEST_IN, 0xb2, i, 0, b'')
 
     # flash over EP2
