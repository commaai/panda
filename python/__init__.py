# python library to interface with panda
import datetime
import struct
import hashlib
import usb1
import os
import time
import traceback
import sys
from functools import wraps
from typing import Optional
from itertools import accumulate
from .dfu import PandaDFU, MCU_TYPE_F2, MCU_TYPE_F4, MCU_TYPE_H7  # pylint: disable=import-error
from .flash_release import flash_release  # noqa pylint: disable=import-error
from .update import ensure_st_up_to_date  # noqa pylint: disable=import-error
from .serial import PandaSerial  # noqa pylint: disable=import-error
from .isotp import isotp_send, isotp_recv  # pylint: disable=import-error
from .config import DEFAULT_FW_FN, DEFAULT_H7_FW_FN, SECTOR_SIZES_FX, SECTOR_SIZES_H7  # noqa pylint: disable=import-error

__version__ = '0.0.10'

BASEDIR = os.path.join(os.path.dirname(os.path.realpath(__file__)), "../")

DEBUG = os.getenv("PANDADEBUG") is not None

CANPACKET_HEAD_SIZE = 0x5
DLC_TO_LEN = [0, 1, 2, 3, 4, 5, 6, 7, 8, 12, 16, 20, 24, 32, 48, 64]
LEN_TO_DLC = {length: dlc for (dlc, length) in enumerate(DLC_TO_LEN)}

def pack_can_buffer(arr):
  snds = [b'']
  idx = 0
  for address, _, dat, bus in arr:
    assert len(dat) in LEN_TO_DLC
    if DEBUG:
      print(f"  W 0x{address:x}: 0x{dat.hex()}")
    extended = 1 if address >= 0x800 else 0
    data_len_code = LEN_TO_DLC[len(dat)]
    header = bytearray(5)
    word_4b = address << 3 | extended << 2
    header[0] = (data_len_code << 4) | (bus << 1)
    header[1] = word_4b & 0xFF
    header[2] = (word_4b >> 8) & 0xFF
    header[3] = (word_4b >> 16) & 0xFF
    header[4] = (word_4b >> 24) & 0xFF
    snds[idx] += header + dat
    if len(snds[idx]) > 256: # Limit chunks to 256 bytes
      snds.append(b'')
      idx += 1

  #Apply counter to each 64 byte packet
  for idx in range(len(snds)):
    tx = b''
    counter = 0
    for i in range (0, len(snds[idx]), 63):
      tx += bytes([counter]) + snds[idx][i:i+63]
      counter += 1
    snds[idx] = tx
  return snds

def unpack_can_buffer(dat):
  ret = []
  counter = 0
  tail = bytearray()
  for i in range(0, len(dat), 64):
    if counter != dat[i]:
      print("CAN: LOST RECV PACKET COUNTER")
      break
    counter+=1
    chunk = tail + dat[i+1:i+64]
    tail = bytearray()
    pos = 0
    while pos<len(chunk):
      data_len = DLC_TO_LEN[(chunk[pos]>>4)]
      pckt_len = CANPACKET_HEAD_SIZE + data_len
      if pckt_len <= len(chunk[pos:]):
        header = chunk[pos:pos+CANPACKET_HEAD_SIZE]
        if len(header) < 5:
          print("CAN: MALFORMED USB RECV PACKET")
          break
        bus = (header[0] >> 1) & 0x7
        address = (header[4] << 24 | header[3] << 16 | header[2] << 8 | header[1]) >> 3
        returned = (header[1] >> 1) & 0x1
        rejected = header[1] & 0x1
        data = chunk[pos + CANPACKET_HEAD_SIZE:pos + CANPACKET_HEAD_SIZE + data_len]
        if returned:
          bus += 128
        if rejected:
          bus += 192
        if DEBUG:
          print(f"  R 0x{address:x}: 0x{data.hex()}")
        ret.append((address, 0, data, bus))
        pos += pckt_len
      else:
        tail = chunk[pos:]
        break
  return ret

def ensure_health_packet_version(fn):
  @wraps(fn)
  def wrapper(self, *args, **kwargs):
    if self.health_version < self.HEALTH_PACKET_VERSION:
      raise RuntimeError("Panda firmware has outdated health packet definition. Reflash panda firmware.")
    elif self.health_version > self.HEALTH_PACKET_VERSION:
      raise RuntimeError("Panda python library has outdated health packet definition. Update panda python library.")
    return fn(self, *args, **kwargs)
  return wrapper

def ensure_can_packet_version(fn):
  @wraps(fn)
  def wrapper(self, *args, **kwargs):
    if self.can_version < self.CAN_PACKET_VERSION:
      raise RuntimeError("Panda firmware has outdated CAN packet definition. Reflash panda firmware.")
    elif self.can_version > self.CAN_PACKET_VERSION:
      raise RuntimeError("Panda python library has outdated CAN packet definition. Update panda python library.")
    return fn(self, *args, **kwargs)
  return wrapper

class ALTERNATIVE_EXPERIENCE:
  DEFAULT = 0
  DISABLE_DISENGAGE_ON_GAS = 1
  DISABLE_STOCK_AEB = 2
  RAISE_LONGITUDINAL_LIMITS_TO_ISO_MAX = 8

class Panda:

  # matches cereal.car.CarParams.SafetyModel
  SAFETY_SILENT = 0
  SAFETY_HONDA_NIDEC = 1
  SAFETY_TOYOTA = 2
  SAFETY_ELM327 = 3
  SAFETY_GM = 4
  SAFETY_HONDA_BOSCH_GIRAFFE = 5
  SAFETY_FORD = 6
  SAFETY_HYUNDAI = 8
  SAFETY_CHRYSLER = 9
  SAFETY_TESLA = 10
  SAFETY_SUBARU = 11
  SAFETY_MAZDA = 13
  SAFETY_NISSAN = 14
  SAFETY_VOLKSWAGEN_MQB = 15
  SAFETY_ALLOUTPUT = 17
  SAFETY_GM_ASCM = 18
  SAFETY_NOOUTPUT = 19
  SAFETY_HONDA_BOSCH = 20
  SAFETY_VOLKSWAGEN_PQ = 21
  SAFETY_SUBARU_LEGACY = 22
  SAFETY_HYUNDAI_LEGACY = 23
  SAFETY_HYUNDAI_COMMUNITY = 24
  SAFETY_STELLANTIS = 25
  SAFETY_FAW = 26
<<<<<<< HEAD
=======
  SAFETY_BODY = 27
  SAFETY_HYUNDAI_HDA2 = 28
>>>>>>> b27e1476

  SERIAL_DEBUG = 0
  SERIAL_ESP = 1
  SERIAL_LIN1 = 2
  SERIAL_LIN2 = 3

  GMLAN_CAN2 = 1
  GMLAN_CAN3 = 2

  REQUEST_IN = usb1.ENDPOINT_IN | usb1.TYPE_VENDOR | usb1.RECIPIENT_DEVICE
  REQUEST_OUT = usb1.ENDPOINT_OUT | usb1.TYPE_VENDOR | usb1.RECIPIENT_DEVICE

  HW_TYPE_UNKNOWN = b'\x00'
  HW_TYPE_WHITE_PANDA = b'\x01'
  HW_TYPE_GREY_PANDA = b'\x02'
  HW_TYPE_BLACK_PANDA = b'\x03'
  HW_TYPE_PEDAL = b'\x04'
  HW_TYPE_UNO = b'\x05'
  HW_TYPE_DOS = b'\x06'
  HW_TYPE_RED_PANDA = b'\x07'

  CAN_PACKET_VERSION = 2
  HEALTH_PACKET_VERSION = 7
  HEALTH_STRUCT = struct.Struct("<IIIIIIIIBBBBBBBHBBBHIf")

  F2_DEVICES = (HW_TYPE_PEDAL, )
  F4_DEVICES = (HW_TYPE_WHITE_PANDA, HW_TYPE_GREY_PANDA, HW_TYPE_BLACK_PANDA, HW_TYPE_UNO, HW_TYPE_DOS)
  H7_DEVICES = (HW_TYPE_RED_PANDA, )

  CLOCK_SOURCE_MODE_DISABLED = 0
  CLOCK_SOURCE_MODE_FREE_RUNNING = 1

  # first byte is for EPS scaling factor
  FLAG_TOYOTA_ALT_BRAKE = (1 << 8)
  FLAG_TOYOTA_STOCK_LONGITUDINAL = (2 << 8)

  FLAG_HONDA_ALT_BRAKE = 1
  FLAG_HONDA_BOSCH_LONG = 2
  FLAG_HONDA_NIDEC_ALT = 4
  FLAG_HONDA_RADARLESS = 8

  FLAG_HYUNDAI_EV_GAS = 1
  FLAG_HYUNDAI_HYBRID_GAS = 2
  FLAG_HYUNDAI_LONG = 4
  FLAG_HYUNDAI_CAMERA_SCC = 8

  FLAG_TESLA_POWERTRAIN = 1
  FLAG_TESLA_LONG_CONTROL = 2

  FLAG_CHRYSLER_RAM_DT = 1

  FLAG_SUBARU_GEN2 = 1

  def __init__(self, serial: Optional[str] = None, claim: bool = True):
    self._serial = serial
    self._handle = None
    self._bcd_device = None

    # connect and set mcu type
    self.connect(claim)

  def close(self):
    self._handle.close()
    self._handle = None

  def connect(self, claim=True, wait=False):
    if self._handle is not None:
      self.close()

    context = usb1.USBContext()
    self._handle = None

    while 1:
      try:
        for device in context.getDeviceList(skip_on_error=True):
          if device.getVendorID() == 0xbbaa and device.getProductID() in (0xddcc, 0xddee):
            try:
              this_serial = device.getSerialNumber()
            except Exception:
              continue
            if self._serial is None or this_serial == self._serial:
              self._serial = this_serial
              print("opening device", self._serial, hex(device.getProductID()))
              self.bootstub = device.getProductID() == 0xddee
              self._handle = device.open()
              if sys.platform not in ("win32", "cygwin", "msys", "darwin"):
                self._handle.setAutoDetachKernelDriver(True)
              if claim:
                self._handle.claimInterface(0)
                # self._handle.setInterfaceAltSetting(0, 0)  # Issue in USB stack

              # bcdDevice wasn't always set to the hw type, ignore if it's the old constant
              bcd = device.getbcdDevice()
              if bcd is not None and bcd != 0x2300:
                self._bcd_device = bytearray([bcd >> 8, ])

              break
      except Exception as e:
        print("exception", e)
        traceback.print_exc()
      if not wait or self._handle is not None:
        break
      context = usb1.USBContext()  # New context needed so new devices show up

    assert self._handle is not None
    self._mcu_type = self.get_mcu_type()
    self.health_version, self.can_version = self.get_packets_versions()
    print("connected")

  def reset(self, enter_bootstub=False, enter_bootloader=False, reconnect=True):
    try:
      if enter_bootloader:
        self._handle.controlWrite(Panda.REQUEST_IN, 0xd1, 0, 0, b'')
      else:
        if enter_bootstub:
          self._handle.controlWrite(Panda.REQUEST_IN, 0xd1, 1, 0, b'')
        else:
          self._handle.controlWrite(Panda.REQUEST_IN, 0xd8, 0, 0, b'')
    except Exception:
      pass
    if not enter_bootloader and reconnect:
      self.reconnect()

  def reconnect(self):
    if self._handle is not None:
      self.close()
      time.sleep(1.0)

    success = False
    # wait up to 15 seconds
    for i in range(0, 15):
      try:
        self.connect()
        success = True
        break
      except Exception:
        print("reconnecting is taking %d seconds..." % (i + 1))
        try:
          dfu = PandaDFU(PandaDFU.st_serial_to_dfu_serial(self._serial, self._mcu_type))
          dfu.recover()
        except Exception:
          pass
        time.sleep(1.0)
    if not success:
      raise Exception("reconnect failed")



  @staticmethod
  def flash_static(handle, code, mcu_type):
    assert mcu_type is not None, "must set valid mcu_type to flash"

    # confirm flasher is present
    fr = handle.controlRead(Panda.REQUEST_IN, 0xb0, 0, 0, 0xc)
    assert fr[4:8] == b"\xde\xad\xd0\x0d"

    # determine sectors to erase
    apps_sectors_cumsum = accumulate(SECTOR_SIZES_H7[1:] if mcu_type == MCU_TYPE_H7 else SECTOR_SIZES_FX[1:])
    last_sector = next((i + 1 for i, v in enumerate(apps_sectors_cumsum) if v > len(code)), -1)
    assert last_sector >= 1, "Binary too small? No sector to erase."
    assert last_sector < 7, "Binary too large! Risk of overwriting provisioning chunk."

    # unlock flash
    print("flash: unlocking")
    handle.controlWrite(Panda.REQUEST_IN, 0xb1, 0, 0, b'')

    # erase sectors
    print(f"flash: erasing sectors 1 - {last_sector}")
    for i in range(1, last_sector + 1):
      handle.controlWrite(Panda.REQUEST_IN, 0xb2, i, 0, b'')

    # flash over EP2
    STEP = 0x10
    print("flash: flashing")
    for i in range(0, len(code), STEP):
      handle.bulkWrite(2, code[i:i + STEP])

    # reset
    print("flash: resetting")
    try:
      handle.controlWrite(Panda.REQUEST_IN, 0xd8, 0, 0, b'')
    except Exception:
      pass

  def flash(self, fn=DEFAULT_FW_FN, code=None, reconnect=True):
    if self._mcu_type == MCU_TYPE_H7 and fn == DEFAULT_FW_FN:
      fn = DEFAULT_H7_FW_FN
    print("flash: main version is " + self.get_version())
    if not self.bootstub:
      self.reset(enter_bootstub=True)
    assert(self.bootstub)

    if code is None:
      with open(fn, "rb") as f:
        code = f.read()

    # get version
    print("flash: bootstub version is " + self.get_version())

    # do flash
    Panda.flash_static(self._handle, code, mcu_type=self._mcu_type)

    # reconnect
    if reconnect:
      self.reconnect()

  def recover(self, timeout: Optional[int] = None, reset: bool = True) -> bool:
    if reset:
      self.reset(enter_bootstub=True)
      self.reset(enter_bootloader=True)

    t_start = time.time()
    while len(PandaDFU.list()) == 0:
      print("waiting for DFU...")
      time.sleep(0.1)
      if timeout is not None and (time.time() - t_start) > timeout:
        return False

    dfu = PandaDFU(PandaDFU.st_serial_to_dfu_serial(self._serial, self._mcu_type))
    dfu.recover()

    # reflash after recover
    self.connect(True, True)
    self.flash()
    return True

  @staticmethod
  def list():
    context = usb1.USBContext()
    ret = []
    try:
      for device in context.getDeviceList(skip_on_error=True):
        if device.getVendorID() == 0xbbaa and device.getProductID() in (0xddcc, 0xddee):
          try:
            ret.append(device.getSerialNumber())
          except Exception:
            continue
    except Exception:
      pass
    return ret

  def call_control_api(self, msg):
    self._handle.controlWrite(Panda.REQUEST_OUT, msg, 0, 0, b'')

  # ******************* health *******************

  @ensure_health_packet_version
  def health(self):
    dat = self._handle.controlRead(Panda.REQUEST_IN, 0xd2, 0, 0, self.HEALTH_STRUCT.size)
    a = self.HEALTH_STRUCT.unpack(dat)
    return {
      "uptime": a[0],
      "voltage": a[1],
      "current": a[2],
      "can_rx_errs": a[3],
      "can_send_errs": a[4],
      "can_fwd_errs": a[5],
      "gmlan_send_errs": a[6],
      "faults": a[7],
      "ignition_line": a[8],
      "ignition_can": a[9],
      "controls_allowed": a[10],
      "gas_interceptor_detected": a[11],
      "car_harness_status": a[12],
      "usb_power_mode": a[13],
      "safety_mode": a[14],
      "safety_param": a[15],
      "fault_status": a[16],
      "power_save_enabled": a[17],
      "heartbeat_lost": a[18],
      "alternative_experience": a[19],
      "blocked_msg_cnt": a[20],
      "interrupt_load": a[21],
    }

  # ******************* control *******************

  def enter_bootloader(self):
    try:
      self._handle.controlWrite(Panda.REQUEST_OUT, 0xd1, 0, 0, b'')
    except Exception as e:
      print(e)

  def get_version(self):
    return self._handle.controlRead(Panda.REQUEST_IN, 0xd6, 0, 0, 0x40).decode('utf8')

  @staticmethod
  def get_signature_from_firmware(fn) -> bytes:
    f = open(fn, 'rb')
    f.seek(-128, 2)  # Seek from end of file
    return f.read(128)

  def get_signature(self):
    part_1 = self._handle.controlRead(Panda.REQUEST_IN, 0xd3, 0, 0, 0x40)
    part_2 = self._handle.controlRead(Panda.REQUEST_IN, 0xd4, 0, 0, 0x40)
    return bytes(part_1 + part_2)

  def get_type(self):
    ret = self._handle.controlRead(Panda.REQUEST_IN, 0xc1, 0, 0, 0x40)

    # bootstub doesn't implement this call, so fallback to bcdDevice
    invalid_type = self.bootstub and (ret is None or len(ret) != 1)
    if invalid_type and self._bcd_device is not None:
      ret = self._bcd_device

    return ret

  # Returns tuple with health packet version and CAN packet/USB packet version
  def get_packets_versions(self):
    dat = self._handle.controlRead(Panda.REQUEST_IN, 0xdd, 0, 0, 2)
    if dat:
      a = struct.unpack("BB", dat)
      return (a[0], a[1])
    else:
      return (0, 0)

  def is_white(self):
    return self.get_type() == Panda.HW_TYPE_WHITE_PANDA

  def is_grey(self):
    return self.get_type() == Panda.HW_TYPE_GREY_PANDA

  def is_black(self):
    return self.get_type() == Panda.HW_TYPE_BLACK_PANDA

  def is_pedal(self):
    return self.get_type() == Panda.HW_TYPE_PEDAL

  def is_uno(self):
    return self.get_type() == Panda.HW_TYPE_UNO

  def is_dos(self):
    return self.get_type() == Panda.HW_TYPE_DOS

  def is_red(self):
    return self.get_type() == Panda.HW_TYPE_RED_PANDA

  def get_mcu_type(self):
    hw_type = self.get_type()
    if hw_type in Panda.F2_DEVICES:
      return MCU_TYPE_F2
    elif hw_type in Panda.F4_DEVICES:
      return MCU_TYPE_F4
    elif hw_type in Panda.H7_DEVICES:
      return MCU_TYPE_H7
    return None

  def has_obd(self):
    return (self.is_uno() or self.is_dos() or self.is_black() or self.is_red())

  def has_canfd(self) -> bool:
    return self.get_type() in Panda.H7_DEVICES

  def is_internal(self) -> bool:
    return self.get_type() in (Panda.HW_TYPE_UNO, Panda.HW_TYPE_DOS)

  def get_serial(self):
    dat = self._handle.controlRead(Panda.REQUEST_IN, 0xd0, 0, 0, 0x20)
    hashsig, calc_hash = dat[0x1c:], hashlib.sha1(dat[0:0x1c]).digest()[0:4]
    assert(hashsig == calc_hash)
    return [dat[0:0x10].decode("utf8"), dat[0x10:0x10 + 10].decode("utf8")]

  def get_usb_serial(self):
    return self._serial

  def get_secret(self):
    return self._handle.controlRead(Panda.REQUEST_IN, 0xd0, 1, 0, 0x10)

  # ******************* configuration *******************

  def set_usb_power(self, on):
    self._handle.controlWrite(Panda.REQUEST_OUT, 0xe6, int(on), 0, b'')

  def set_power_save(self, power_save_enabled=0):
    self._handle.controlWrite(Panda.REQUEST_OUT, 0xe7, int(power_save_enabled), 0, b'')

  def enable_deepsleep(self):
    self._handle.controlWrite(Panda.REQUEST_OUT, 0xfb, 0, 0, b'')

  def set_esp_power(self, on):
    self._handle.controlWrite(Panda.REQUEST_OUT, 0xd9, int(on), 0, b'')

  def esp_reset(self, bootmode=0):
    self._handle.controlWrite(Panda.REQUEST_OUT, 0xda, int(bootmode), 0, b'')
    time.sleep(0.2)

  def set_safety_mode(self, mode=SAFETY_SILENT, param=0, disable_checks=True):
    self._handle.controlWrite(Panda.REQUEST_OUT, 0xdc, mode, param, b'')
    if disable_checks:
      self.set_heartbeat_disabled()
      self.set_power_save(0)

  def set_gmlan(self, bus=2):
    # TODO: check panda type
    if bus is None:
      self._handle.controlWrite(Panda.REQUEST_OUT, 0xdb, 0, 0, b'')
    elif bus in (Panda.GMLAN_CAN2, Panda.GMLAN_CAN3):
      self._handle.controlWrite(Panda.REQUEST_OUT, 0xdb, 1, bus, b'')

  def set_obd(self, obd):
    # TODO: check panda type
    self._handle.controlWrite(Panda.REQUEST_OUT, 0xdb, int(obd), 0, b'')

  def set_can_loopback(self, enable):
    # set can loopback mode for all buses
    self._handle.controlWrite(Panda.REQUEST_OUT, 0xe5, int(enable), 0, b'')

  def set_can_enable(self, bus_num, enable):
    # sets the can transceiver enable pin
    self._handle.controlWrite(Panda.REQUEST_OUT, 0xf4, int(bus_num), int(enable), b'')

  def set_can_speed_kbps(self, bus, speed):
    self._handle.controlWrite(Panda.REQUEST_OUT, 0xde, bus, int(speed * 10), b'')

  def set_can_data_speed_kbps(self, bus, speed):
    self._handle.controlWrite(Panda.REQUEST_OUT, 0xf9, bus, int(speed * 10), b'')

  # CAN FD and BRS status
  def get_canfd_status(self, bus):
    dat = self._handle.controlRead(Panda.REQUEST_IN, 0xfa, bus, 0, 2)
    if dat:
      a = struct.unpack("BB", dat)
      return (a[0], a[1])
    else:
      return (None, None)

  def set_uart_baud(self, uart, rate):
    self._handle.controlWrite(Panda.REQUEST_OUT, 0xe4, uart, int(rate / 300), b'')

  def set_uart_parity(self, uart, parity):
    # parity, 0=off, 1=even, 2=odd
    self._handle.controlWrite(Panda.REQUEST_OUT, 0xe2, uart, parity, b'')

  def set_uart_callback(self, uart, install):
    self._handle.controlWrite(Panda.REQUEST_OUT, 0xe3, uart, int(install), b'')

  # ******************* can *******************

  # The panda will NAK CAN writes when there is CAN congestion.
  # libusb will try to send it again, with a max timeout.
  # Timeout is in ms. If set to 0, the timeout is infinite.
  CAN_SEND_TIMEOUT_MS = 10

  @ensure_can_packet_version
  def can_send_many(self, arr, timeout=CAN_SEND_TIMEOUT_MS):
    snds = pack_can_buffer(arr)
    while True:
      try:
        for tx in snds:
          while True:
            bs = self._handle.bulkWrite(3, tx, timeout=timeout)
            tx = tx[bs:]
            if len(tx) == 0:
              break
            print("CAN: PARTIAL SEND MANY, RETRYING")
        break
      except (usb1.USBErrorIO, usb1.USBErrorOverflow):
        print("CAN: BAD SEND MANY, RETRYING")

  def can_send(self, addr, dat, bus, timeout=CAN_SEND_TIMEOUT_MS):
    self.can_send_many([[addr, None, dat, bus]], timeout=timeout)

  @ensure_can_packet_version
  def can_recv(self):
    dat = bytearray()
    while True:
      try:
        dat = self._handle.bulkRead(1, 16384) # Max receive batch size + 2 extra reserve frames
        break
      except (usb1.USBErrorIO, usb1.USBErrorOverflow):
        print("CAN: BAD RECV, RETRYING")
        time.sleep(0.1)
    return unpack_can_buffer(dat)

  def can_clear(self, bus):
    """Clears all messages from the specified internal CAN ringbuffer as
    though it were drained.

    Args:
      bus (int): can bus number to clear a tx queue, or 0xFFFF to clear the
        global can rx queue.

    """
    self._handle.controlWrite(Panda.REQUEST_OUT, 0xf1, bus, 0, b'')

  # ******************* isotp *******************

  def isotp_send(self, addr, dat, bus, recvaddr=None, subaddr=None):
    return isotp_send(self, dat, addr, bus, recvaddr, subaddr)

  def isotp_recv(self, addr, bus=0, sendaddr=None, subaddr=None):
    return isotp_recv(self, addr, bus, sendaddr, subaddr)

  # ******************* serial *******************

  def serial_read(self, port_number):
    ret = []
    while 1:
      lret = bytes(self._handle.controlRead(Panda.REQUEST_IN, 0xe0, port_number, 0, 0x40))
      if len(lret) == 0:
        break
      ret.append(lret)
    return b''.join(ret)

  def serial_write(self, port_number, ln):
    ret = 0
    for i in range(0, len(ln), 0x20):
      ret += self._handle.bulkWrite(2, struct.pack("B", port_number) + ln[i:i + 0x20])
    return ret

  def serial_clear(self, port_number):
    """Clears all messages (tx and rx) from the specified internal uart
    ringbuffer as though it were drained.

    Args:
      port_number (int): port number of the uart to clear.

    """
    self._handle.controlWrite(Panda.REQUEST_OUT, 0xf2, port_number, 0, b'')

  # ******************* kline *******************

  # pulse low for wakeup
  def kline_wakeup(self, k=True, l=True):
    assert k or l, "must specify k-line, l-line, or both"
    if DEBUG:
      print("kline wakeup...")
    self._handle.controlWrite(Panda.REQUEST_OUT, 0xf0, 2 if k and l else int(l), 0, b'')
    if DEBUG:
      print("kline wakeup done")

  def kline_5baud(self, addr, k=True, l=True):
    assert k or l, "must specify k-line, l-line, or both"
    if DEBUG:
      print("kline 5 baud...")
    self._handle.controlWrite(Panda.REQUEST_OUT, 0xf4, 2 if k and l else int(l), addr, b'')
    if DEBUG:
      print("kline 5 baud done")

  def kline_drain(self, bus=2):
    # drain buffer
    bret = bytearray()
    while True:
      ret = self._handle.controlRead(Panda.REQUEST_IN, 0xe0, bus, 0, 0x40)
      if len(ret) == 0:
        break
      elif DEBUG:
        print(f"kline drain: 0x{ret.hex()}")
      bret += ret
    return bytes(bret)

  def kline_ll_recv(self, cnt, bus=2):
    echo = bytearray()
    while len(echo) != cnt:
      ret = self._handle.controlRead(Panda.REQUEST_OUT, 0xe0, bus, 0, cnt - len(echo))
      if DEBUG and len(ret) > 0:
        print(f"kline recv: 0x{ret.hex()}")
      echo += ret
    return bytes(echo)

  def kline_send(self, x, bus=2, checksum=True):
    self.kline_drain(bus=bus)
    if checksum:
      x += bytes([sum(x) % 0x100])
    for i in range(0, len(x), 0xf):
      ts = x[i:i + 0xf]
      if DEBUG:
        print(f"kline send: 0x{ts.hex()}")
      self._handle.bulkWrite(2, bytes([bus]) + ts)
      echo = self.kline_ll_recv(len(ts), bus=bus)
      if echo != ts:
        print(f"**** ECHO ERROR {i} ****")
        print(f"0x{echo.hex()}")
        print(f"0x{ts.hex()}")
    assert echo == ts

  def kline_recv(self, bus=2, header_len=4):
    # read header (last byte is length)
    msg = self.kline_ll_recv(header_len, bus=bus)
    # read data (add one byte to length for checksum)
    msg += self.kline_ll_recv(msg[-1]+1, bus=bus)
    return msg

  def send_heartbeat(self, engaged=True):
    self._handle.controlWrite(Panda.REQUEST_OUT, 0xf3, engaged, 0, b'')

  # disable heartbeat checks for use outside of openpilot
  # sending a heartbeat will reenable the checks
  def set_heartbeat_disabled(self):
    self._handle.controlWrite(Panda.REQUEST_OUT, 0xf8, 0, 0, b'')

  # ******************* RTC *******************
  def set_datetime(self, dt):
    self._handle.controlWrite(Panda.REQUEST_OUT, 0xa1, int(dt.year), 0, b'')
    self._handle.controlWrite(Panda.REQUEST_OUT, 0xa2, int(dt.month), 0, b'')
    self._handle.controlWrite(Panda.REQUEST_OUT, 0xa3, int(dt.day), 0, b'')
    self._handle.controlWrite(Panda.REQUEST_OUT, 0xa4, int(dt.isoweekday()), 0, b'')
    self._handle.controlWrite(Panda.REQUEST_OUT, 0xa5, int(dt.hour), 0, b'')
    self._handle.controlWrite(Panda.REQUEST_OUT, 0xa6, int(dt.minute), 0, b'')
    self._handle.controlWrite(Panda.REQUEST_OUT, 0xa7, int(dt.second), 0, b'')

  def get_datetime(self):
    dat = self._handle.controlRead(Panda.REQUEST_IN, 0xa0, 0, 0, 8)
    a = struct.unpack("HBBBBBB", dat)
    return datetime.datetime(a[0], a[1], a[2], a[4], a[5], a[6])

  # ******************* IR *******************
  def set_ir_power(self, percentage):
    self._handle.controlWrite(Panda.REQUEST_OUT, 0xb0, int(percentage), 0, b'')

  # ******************* Fan ******************
  def set_fan_power(self, percentage):
    self._handle.controlWrite(Panda.REQUEST_OUT, 0xb1, int(percentage), 0, b'')

  def get_fan_rpm(self):
    dat = self._handle.controlRead(Panda.REQUEST_IN, 0xb2, 0, 0, 2)
    a = struct.unpack("H", dat)
    return a[0]

  # ****************** Phone *****************
  def set_phone_power(self, enabled):
    self._handle.controlWrite(Panda.REQUEST_OUT, 0xb3, int(enabled), 0, b'')

  # ************** Clock Source **************
  def set_clock_source_mode(self, mode):
    self._handle.controlWrite(Panda.REQUEST_OUT, 0xf5, int(mode), 0, b'')

  # ****************** Siren *****************
  def set_siren(self, enabled):
    self._handle.controlWrite(Panda.REQUEST_OUT, 0xf6, int(enabled), 0, b'')

  # ****************** Debug *****************
  def set_green_led(self, enabled):
    self._handle.controlWrite(Panda.REQUEST_OUT, 0xf7, int(enabled), 0, b'')<|MERGE_RESOLUTION|>--- conflicted
+++ resolved
@@ -149,11 +149,8 @@
   SAFETY_HYUNDAI_COMMUNITY = 24
   SAFETY_STELLANTIS = 25
   SAFETY_FAW = 26
-<<<<<<< HEAD
-=======
   SAFETY_BODY = 27
   SAFETY_HYUNDAI_HDA2 = 28
->>>>>>> b27e1476
 
   SERIAL_DEBUG = 0
   SERIAL_ESP = 1
