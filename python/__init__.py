--- conflicted
+++ resolved
@@ -185,11 +185,10 @@
   CAN_PACKET_VERSION = 4
   HEALTH_PACKET_VERSION = 11
   CAN_HEALTH_PACKET_VERSION = 4
-<<<<<<< HEAD
-  # dp - extra "B" at the end
-=======
->>>>>>> 0203a265
-  HEALTH_STRUCT = struct.Struct("<IIIIIIIIIBBBBBBHBBBHfBBB")
+  # dp - 2 extra "B" at the end:
+  # "usb_power_mode": a[23],
+  # "torque_interceptor_detected": a[24],
+  HEALTH_STRUCT = struct.Struct("<IIIIIIIIIBBBBBBHBBBHfBBBB")
   CAN_HEALTH_STRUCT = struct.Struct("<BIBBBBBBBBIIIIIIIHHBBB")
 
   F2_DEVICES = (HW_TYPE_PEDAL, )
@@ -557,11 +556,8 @@
       "interrupt_load": a[20],
       "fan_power": a[21],
       "safety_rx_checks_invalid": a[22],
-<<<<<<< HEAD
       "usb_power_mode": a[23],
-=======
-      "torque_interceptor_detected": a[23],
->>>>>>> 0203a265
+      "torque_interceptor_detected": a[24],
     }
 
   @ensure_can_health_packet_version
