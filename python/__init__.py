# python library to interface with panda
import datetime
import struct
import hashlib
import usb1
import os
import time
import traceback
import sys
from functools import wraps
from typing import Optional
from .dfu import PandaDFU, MCU_TYPE_F2, MCU_TYPE_F4, MCU_TYPE_H7  # pylint: disable=import-error
from .flash_release import flash_release  # noqa pylint: disable=import-error
from .update import ensure_st_up_to_date  # noqa pylint: disable=import-error
from .serial import PandaSerial  # noqa pylint: disable=import-error
from .isotp import isotp_send, isotp_recv  # pylint: disable=import-error
from .config import DEFAULT_FW_FN, DEFAULT_H7_FW_FN  # noqa pylint: disable=import-error

__version__ = '0.0.10'

BASEDIR = os.path.join(os.path.dirname(os.path.realpath(__file__)), "../")

DEBUG = os.getenv("PANDADEBUG") is not None

CANPACKET_HEAD_SIZE = 0x5
DLC_TO_LEN = [0, 1, 2, 3, 4, 5, 6, 7, 8, 12, 16, 20, 24, 32, 48, 64]
LEN_TO_DLC = {length: dlc for (dlc, length) in enumerate(DLC_TO_LEN)}

def pack_can_buffer(arr):
  snds = [b'']
  idx = 0
  for address, _, dat, bus in arr:
    assert len(dat) in LEN_TO_DLC
    if DEBUG:
      print(f"  W 0x{address:x}: 0x{dat.hex()}")
    extended = 1 if address >= 0x800 else 0
    data_len_code = LEN_TO_DLC[len(dat)]
    header = bytearray(5)
    word_4b = address << 3 | extended << 2
    header[0] = (data_len_code << 4) | (bus << 1)
    header[1] = word_4b & 0xFF
    header[2] = (word_4b >> 8) & 0xFF
    header[3] = (word_4b >> 16) & 0xFF
    header[4] = (word_4b >> 24) & 0xFF
    snds[idx] += header + dat
    if len(snds[idx]) > 256: # Limit chunks to 256 bytes
      snds.append(b'')
      idx += 1

  #Apply counter to each 64 byte packet
  for idx in range(len(snds)):
    tx = b''
    counter = 0
    for i in range (0, len(snds[idx]), 63):
      tx += bytes([counter]) + snds[idx][i:i+63]
      counter += 1
    snds[idx] = tx
  return snds

def unpack_can_buffer(dat):
  ret = []
  counter = 0
  tail = bytearray()
  for i in range(0, len(dat), 64):
    if counter != dat[i]:
      print("CAN: LOST RECV PACKET COUNTER")
      break
    counter+=1
    chunk = tail + dat[i+1:i+64]
    tail = bytearray()
    pos = 0
    while pos<len(chunk):
      data_len = DLC_TO_LEN[(chunk[pos]>>4)]
      pckt_len = CANPACKET_HEAD_SIZE + data_len
      if pckt_len <= len(chunk[pos:]):
        header = chunk[pos:pos+CANPACKET_HEAD_SIZE]
        if len(header) < 5:
          print("CAN: MALFORMED USB RECV PACKET")
          break
        bus = (header[0] >> 1) & 0x7
        address = (header[4] << 24 | header[3] << 16 | header[2] << 8 | header[1]) >> 3
        returned = (header[1] >> 1) & 0x1
        rejected = header[1] & 0x1
        data = chunk[pos + CANPACKET_HEAD_SIZE:pos + CANPACKET_HEAD_SIZE + data_len]
        if returned:
          bus += 128
        if rejected:
          bus += 192
        if DEBUG:
          print(f"  R 0x{address:x}: 0x{data.hex()}")
        ret.append((address, 0, data, bus))
        pos += pckt_len
      else:
        tail = chunk[pos:]
        break
  return ret

def ensure_health_packet_version(fn):
  @wraps(fn)
  def wrapper(self, *args, **kwargs):
    if self.health_version < self.HEALTH_PACKET_VERSION:
      raise RuntimeError("Panda firmware has outdated health packet definition. Reflash panda firmware.")
    elif self.health_version > self.HEALTH_PACKET_VERSION:
      raise RuntimeError("Panda python library has outdated health packet definition. Update panda python library.")
    return fn(self, *args, **kwargs)
  return wrapper

def ensure_can_packet_version(fn):
  @wraps(fn)
  def wrapper(self, *args, **kwargs):
    if self.can_version < self.CAN_PACKET_VERSION:
      raise RuntimeError("Panda firmware has outdated CAN packet definition. Reflash panda firmware.")
    elif self.can_version > self.CAN_PACKET_VERSION:
      raise RuntimeError("Panda python library has outdated CAN packet definition. Update panda python library.")
    return fn(self, *args, **kwargs)
  return wrapper

class ALTERNATIVE_EXPERIENCE:
  DEFAULT = 0
  DISABLE_DISENGAGE_ON_GAS = 1
  DISABLE_STOCK_AEB = 2
  RAISE_LONGITUDINAL_LIMITS_TO_ISO_MAX = 8

class Panda:

  # matches cereal.car.CarParams.SafetyModel
  SAFETY_SILENT = 0
  SAFETY_HONDA_NIDEC = 1
  SAFETY_TOYOTA = 2
  SAFETY_ELM327 = 3
  SAFETY_GM = 4
  SAFETY_HONDA_BOSCH_GIRAFFE = 5
  SAFETY_FORD = 6
  SAFETY_HYUNDAI = 8
  SAFETY_CHRYSLER = 9
  SAFETY_TESLA = 10
  SAFETY_SUBARU = 11
  SAFETY_MAZDA = 13
  SAFETY_NISSAN = 14
  SAFETY_VOLKSWAGEN_MQB = 15
  SAFETY_ALLOUTPUT = 17
  SAFETY_GM_ASCM = 18
  SAFETY_NOOUTPUT = 19
  SAFETY_HONDA_BOSCH = 20
  SAFETY_VOLKSWAGEN_PQ = 21
  SAFETY_SUBARU_LEGACY = 22
  SAFETY_HYUNDAI_LEGACY = 23
  SAFETY_HYUNDAI_COMMUNITY = 24
  SAFETY_STELLANTIS = 25
  SAFETY_FAW = 26
  SAFETY_BODY = 27
  SAFETY_HYUNDAI_HDA2 = 28

  SERIAL_DEBUG = 0
  SERIAL_ESP = 1
  SERIAL_LIN1 = 2
  SERIAL_LIN2 = 3

  GMLAN_CAN2 = 1
  GMLAN_CAN3 = 2

  REQUEST_IN = usb1.ENDPOINT_IN | usb1.TYPE_VENDOR | usb1.RECIPIENT_DEVICE
  REQUEST_OUT = usb1.ENDPOINT_OUT | usb1.TYPE_VENDOR | usb1.RECIPIENT_DEVICE

  HW_TYPE_UNKNOWN = b'\x00'
  HW_TYPE_WHITE_PANDA = b'\x01'
  HW_TYPE_GREY_PANDA = b'\x02'
  HW_TYPE_BLACK_PANDA = b'\x03'
  HW_TYPE_PEDAL = b'\x04'
  HW_TYPE_UNO = b'\x05'
  HW_TYPE_DOS = b'\x06'
  HW_TYPE_RED_PANDA = b'\x07'

  CAN_PACKET_VERSION = 2
  HEALTH_PACKET_VERSION = 7
  HEALTH_STRUCT = struct.Struct("<IIIIIIIIBBBBBBBHBBBHIf")

  F2_DEVICES = (HW_TYPE_PEDAL, )
  F4_DEVICES = (HW_TYPE_WHITE_PANDA, HW_TYPE_GREY_PANDA, HW_TYPE_BLACK_PANDA, HW_TYPE_UNO, HW_TYPE_DOS)
  H7_DEVICES = (HW_TYPE_RED_PANDA, )

  CLOCK_SOURCE_MODE_DISABLED = 0
  CLOCK_SOURCE_MODE_FREE_RUNNING = 1

  # first byte is for EPS scaling factor
  FLAG_TOYOTA_ALT_BRAKE = (1 << 8)
  FLAG_TOYOTA_STOCK_LONGITUDINAL = (2 << 8)

  FLAG_HONDA_ALT_BRAKE = 1
  FLAG_HONDA_BOSCH_LONG = 2
  FLAG_HONDA_NIDEC_ALT = 4

  FLAG_HYUNDAI_EV_GAS = 1
  FLAG_HYUNDAI_HYBRID_GAS = 2
  FLAG_HYUNDAI_LONG = 4

  FLAG_TESLA_POWERTRAIN = 1
  FLAG_TESLA_LONG_CONTROL = 2

<<<<<<< HEAD
  FLAG_VOLKSWAGEN_LONG_CONTROL = 1

  def __init__(self, serial=None, claim=True):
=======
  def __init__(self, serial: Optional[str] = None, claim: bool = True):
>>>>>>> 6c173881
    self._serial = serial
    self._handle = None
    self.connect(claim)
    self._mcu_type = self.get_mcu_type()

  def close(self):
    self._handle.close()
    self._handle = None

  def connect(self, claim=True, wait=False):
    if self._handle is not None:
      self.close()

    context = usb1.USBContext()
    self._handle = None

    while 1:
      try:
        for device in context.getDeviceList(skip_on_error=True):
          if device.getVendorID() == 0xbbaa and device.getProductID() in (0xddcc, 0xddee):
            try:
              this_serial = device.getSerialNumber()
            except Exception:
              continue
            if self._serial is None or this_serial == self._serial:
              self._serial = this_serial
              print("opening device", self._serial, hex(device.getProductID()))
              self.bootstub = device.getProductID() == 0xddee
              self._handle = device.open()
              if sys.platform not in ("win32", "cygwin", "msys", "darwin"):
                self._handle.setAutoDetachKernelDriver(True)
              if claim:
                self._handle.claimInterface(0)
                # self._handle.setInterfaceAltSetting(0, 0)  # Issue in USB stack
              break
      except Exception as e:
        print("exception", e)
        traceback.print_exc()
      if not wait or self._handle is not None:
        break
      context = usb1.USBContext()  # New context needed so new devices show up
    assert(self._handle is not None)
    self.health_version, self.can_version = self.get_packets_versions()
    print("connected")

  def reset(self, enter_bootstub=False, enter_bootloader=False):
    try:
      if enter_bootloader:
        self._handle.controlWrite(Panda.REQUEST_IN, 0xd1, 0, 0, b'')
      else:
        if enter_bootstub:
          self._handle.controlWrite(Panda.REQUEST_IN, 0xd1, 1, 0, b'')
        else:
          self._handle.controlWrite(Panda.REQUEST_IN, 0xd8, 0, 0, b'')
    except Exception:
      pass
    if not enter_bootloader:
      self.reconnect()

  def reconnect(self):
    self.close()
    time.sleep(1.0)
    success = False
    # wait up to 15 seconds
    for i in range(0, 15):
      try:
        self.connect()
        success = True
        break
      except Exception:
        print("reconnecting is taking %d seconds..." % (i + 1))
        try:
          dfu = PandaDFU(PandaDFU.st_serial_to_dfu_serial(self._serial, self._mcu_type))
          dfu.recover()
        except Exception:
          pass
        time.sleep(1.0)
    if not success:
      raise Exception("reconnect failed")



  @staticmethod
  def flash_static(handle, code):
    # confirm flasher is present
    fr = handle.controlRead(Panda.REQUEST_IN, 0xb0, 0, 0, 0xc)
    assert fr[4:8] == b"\xde\xad\xd0\x0d"

    # unlock flash
    print("flash: unlocking")
    handle.controlWrite(Panda.REQUEST_IN, 0xb1, 0, 0, b'')

    # erase sectors 1 through 3
    print("flash: erasing")
    for i in range(1, 4):
      handle.controlWrite(Panda.REQUEST_IN, 0xb2, i, 0, b'')

    # flash over EP2
    STEP = 0x10
    print("flash: flashing")
    for i in range(0, len(code), STEP):
      handle.bulkWrite(2, code[i:i + STEP])

    # reset
    print("flash: resetting")
    try:
      handle.controlWrite(Panda.REQUEST_IN, 0xd8, 0, 0, b'')
    except Exception:
      pass

  def flash(self, fn=DEFAULT_FW_FN, code=None, reconnect=True):
    if self._mcu_type == MCU_TYPE_H7 and fn == DEFAULT_FW_FN:
      fn = DEFAULT_H7_FW_FN
    print("flash: main version is " + self.get_version())
    if not self.bootstub:
      self.reset(enter_bootstub=True)
    assert(self.bootstub)

    if code is None:
      with open(fn, "rb") as f:
        code = f.read()

    # get version
    print("flash: bootstub version is " + self.get_version())

    # do flash
    Panda.flash_static(self._handle, code)

    # reconnect
    if reconnect:
      self.reconnect()

  def recover(self, timeout: Optional[int] = None, reset: bool = True) -> bool:
    if reset:
      self.reset(enter_bootstub=True)
      self.reset(enter_bootloader=True)

    t_start = time.time()
    while len(PandaDFU.list()) == 0:
      print("waiting for DFU...")
      time.sleep(0.1)
      if timeout is not None and (time.time() - t_start) > timeout:
        return False

    dfu = PandaDFU(PandaDFU.st_serial_to_dfu_serial(self._serial, self._mcu_type))
    dfu.recover()

    # reflash after recover
    self.connect(True, True)
    self.flash()
    return True

  @staticmethod
  def list():
    context = usb1.USBContext()
    ret = []
    try:
      for device in context.getDeviceList(skip_on_error=True):
        if device.getVendorID() == 0xbbaa and device.getProductID() in (0xddcc, 0xddee):
          try:
            ret.append(device.getSerialNumber())
          except Exception:
            continue
    except Exception:
      pass
    return ret

  def call_control_api(self, msg):
    self._handle.controlWrite(Panda.REQUEST_OUT, msg, 0, 0, b'')

  # ******************* health *******************

  @ensure_health_packet_version
  def health(self):
    dat = self._handle.controlRead(Panda.REQUEST_IN, 0xd2, 0, 0, self.HEALTH_STRUCT.size)
    a = self.HEALTH_STRUCT.unpack(dat)
    return {
      "uptime": a[0],
      "voltage": a[1],
      "current": a[2],
      "can_rx_errs": a[3],
      "can_send_errs": a[4],
      "can_fwd_errs": a[5],
      "gmlan_send_errs": a[6],
      "faults": a[7],
      "ignition_line": a[8],
      "ignition_can": a[9],
      "controls_allowed": a[10],
      "gas_interceptor_detected": a[11],
      "car_harness_status": a[12],
      "usb_power_mode": a[13],
      "safety_mode": a[14],
      "safety_param": a[15],
      "fault_status": a[16],
      "power_save_enabled": a[17],
      "heartbeat_lost": a[18],
      "alternative_experience": a[19],
      "blocked_msg_cnt": a[20],
      "interrupt_load": a[21],
    }

  # ******************* control *******************

  def enter_bootloader(self):
    try:
      self._handle.controlWrite(Panda.REQUEST_OUT, 0xd1, 0, 0, b'')
    except Exception as e:
      print(e)

  def get_version(self):
    return self._handle.controlRead(Panda.REQUEST_IN, 0xd6, 0, 0, 0x40).decode('utf8')

  @staticmethod
  def get_signature_from_firmware(fn) -> bytes:
    f = open(fn, 'rb')
    f.seek(-128, 2)  # Seek from end of file
    return f.read(128)

  def get_signature(self):
    part_1 = self._handle.controlRead(Panda.REQUEST_IN, 0xd3, 0, 0, 0x40)
    part_2 = self._handle.controlRead(Panda.REQUEST_IN, 0xd4, 0, 0, 0x40)
    return bytes(part_1 + part_2)

  def get_type(self):
    return self._handle.controlRead(Panda.REQUEST_IN, 0xc1, 0, 0, 0x40)

  # Returns tuple with health packet version and CAN packet/USB packet version
  def get_packets_versions(self):
    dat = self._handle.controlRead(Panda.REQUEST_IN, 0xdd, 0, 0, 2)
    if dat:
      a = struct.unpack("BB", dat)
      return (a[0], a[1])
    else:
      return (0, 0)

  def is_white(self):
    return self.get_type() == Panda.HW_TYPE_WHITE_PANDA

  def is_grey(self):
    return self.get_type() == Panda.HW_TYPE_GREY_PANDA

  def is_black(self):
    return self.get_type() == Panda.HW_TYPE_BLACK_PANDA

  def is_pedal(self):
    return self.get_type() == Panda.HW_TYPE_PEDAL

  def is_uno(self):
    return self.get_type() == Panda.HW_TYPE_UNO

  def is_dos(self):
    return self.get_type() == Panda.HW_TYPE_DOS

  def is_red(self):
    return self.get_type() == Panda.HW_TYPE_RED_PANDA

  def get_mcu_type(self):
    hw_type = self.get_type()
    if hw_type in Panda.F2_DEVICES:
      return MCU_TYPE_F2
    elif hw_type in Panda.F4_DEVICES:
      return MCU_TYPE_F4
    elif hw_type in Panda.H7_DEVICES:
      return MCU_TYPE_H7
    return None

  def has_obd(self):
    return (self.is_uno() or self.is_dos() or self.is_black() or self.is_red())

  def has_canfd(self) -> bool:
    return self.get_type() in Panda.H7_DEVICES

  def is_internal(self) -> bool:
    return self.get_type() in (Panda.HW_TYPE_UNO, Panda.HW_TYPE_DOS)

  def get_serial(self):
    dat = self._handle.controlRead(Panda.REQUEST_IN, 0xd0, 0, 0, 0x20)
    hashsig, calc_hash = dat[0x1c:], hashlib.sha1(dat[0:0x1c]).digest()[0:4]
    assert(hashsig == calc_hash)
    return [dat[0:0x10].decode("utf8"), dat[0x10:0x10 + 10].decode("utf8")]

  def get_usb_serial(self):
    return self._serial

  def get_secret(self):
    return self._handle.controlRead(Panda.REQUEST_IN, 0xd0, 1, 0, 0x10)

  # ******************* configuration *******************

  def set_usb_power(self, on):
    self._handle.controlWrite(Panda.REQUEST_OUT, 0xe6, int(on), 0, b'')

  def set_power_save(self, power_save_enabled=0):
    self._handle.controlWrite(Panda.REQUEST_OUT, 0xe7, int(power_save_enabled), 0, b'')

  def enable_deepsleep(self):
    self._handle.controlWrite(Panda.REQUEST_OUT, 0xfb, 0, 0, b'')

  def set_esp_power(self, on):
    self._handle.controlWrite(Panda.REQUEST_OUT, 0xd9, int(on), 0, b'')

  def esp_reset(self, bootmode=0):
    self._handle.controlWrite(Panda.REQUEST_OUT, 0xda, int(bootmode), 0, b'')
    time.sleep(0.2)

  def set_safety_mode(self, mode=SAFETY_SILENT, param=0, disable_checks=True):
    self._handle.controlWrite(Panda.REQUEST_OUT, 0xdc, mode, param, b'')
    if disable_checks:
      self.set_heartbeat_disabled()
      self.set_power_save(0)

  def set_gmlan(self, bus=2):
    # TODO: check panda type
    if bus is None:
      self._handle.controlWrite(Panda.REQUEST_OUT, 0xdb, 0, 0, b'')
    elif bus in (Panda.GMLAN_CAN2, Panda.GMLAN_CAN3):
      self._handle.controlWrite(Panda.REQUEST_OUT, 0xdb, 1, bus, b'')

  def set_obd(self, obd):
    # TODO: check panda type
    self._handle.controlWrite(Panda.REQUEST_OUT, 0xdb, int(obd), 0, b'')

  def set_can_loopback(self, enable):
    # set can loopback mode for all buses
    self._handle.controlWrite(Panda.REQUEST_OUT, 0xe5, int(enable), 0, b'')

  def set_can_enable(self, bus_num, enable):
    # sets the can transceiver enable pin
    self._handle.controlWrite(Panda.REQUEST_OUT, 0xf4, int(bus_num), int(enable), b'')

  def set_can_speed_kbps(self, bus, speed):
    self._handle.controlWrite(Panda.REQUEST_OUT, 0xde, bus, int(speed * 10), b'')

  def set_can_data_speed_kbps(self, bus, speed):
    self._handle.controlWrite(Panda.REQUEST_OUT, 0xf9, bus, int(speed * 10), b'')

  # CAN FD and BRS status
  def get_canfd_status(self, bus):
    dat = self._handle.controlRead(Panda.REQUEST_IN, 0xfa, bus, 0, 2)
    if dat:
      a = struct.unpack("BB", dat)
      return (a[0], a[1])
    else:
      return (None, None)

  def set_uart_baud(self, uart, rate):
    self._handle.controlWrite(Panda.REQUEST_OUT, 0xe4, uart, int(rate / 300), b'')

  def set_uart_parity(self, uart, parity):
    # parity, 0=off, 1=even, 2=odd
    self._handle.controlWrite(Panda.REQUEST_OUT, 0xe2, uart, parity, b'')

  def set_uart_callback(self, uart, install):
    self._handle.controlWrite(Panda.REQUEST_OUT, 0xe3, uart, int(install), b'')

  # ******************* can *******************

  # The panda will NAK CAN writes when there is CAN congestion.
  # libusb will try to send it again, with a max timeout.
  # Timeout is in ms. If set to 0, the timeout is infinite.
  CAN_SEND_TIMEOUT_MS = 10

  @ensure_can_packet_version
  def can_send_many(self, arr, timeout=CAN_SEND_TIMEOUT_MS):
    snds = pack_can_buffer(arr)
    while True:
      try:
        for tx in snds:
          while True:
            bs = self._handle.bulkWrite(3, tx, timeout=timeout)
            tx = tx[bs:]
            if len(tx) == 0:
              break
            print("CAN: PARTIAL SEND MANY, RETRYING")
        break
      except (usb1.USBErrorIO, usb1.USBErrorOverflow):
        print("CAN: BAD SEND MANY, RETRYING")

  def can_send(self, addr, dat, bus, timeout=CAN_SEND_TIMEOUT_MS):
    self.can_send_many([[addr, None, dat, bus]], timeout=timeout)

  @ensure_can_packet_version
  def can_recv(self):
    dat = bytearray()
    while True:
      try:
        dat = self._handle.bulkRead(1, 16384) # Max receive batch size + 2 extra reserve frames
        break
      except (usb1.USBErrorIO, usb1.USBErrorOverflow):
        print("CAN: BAD RECV, RETRYING")
        time.sleep(0.1)
    return unpack_can_buffer(dat)

  def can_clear(self, bus):
    """Clears all messages from the specified internal CAN ringbuffer as
    though it were drained.

    Args:
      bus (int): can bus number to clear a tx queue, or 0xFFFF to clear the
        global can rx queue.

    """
    self._handle.controlWrite(Panda.REQUEST_OUT, 0xf1, bus, 0, b'')

  # ******************* isotp *******************

  def isotp_send(self, addr, dat, bus, recvaddr=None, subaddr=None):
    return isotp_send(self, dat, addr, bus, recvaddr, subaddr)

  def isotp_recv(self, addr, bus=0, sendaddr=None, subaddr=None):
    return isotp_recv(self, addr, bus, sendaddr, subaddr)

  # ******************* serial *******************

  def serial_read(self, port_number):
    ret = []
    while 1:
      lret = bytes(self._handle.controlRead(Panda.REQUEST_IN, 0xe0, port_number, 0, 0x40))
      if len(lret) == 0:
        break
      ret.append(lret)
    return b''.join(ret)

  def serial_write(self, port_number, ln):
    ret = 0
    for i in range(0, len(ln), 0x20):
      ret += self._handle.bulkWrite(2, struct.pack("B", port_number) + ln[i:i + 0x20])
    return ret

  def serial_clear(self, port_number):
    """Clears all messages (tx and rx) from the specified internal uart
    ringbuffer as though it were drained.

    Args:
      port_number (int): port number of the uart to clear.

    """
    self._handle.controlWrite(Panda.REQUEST_OUT, 0xf2, port_number, 0, b'')

  # ******************* kline *******************

  # pulse low for wakeup
  def kline_wakeup(self, k=True, l=True):
    assert k or l, "must specify k-line, l-line, or both"
    if DEBUG:
      print("kline wakeup...")
    self._handle.controlWrite(Panda.REQUEST_OUT, 0xf0, 2 if k and l else int(l), 0, b'')
    if DEBUG:
      print("kline wakeup done")

  def kline_5baud(self, addr, k=True, l=True):
    assert k or l, "must specify k-line, l-line, or both"
    if DEBUG:
      print("kline 5 baud...")
    self._handle.controlWrite(Panda.REQUEST_OUT, 0xf4, 2 if k and l else int(l), addr, b'')
    if DEBUG:
      print("kline 5 baud done")

  def kline_drain(self, bus=2):
    # drain buffer
    bret = bytearray()
    while True:
      ret = self._handle.controlRead(Panda.REQUEST_IN, 0xe0, bus, 0, 0x40)
      if len(ret) == 0:
        break
      elif DEBUG:
        print(f"kline drain: 0x{ret.hex()}")
      bret += ret
    return bytes(bret)

  def kline_ll_recv(self, cnt, bus=2):
    echo = bytearray()
    while len(echo) != cnt:
      ret = self._handle.controlRead(Panda.REQUEST_OUT, 0xe0, bus, 0, cnt - len(echo))
      if DEBUG and len(ret) > 0:
        print(f"kline recv: 0x{ret.hex()}")
      echo += ret
    return bytes(echo)

  def kline_send(self, x, bus=2, checksum=True):
    self.kline_drain(bus=bus)
    if checksum:
      x += bytes([sum(x) % 0x100])
    for i in range(0, len(x), 0xf):
      ts = x[i:i + 0xf]
      if DEBUG:
        print(f"kline send: 0x{ts.hex()}")
      self._handle.bulkWrite(2, bytes([bus]) + ts)
      echo = self.kline_ll_recv(len(ts), bus=bus)
      if echo != ts:
        print(f"**** ECHO ERROR {i} ****")
        print(f"0x{echo.hex()}")
        print(f"0x{ts.hex()}")
    assert echo == ts

  def kline_recv(self, bus=2, header_len=4):
    # read header (last byte is length)
    msg = self.kline_ll_recv(header_len, bus=bus)
    # read data (add one byte to length for checksum)
    msg += self.kline_ll_recv(msg[-1]+1, bus=bus)
    return msg

  def send_heartbeat(self, engaged=True):
    self._handle.controlWrite(Panda.REQUEST_OUT, 0xf3, engaged, 0, b'')

  # disable heartbeat checks for use outside of openpilot
  # sending a heartbeat will reenable the checks
  def set_heartbeat_disabled(self):
    self._handle.controlWrite(Panda.REQUEST_OUT, 0xf8, 0, 0, b'')

  # ******************* RTC *******************
  def set_datetime(self, dt):
    self._handle.controlWrite(Panda.REQUEST_OUT, 0xa1, int(dt.year), 0, b'')
    self._handle.controlWrite(Panda.REQUEST_OUT, 0xa2, int(dt.month), 0, b'')
    self._handle.controlWrite(Panda.REQUEST_OUT, 0xa3, int(dt.day), 0, b'')
    self._handle.controlWrite(Panda.REQUEST_OUT, 0xa4, int(dt.isoweekday()), 0, b'')
    self._handle.controlWrite(Panda.REQUEST_OUT, 0xa5, int(dt.hour), 0, b'')
    self._handle.controlWrite(Panda.REQUEST_OUT, 0xa6, int(dt.minute), 0, b'')
    self._handle.controlWrite(Panda.REQUEST_OUT, 0xa7, int(dt.second), 0, b'')

  def get_datetime(self):
    dat = self._handle.controlRead(Panda.REQUEST_IN, 0xa0, 0, 0, 8)
    a = struct.unpack("HBBBBBB", dat)
    return datetime.datetime(a[0], a[1], a[2], a[4], a[5], a[6])

  # ******************* IR *******************
  def set_ir_power(self, percentage):
    self._handle.controlWrite(Panda.REQUEST_OUT, 0xb0, int(percentage), 0, b'')

  # ******************* Fan ******************
  def set_fan_power(self, percentage):
    self._handle.controlWrite(Panda.REQUEST_OUT, 0xb1, int(percentage), 0, b'')

  def get_fan_rpm(self):
    dat = self._handle.controlRead(Panda.REQUEST_IN, 0xb2, 0, 0, 2)
    a = struct.unpack("H", dat)
    return a[0]

  # ****************** Phone *****************
  def set_phone_power(self, enabled):
    self._handle.controlWrite(Panda.REQUEST_OUT, 0xb3, int(enabled), 0, b'')

  # ************** Clock Source **************
  def set_clock_source_mode(self, mode):
    self._handle.controlWrite(Panda.REQUEST_OUT, 0xf5, int(mode), 0, b'')

  # ****************** Siren *****************
  def set_siren(self, enabled):
    self._handle.controlWrite(Panda.REQUEST_OUT, 0xf6, int(enabled), 0, b'')

  # ****************** Debug *****************
  def set_green_led(self, enabled):
    self._handle.controlWrite(Panda.REQUEST_OUT, 0xf7, int(enabled), 0, b'')<|MERGE_RESOLUTION|>--- conflicted
+++ resolved
@@ -197,13 +197,9 @@
   FLAG_TESLA_POWERTRAIN = 1
   FLAG_TESLA_LONG_CONTROL = 2
 
-<<<<<<< HEAD
   FLAG_VOLKSWAGEN_LONG_CONTROL = 1
 
-  def __init__(self, serial=None, claim=True):
-=======
   def __init__(self, serial: Optional[str] = None, claim: bool = True):
->>>>>>> 6c173881
     self._serial = serial
     self._handle = None
     self.connect(claim)
