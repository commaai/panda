--- conflicted
+++ resolved
@@ -185,15 +185,10 @@
 
   CAN_PACKET_VERSION = 4
   HEALTH_PACKET_VERSION = 11
-<<<<<<< HEAD
-  CAN_HEALTH_PACKET_VERSION = 3
+  CAN_HEALTH_PACKET_VERSION = 4
+  # dp - extra "B" at the end
   HEALTH_STRUCT = struct.Struct("<IIIIIIIIIBBBBBBHBBBHfBBB")
-  CAN_HEALTH_STRUCT = struct.Struct("<BIBBBBBBBBIIIIIIHHBBB")
-=======
-  CAN_HEALTH_PACKET_VERSION = 4
-  HEALTH_STRUCT = struct.Struct("<IIIIIIIIIBBBBBBHBBBHfBB")
   CAN_HEALTH_STRUCT = struct.Struct("<BIBBBBBBBBIIIIIIIHHBBB")
->>>>>>> 3d655cbf
 
   F2_DEVICES = (HW_TYPE_PEDAL, )
   F4_DEVICES = (HW_TYPE_WHITE_PANDA, HW_TYPE_GREY_PANDA, HW_TYPE_BLACK_PANDA, HW_TYPE_UNO, HW_TYPE_DOS)
