--- conflicted
+++ resolved
@@ -237,11 +237,9 @@
   FLAG_SUBARU_GEN2 = 1
   FLAG_SUBARU_LONG = 2
 
-<<<<<<< HEAD
   FLAG_SUBARU_PREGLOBAL_REVERSED_DRIVER_TORQUE = 1
-=======
+
   FLAG_NISSAN_ALT_EPS_BUS = 1
->>>>>>> 39bc5a48
 
   FLAG_GM_HW_CAM = 1
   FLAG_GM_HW_CAM_LONG = 2
