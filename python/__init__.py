# python library to interface with panda
import os
import sys
import time
import usb1
import struct
import hashlib
import binascii
import datetime
import warnings
import logging
from functools import wraps
from typing import Optional
from itertools import accumulate

from .base import BaseHandle
from .constants import McuType
from .dfu import PandaDFU
from .isotp import isotp_send, isotp_recv
from .spi import PandaSpiHandle, PandaSpiException
from .usb import PandaUsbHandle

__version__ = '0.0.10'

# setup logging
LOGLEVEL = os.environ.get('LOGLEVEL', 'INFO').upper()
logging.basicConfig(level=LOGLEVEL, format='%(message)s')

USBPACKET_MAX_SIZE = 0x40
CANPACKET_HEAD_SIZE = 0x6
DLC_TO_LEN = [0, 1, 2, 3, 4, 5, 6, 7, 8, 12, 16, 20, 24, 32, 48, 64]
LEN_TO_DLC = {length: dlc for (dlc, length) in enumerate(DLC_TO_LEN)}


def calculate_checksum(data):
  res = 0
  for b in data:
    res ^= b
  return res

def pack_can_buffer(arr):
  snds = [b'']
  for address, _, dat, bus in arr:
    assert len(dat) in LEN_TO_DLC
    #logging.debug("  W 0x%x: 0x%s", address, dat.hex())

    extended = 1 if address >= 0x800 else 0
    data_len_code = LEN_TO_DLC[len(dat)]
    header = bytearray(CANPACKET_HEAD_SIZE)
    word_4b = address << 3 | extended << 2
    header[0] = (data_len_code << 4) | (bus << 1)
    header[1] = word_4b & 0xFF
    header[2] = (word_4b >> 8) & 0xFF
    header[3] = (word_4b >> 16) & 0xFF
    header[4] = (word_4b >> 24) & 0xFF
    header[5] = calculate_checksum(header[:5] + dat)

    snds[-1] += header + dat
    if len(snds[-1]) > 256: # Limit chunks to 256 bytes
      snds.append(b'')

  return snds

def unpack_can_buffer(dat):
  ret = []

  while len(dat) >= CANPACKET_HEAD_SIZE:
    data_len = DLC_TO_LEN[(dat[0]>>4)]

    header = dat[:CANPACKET_HEAD_SIZE]

    bus = (header[0] >> 1) & 0x7
    address = (header[4] << 24 | header[3] << 16 | header[2] << 8 | header[1]) >> 3

    if (header[1] >> 1) & 0x1:
      # returned
      bus += 128
    if header[1] & 0x1:
      # rejected
      bus += 192

    # we need more from the next transfer
    if data_len > len(dat) - CANPACKET_HEAD_SIZE:
      break

    assert calculate_checksum(dat[:(CANPACKET_HEAD_SIZE+data_len)]) == 0, "CAN packet checksum incorrect"

    data = dat[CANPACKET_HEAD_SIZE:(CANPACKET_HEAD_SIZE+data_len)]
    dat = dat[(CANPACKET_HEAD_SIZE+data_len):]

    ret.append((address, 0, data, bus))

  return (ret, dat)

def ensure_health_packet_version(fn):
  @wraps(fn)
  def wrapper(self, *args, **kwargs):
    if self.health_version < self.HEALTH_PACKET_VERSION:
      raise RuntimeError("Panda firmware has outdated health packet definition. Reflash panda firmware.")
    elif self.health_version > self.HEALTH_PACKET_VERSION:
      raise RuntimeError("Panda python library has outdated health packet definition. Update panda python library.")
    return fn(self, *args, **kwargs)
  return wrapper

def ensure_can_packet_version(fn):
  @wraps(fn)
  def wrapper(self, *args, **kwargs):
    if self.can_version < self.CAN_PACKET_VERSION:
      raise RuntimeError("Panda firmware has outdated CAN packet definition. Reflash panda firmware.")
    elif self.can_version > self.CAN_PACKET_VERSION:
      raise RuntimeError("Panda python library has outdated CAN packet definition. Update panda python library.")
    return fn(self, *args, **kwargs)
  return wrapper

def ensure_can_health_packet_version(fn):
  @wraps(fn)
  def wrapper(self, *args, **kwargs):
    if self.can_health_version < self.CAN_HEALTH_PACKET_VERSION:
      raise RuntimeError("Panda firmware has outdated CAN health packet definition. Reflash panda firmware.")
    elif self.can_health_version > self.CAN_HEALTH_PACKET_VERSION:
      raise RuntimeError("Panda python library has outdated CAN health packet definition. Update panda python library.")
    return fn(self, *args, **kwargs)
  return wrapper

class ALTERNATIVE_EXPERIENCE:
  DEFAULT = 0
  DISABLE_DISENGAGE_ON_GAS = 1
  DISABLE_STOCK_AEB = 2
  RAISE_LONGITUDINAL_LIMITS_TO_ISO_MAX = 8
  ALKA = 16

class Panda:

  # matches cereal.car.CarParams.SafetyModel
  SAFETY_SILENT = 0
  SAFETY_HONDA_NIDEC = 1
  SAFETY_TOYOTA = 2
  SAFETY_ELM327 = 3
  SAFETY_GM = 4
  SAFETY_HONDA_BOSCH_GIRAFFE = 5
  SAFETY_FORD = 6
  SAFETY_HYUNDAI = 8
  SAFETY_CHRYSLER = 9
  SAFETY_TESLA = 10
  SAFETY_SUBARU = 11
  SAFETY_MAZDA = 13
  SAFETY_NISSAN = 14
  SAFETY_VOLKSWAGEN_MQB = 15
  SAFETY_ALLOUTPUT = 17
  SAFETY_GM_ASCM = 18
  SAFETY_NOOUTPUT = 19
  SAFETY_HONDA_BOSCH = 20
  SAFETY_VOLKSWAGEN_PQ = 21
  SAFETY_SUBARU_LEGACY = 22
  SAFETY_HYUNDAI_LEGACY = 23
  SAFETY_HYUNDAI_COMMUNITY = 24
  SAFETY_STELLANTIS = 25
  SAFETY_FAW = 26
  SAFETY_BODY = 27
  SAFETY_HYUNDAI_CANFD = 28

  SERIAL_DEBUG = 0
  SERIAL_ESP = 1
  SERIAL_LIN1 = 2
  SERIAL_LIN2 = 3
  SERIAL_SOM_DEBUG = 4

  GMLAN_CAN2 = 1
  GMLAN_CAN3 = 2

  REQUEST_IN = usb1.ENDPOINT_IN | usb1.TYPE_VENDOR | usb1.RECIPIENT_DEVICE
  REQUEST_OUT = usb1.ENDPOINT_OUT | usb1.TYPE_VENDOR | usb1.RECIPIENT_DEVICE

  HW_TYPE_UNKNOWN = b'\x00'
  HW_TYPE_WHITE_PANDA = b'\x01'
  HW_TYPE_GREY_PANDA = b'\x02'
  HW_TYPE_BLACK_PANDA = b'\x03'
  HW_TYPE_PEDAL = b'\x04'
  HW_TYPE_UNO = b'\x05'
  HW_TYPE_DOS = b'\x06'
  HW_TYPE_RED_PANDA = b'\x07'
  HW_TYPE_RED_PANDA_V2 = b'\x08'
  HW_TYPE_TRES = b'\x09'

  CAN_PACKET_VERSION = 4
  HEALTH_PACKET_VERSION = 14
  CAN_HEALTH_PACKET_VERSION = 4
<<<<<<< HEAD
  # dp - 2 extra "B" at the end:
  # "usb_power_mode": a[23],
  # "torque_interceptor_detected": a[24],
  HEALTH_STRUCT = struct.Struct("<IIIIIIIIIBBBBBBHBBBHfBBHBBB")
=======
  HEALTH_STRUCT = struct.Struct("<IIIIIIIIIBBBBBBHBBBHfBBHBHH")
>>>>>>> da7c5774
  CAN_HEALTH_STRUCT = struct.Struct("<BIBBBBBBBBIIIIIIIHHBBB")

  F2_DEVICES = (HW_TYPE_PEDAL, )
  F4_DEVICES = (HW_TYPE_WHITE_PANDA, HW_TYPE_GREY_PANDA, HW_TYPE_BLACK_PANDA, HW_TYPE_UNO, HW_TYPE_DOS)
  H7_DEVICES = (HW_TYPE_RED_PANDA, HW_TYPE_RED_PANDA_V2, HW_TYPE_TRES)

  INTERNAL_DEVICES = (HW_TYPE_UNO, HW_TYPE_DOS, HW_TYPE_TRES)
  HAS_OBD = (HW_TYPE_BLACK_PANDA, HW_TYPE_UNO, HW_TYPE_DOS, HW_TYPE_RED_PANDA, HW_TYPE_RED_PANDA_V2, HW_TYPE_TRES)

  MAX_FAN_RPMs = {
    HW_TYPE_UNO: 5100,
    HW_TYPE_DOS: 6500,
    HW_TYPE_TRES: 6600,
  }

  HARNESS_STATUS_NC = 0
  HARNESS_STATUS_NORMAL = 1
  HARNESS_STATUS_FLIPPED = 2

  # first byte is for EPS scaling factor
  FLAG_TOYOTA_ALT_BRAKE = (1 << 8)
  FLAG_TOYOTA_STOCK_LONGITUDINAL = (2 << 8)
  FLAG_TOYOTA_LTA = (4 << 8)

  FLAG_HONDA_ALT_BRAKE = 1
  FLAG_HONDA_BOSCH_LONG = 2
  FLAG_HONDA_NIDEC_ALT = 4
  FLAG_HONDA_RADARLESS = 8

  FLAG_HYUNDAI_EV_GAS = 1
  FLAG_HYUNDAI_HYBRID_GAS = 2
  FLAG_HYUNDAI_LONG = 4
  FLAG_HYUNDAI_CAMERA_SCC = 8
  FLAG_HYUNDAI_CANFD_HDA2 = 16
  FLAG_HYUNDAI_CANFD_ALT_BUTTONS = 32
  FLAG_HYUNDAI_ALT_LIMITS = 64

  FLAG_TESLA_POWERTRAIN = 1
  FLAG_TESLA_LONG_CONTROL = 2

  FLAG_VOLKSWAGEN_LONG_CONTROL = 1

  FLAG_CHRYSLER_RAM_DT = 1
  FLAG_CHRYSLER_RAM_HD = 2

  FLAG_SUBARU_GEN2 = 1

  FLAG_GM_HW_CAM = 1
  FLAG_GM_HW_CAM_LONG = 2

  def __init__(self, serial: Optional[str] = None, claim: bool = True, disable_checks: bool = True):
    self._connect_serial = serial
    self._disable_checks = disable_checks

    self._handle: BaseHandle
    self._handle_open = False
    self.can_rx_overflow_buffer = b''

    # connect and set mcu type
    self.connect(claim)

    # reset comms
    self.can_reset_communications()

  def __enter__(self):
    return self

  def __exit__(self, *args):
    self.close()

  def close(self):
    if self._handle_open:
      self._handle.close()
      self._handle_open = False

  def connect(self, claim=True, wait=False):
    self.close()

    # try USB first, then SPI
    self._handle, serial, self.bootstub, bcd = self.usb_connect(self._connect_serial, claim=claim, wait=wait)
    if self._handle is None:
      self._handle, serial, self.bootstub, bcd = self.spi_connect(self._connect_serial)

    if self._handle is None:
      raise Exception("failed to connect to panda")

    # Some fallback logic to determine panda and MCU type for old bootstubs,
    # since we now support multiple MCUs and need to know which fw to flash.
    # Three cases to consider:
    # A) oldest bootstubs don't have any way to distinguish
    #    MCU or panda type
    # B) slightly newer (~2 weeks after first C3's built) bootstubs
    #    have the panda type set in the USB bcdDevice
    # C) latest bootstubs also implement the endpoint for panda type
    self._bcd_hw_type = None
    ret = self._handle.controlRead(Panda.REQUEST_IN, 0xc1, 0, 0, 0x40)
    missing_hw_type_endpoint = self.bootstub and ret.startswith(b'\xff\x00\xc1\x3e\xde\xad\xd0\x0d')
    if missing_hw_type_endpoint and bcd is not None:
      self._bcd_hw_type = bcd

    # For case A, we assume F4 MCU type, since all H7 pandas should be case B at worst
    self._assume_f4_mcu = (self._bcd_hw_type is None) and missing_hw_type_endpoint

    self._serial = serial
    self._connect_serial = serial
    self._handle_open = True
    self._mcu_type = self.get_mcu_type()
    self.health_version, self.can_version, self.can_health_version = self.get_packets_versions()
    logging.debug("connected")

    # disable openpilot's heartbeat checks
    if self._disable_checks:
      self.set_heartbeat_disabled()
      self.set_power_save(0)

  @staticmethod
  def spi_connect(serial):
    # get UID to confirm slave is present and up
    handle = None
    spi_serial = None
    bootstub = None
    try:
      handle = PandaSpiHandle()
      dat = handle.controlRead(Panda.REQUEST_IN, 0xc3, 0, 0, 12, timeout=100)
      spi_serial = binascii.hexlify(dat).decode()
      bootstub = Panda.flasher_present(handle)
    except PandaSpiException:
      pass

    # no connection or wrong panda
    if None in (spi_serial, bootstub) or (serial is not None and (spi_serial != serial)):
      handle = None
      spi_serial = None
      bootstub = False

    return handle, spi_serial, bootstub, None

  @staticmethod
  def usb_connect(serial, claim=True, wait=False):
    handle, usb_serial, bootstub, bcd = None, None, None, None
    while 1:
      context = usb1.USBContext()
      context.open()
      try:
        for device in context.getDeviceList(skip_on_error=True):
          if device.getVendorID() == 0xbbaa and device.getProductID() in (0xddcc, 0xddee):
            try:
              this_serial = device.getSerialNumber()
            except Exception:
              continue

            if serial is None or this_serial == serial:
              logging.debug("opening device %s %s", this_serial, hex(device.getProductID()))

              usb_serial = this_serial
              bootstub = device.getProductID() == 0xddee
              handle = device.open()
              if sys.platform not in ("win32", "cygwin", "msys", "darwin"):
                handle.setAutoDetachKernelDriver(True)
              if claim:
                handle.claimInterface(0)
                # handle.setInterfaceAltSetting(0, 0)  # Issue in USB stack

              # bcdDevice wasn't always set to the hw type, ignore if it's the old constant
              this_bcd = device.getbcdDevice()
              if this_bcd is not None and this_bcd != 0x2300:
                bcd = bytearray([this_bcd >> 8, ])

              break
      except Exception:
        logging.exception("USB connect error")
      if not wait or handle is not None:
        break
      context.close()

    usb_handle = None
    if handle is not None:
      usb_handle = PandaUsbHandle(handle)

    return usb_handle, usb_serial, bootstub, bcd

  @staticmethod
  def list():
    ret = Panda.usb_list()
    ret += Panda.spi_list()
    return list(set(ret))

  @staticmethod
  def usb_list():
    ret = []
    try:
      with usb1.USBContext() as context:
        for device in context.getDeviceList(skip_on_error=True):
          if device.getVendorID() == 0xbbaa and device.getProductID() in (0xddcc, 0xddee):
            try:
              serial = device.getSerialNumber()
              if len(serial) == 24:
                ret.append(serial)
              else:
                warnings.warn(f"found device with panda descriptors but invalid serial: {serial}", RuntimeWarning)
            except Exception:
              continue
    except Exception:
      logging.exception("exception while listing pandas")
    return ret

  @staticmethod
  def spi_list():
    _, serial, _, _ = Panda.spi_connect(None)
    if serial is not None:
      return [serial, ]
    return []

  def reset(self, enter_bootstub=False, enter_bootloader=False, reconnect=True):
    try:
      if enter_bootloader:
        self._handle.controlWrite(Panda.REQUEST_IN, 0xd1, 0, 0, b'')
      else:
        if enter_bootstub:
          self._handle.controlWrite(Panda.REQUEST_IN, 0xd1, 1, 0, b'')
        else:
          self._handle.controlWrite(Panda.REQUEST_IN, 0xd8, 0, 0, b'')
    except Exception:
      pass
    if not enter_bootloader and reconnect:
      self.reconnect()

  @property
  def connected(self) -> bool:
    return self._handle_open

  def reconnect(self):
    if self._handle_open:
      self.close()
      time.sleep(1.0)

    success = False
    # wait up to 15 seconds
    for i in range(0, 15):
      try:
        self.connect()
        success = True
        break
      except Exception:
        logging.debug("reconnecting is taking %d seconds...", i + 1)
        try:
          dfu = PandaDFU(self.get_dfu_serial())
          dfu.recover()
        except Exception:
          pass
        time.sleep(1.0)
    if not success:
      raise Exception("reconnect failed")

  @staticmethod
  def flasher_present(handle: BaseHandle) -> bool:
    fr = handle.controlRead(Panda.REQUEST_IN, 0xb0, 0, 0, 0xc)
    return fr[4:8] == b"\xde\xad\xd0\x0d"

  @staticmethod
  def flash_static(handle, code, mcu_type):
    assert mcu_type is not None, "must set valid mcu_type to flash"

    # confirm flasher is present
    assert Panda.flasher_present(handle)

    # determine sectors to erase
    apps_sectors_cumsum = accumulate(mcu_type.config.sector_sizes[1:])
    last_sector = next((i + 1 for i, v in enumerate(apps_sectors_cumsum) if v > len(code)), -1)
    assert last_sector >= 1, "Binary too small? No sector to erase."
    assert last_sector < 7, "Binary too large! Risk of overwriting provisioning chunk."

    # unlock flash
    logging.warning("flash: unlocking")
    handle.controlWrite(Panda.REQUEST_IN, 0xb1, 0, 0, b'')

    # erase sectors
    logging.warning(f"flash: erasing sectors 1 - {last_sector}")
    for i in range(1, last_sector + 1):
      handle.controlWrite(Panda.REQUEST_IN, 0xb2, i, 0, b'')

    # flash over EP2
    STEP = 0x10
    logging.warning("flash: flashing")
    for i in range(0, len(code), STEP):
      handle.bulkWrite(2, code[i:i + STEP])

    # reset
    logging.warning("flash: resetting")
    try:
      handle.controlWrite(Panda.REQUEST_IN, 0xd8, 0, 0, b'')
    except Exception:
      pass

  def flash(self, fn=None, code=None, reconnect=True):
    if not fn:
      fn = self._mcu_type.config.app_path
    assert os.path.isfile(fn)
    logging.debug("flash: main version is %s", self.get_version())
    if not self.bootstub:
      self.reset(enter_bootstub=True)
    assert(self.bootstub)

    if code is None:
      with open(fn, "rb") as f:
        code = f.read()

    # get version
    logging.debug("flash: bootstub version is %s", self.get_version())

    # do flash
    Panda.flash_static(self._handle, code, mcu_type=self._mcu_type)

    # reconnect
    if reconnect:
      self.reconnect()

  def recover(self, timeout: Optional[int] = 60, reset: bool = True) -> bool:
    dfu_serial = self.get_dfu_serial()

    if reset:
      self.reset(enter_bootstub=True)
      self.reset(enter_bootloader=True)

    if not self.wait_for_dfu(dfu_serial, timeout=timeout):
      return False

    dfu = PandaDFU(dfu_serial)
    dfu.recover()

    # reflash after recover
    self.connect(True, True)
    self.flash()
    return True

  @staticmethod
  def wait_for_dfu(dfu_serial: str, timeout: Optional[int] = None) -> bool:
    t_start = time.monotonic()
    while dfu_serial not in PandaDFU.list():
      logging.debug("waiting for DFU...")
      time.sleep(0.1)
      if timeout is not None and (time.monotonic() - t_start) > timeout:
        return False
    return True

  def up_to_date(self) -> bool:
    current = self.get_signature()
    expected = Panda.get_signature_from_firmware(self.get_mcu_type().config.app_path)
    return (current == expected)

  def call_control_api(self, msg):
    self._handle.controlWrite(Panda.REQUEST_OUT, msg, 0, 0, b'')

  # ******************* health *******************

  @ensure_health_packet_version
  def health(self):
    dat = self._handle.controlRead(Panda.REQUEST_IN, 0xd2, 0, 0, self.HEALTH_STRUCT.size)
    a = self.HEALTH_STRUCT.unpack(dat)
    return {
      "uptime": a[0],
      "voltage": a[1],
      "current": a[2],
      "safety_tx_blocked": a[3],
      "safety_rx_invalid": a[4],
      "tx_buffer_overflow": a[5],
      "rx_buffer_overflow": a[6],
      "gmlan_send_errs": a[7],
      "faults": a[8],
      "ignition_line": a[9],
      "ignition_can": a[10],
      "controls_allowed": a[11],
      "gas_interceptor_detected": a[12],
      "car_harness_status": a[13],
      "safety_mode": a[14],
      "safety_param": a[15],
      "fault_status": a[16],
      "power_save_enabled": a[17],
      "heartbeat_lost": a[18],
      "alternative_experience": a[19],
      "interrupt_load": a[20],
      "fan_power": a[21],
      "safety_rx_checks_invalid": a[22],
      "spi_checksum_error_count": a[23],
      "fan_stall_count": a[24],
<<<<<<< HEAD
      "usb_power_mode": a[25],
      "torque_interceptor_detected": a[26],
=======
      "sbu1_voltage_mV": a[25],
      "sbu2_voltage_mV": a[26],
>>>>>>> da7c5774
    }

  @ensure_can_health_packet_version
  def can_health(self, can_number):
    LEC_ERROR_CODE = {
      0: "No error",
      1: "Stuff error",
      2: "Form error",
      3: "AckError",
      4: "Bit1Error",
      5: "Bit0Error",
      6: "CRCError",
      7: "NoChange",
    }
    dat = self._handle.controlRead(Panda.REQUEST_IN, 0xc2, int(can_number), 0, self.CAN_HEALTH_STRUCT.size)
    a = self.CAN_HEALTH_STRUCT.unpack(dat)
    return {
      "bus_off": a[0],
      "bus_off_cnt": a[1],
      "error_warning": a[2],
      "error_passive": a[3],
      "last_error": LEC_ERROR_CODE[a[4]],
      "last_stored_error": LEC_ERROR_CODE[a[5]],
      "last_data_error": LEC_ERROR_CODE[a[6]],
      "last_data_stored_error": LEC_ERROR_CODE[a[7]],
      "receive_error_cnt": a[8],
      "transmit_error_cnt": a[9],
      "total_error_cnt": a[10],
      "total_tx_lost_cnt": a[11],
      "total_rx_lost_cnt": a[12],
      "total_tx_cnt": a[13],
      "total_rx_cnt": a[14],
      "total_fwd_cnt": a[15],
      "total_tx_checksum_error_cnt": a[16],
      "can_speed": a[17],
      "can_data_speed": a[18],
      "canfd_enabled": a[19],
      "brs_enabled": a[20],
      "canfd_non_iso": a[21],
    }

  # ******************* control *******************

  def enter_bootloader(self):
    try:
      self._handle.controlWrite(Panda.REQUEST_OUT, 0xd1, 0, 0, b'')
    except Exception:
      logging.exception("exception while entering bootloader")

  def get_version(self):
    return self._handle.controlRead(Panda.REQUEST_IN, 0xd6, 0, 0, 0x40).decode('utf8')

  @staticmethod
  def get_signature_from_firmware(fn) -> bytes:
    with open(fn, 'rb') as f:
      f.seek(-128, 2)  # Seek from end of file
      return f.read(128)

  def get_signature(self) -> bytes:
    part_1 = self._handle.controlRead(Panda.REQUEST_IN, 0xd3, 0, 0, 0x40)
    part_2 = self._handle.controlRead(Panda.REQUEST_IN, 0xd4, 0, 0, 0x40)
    return bytes(part_1 + part_2)

  def get_type(self):
    ret = self._handle.controlRead(Panda.REQUEST_IN, 0xc1, 0, 0, 0x40)

    # old bootstubs don't implement this endpoint, see comment in Panda.device
    if self._bcd_hw_type is not None and (ret is None or len(ret) != 1):
      ret = self._bcd_hw_type

    return ret

  # Returns tuple with health packet version and CAN packet/USB packet version
  def get_packets_versions(self):
    dat = self._handle.controlRead(Panda.REQUEST_IN, 0xdd, 0, 0, 3)
    if dat and len(dat) == 3:
      a = struct.unpack("BBB", dat)
      return (a[0], a[1], a[2])
    else:
      return (0, 0, 0)

  def get_mcu_type(self) -> McuType:
    hw_type = self.get_type()
    if hw_type in Panda.F2_DEVICES:
      return McuType.F2
    elif hw_type in Panda.F4_DEVICES:
      return McuType.F4
    elif hw_type in Panda.H7_DEVICES:
      return McuType.H7
    else:
      # have to assume F4, see comment in Panda.connect
      if self._assume_f4_mcu:
        return McuType.F4

    raise ValueError(f"unknown HW type: {hw_type}")

  def has_obd(self):
    return self.get_type() in Panda.HAS_OBD

  def is_internal(self):
    return self.get_type() in Panda.INTERNAL_DEVICES

  def get_serial(self):
    """
      Returns the comma-issued dongle ID from our provisioning
    """
    dat = self._handle.controlRead(Panda.REQUEST_IN, 0xd0, 0, 0, 0x20)
    hashsig, calc_hash = dat[0x1c:], hashlib.sha1(dat[0:0x1c]).digest()[0:4]
    assert(hashsig == calc_hash)
    return [dat[0:0x10].decode("utf8"), dat[0x10:0x10 + 10].decode("utf8")]

  def get_usb_serial(self):
    """
      Returns the serial number reported from the USB descriptor;
      matches the MCU UID
    """
    return self._serial

  def get_dfu_serial(self):
    return PandaDFU.st_serial_to_dfu_serial(self._serial, self._mcu_type)

  def get_uid(self):
    """
      Returns the UID from the MCU
    """
    dat = self._handle.controlRead(Panda.REQUEST_IN, 0xc3, 0, 0, 12)
    return binascii.hexlify(dat).decode()

  def get_secret(self):
    return self._handle.controlRead(Panda.REQUEST_IN, 0xd0, 1, 0, 0x10)

  # ******************* configuration *******************

  def set_power_save(self, power_save_enabled=0):
    self._handle.controlWrite(Panda.REQUEST_OUT, 0xe7, int(power_save_enabled), 0, b'')

  def enable_deepsleep(self):
    self._handle.controlWrite(Panda.REQUEST_OUT, 0xfb, 0, 0, b'')

  def set_esp_power(self, on):
    self._handle.controlWrite(Panda.REQUEST_OUT, 0xd9, int(on), 0, b'')

  def esp_reset(self, bootmode=0):
    self._handle.controlWrite(Panda.REQUEST_OUT, 0xda, int(bootmode), 0, b'')
    time.sleep(0.2)

  def set_safety_mode(self, mode=SAFETY_SILENT, param=0):
    self._handle.controlWrite(Panda.REQUEST_OUT, 0xdc, mode, param, b'')

  def set_gmlan(self, bus=2):
    # TODO: check panda type
    if bus is None:
      self._handle.controlWrite(Panda.REQUEST_OUT, 0xdb, 0, 0, b'')
    elif bus in (Panda.GMLAN_CAN2, Panda.GMLAN_CAN3):
      self._handle.controlWrite(Panda.REQUEST_OUT, 0xdb, 1, bus, b'')

  def set_obd(self, obd):
    # TODO: check panda type
    self._handle.controlWrite(Panda.REQUEST_OUT, 0xdb, int(obd), 0, b'')

  def set_can_loopback(self, enable):
    # set can loopback mode for all buses
    self._handle.controlWrite(Panda.REQUEST_OUT, 0xe5, int(enable), 0, b'')

  def set_can_enable(self, bus_num, enable):
    # sets the can transceiver enable pin
    self._handle.controlWrite(Panda.REQUEST_OUT, 0xf4, int(bus_num), int(enable), b'')

  def set_can_speed_kbps(self, bus, speed):
    self._handle.controlWrite(Panda.REQUEST_OUT, 0xde, bus, int(speed * 10), b'')

  def set_can_data_speed_kbps(self, bus, speed):
    self._handle.controlWrite(Panda.REQUEST_OUT, 0xf9, bus, int(speed * 10), b'')

  def set_canfd_non_iso(self, bus, non_iso):
    self._handle.controlWrite(Panda.REQUEST_OUT, 0xfc, bus, int(non_iso), b'')

  def set_uart_baud(self, uart, rate):
    self._handle.controlWrite(Panda.REQUEST_OUT, 0xe4, uart, int(rate / 300), b'')

  def set_uart_parity(self, uart, parity):
    # parity, 0=off, 1=even, 2=odd
    self._handle.controlWrite(Panda.REQUEST_OUT, 0xe2, uart, parity, b'')

  def set_uart_callback(self, uart, install):
    self._handle.controlWrite(Panda.REQUEST_OUT, 0xe3, uart, int(install), b'')

  # ******************* can *******************

  # The panda will NAK CAN writes when there is CAN congestion.
  # libusb will try to send it again, with a max timeout.
  # Timeout is in ms. If set to 0, the timeout is infinite.
  CAN_SEND_TIMEOUT_MS = 10

  def can_reset_communications(self):
    self._handle.controlWrite(Panda.REQUEST_OUT, 0xc0, 0, 0, b'')

  @ensure_can_packet_version
  def can_send_many(self, arr, timeout=CAN_SEND_TIMEOUT_MS):
    snds = pack_can_buffer(arr)
    while True:
      try:
        for tx in snds:
          while True:
            bs = self._handle.bulkWrite(3, tx, timeout=timeout)
            tx = tx[bs:]
            if len(tx) == 0:
              break
            logging.error("CAN: PARTIAL SEND MANY, RETRYING")
        break
      except (usb1.USBErrorIO, usb1.USBErrorOverflow):
        logging.error("CAN: BAD SEND MANY, RETRYING")

  def can_send(self, addr, dat, bus, timeout=CAN_SEND_TIMEOUT_MS):
    self.can_send_many([[addr, None, dat, bus]], timeout=timeout)

  @ensure_can_packet_version
  def can_recv(self):
    dat = bytearray()
    while True:
      try:
        dat = self._handle.bulkRead(1, 16384) # Max receive batch size + 2 extra reserve frames
        break
      except (usb1.USBErrorIO, usb1.USBErrorOverflow):
        logging.error("CAN: BAD RECV, RETRYING")
        time.sleep(0.1)
    msgs, self.can_rx_overflow_buffer = unpack_can_buffer(self.can_rx_overflow_buffer + dat)
    return msgs

  def can_clear(self, bus):
    """Clears all messages from the specified internal CAN ringbuffer as
    though it were drained.

    Args:
      bus (int): can bus number to clear a tx queue, or 0xFFFF to clear the
        global can rx queue.

    """
    self._handle.controlWrite(Panda.REQUEST_OUT, 0xf1, bus, 0, b'')

  # ******************* isotp *******************

  def isotp_send(self, addr, dat, bus, recvaddr=None, subaddr=None):
    return isotp_send(self, dat, addr, bus, recvaddr, subaddr)

  def isotp_recv(self, addr, bus=0, sendaddr=None, subaddr=None):
    return isotp_recv(self, addr, bus, sendaddr, subaddr)

  # ******************* serial *******************

  def serial_read(self, port_number):
    ret = []
    while 1:
      lret = bytes(self._handle.controlRead(Panda.REQUEST_IN, 0xe0, port_number, 0, 0x40))
      if len(lret) == 0:
        break
      ret.append(lret)
    return b''.join(ret)

  def serial_write(self, port_number, ln):
    ret = 0
    if type(ln) == str:
      ln = bytes(ln, 'utf-8')
    for i in range(0, len(ln), 0x20):
      ret += self._handle.bulkWrite(2, struct.pack("B", port_number) + ln[i:i + 0x20])
    return ret

  def serial_clear(self, port_number):
    """Clears all messages (tx and rx) from the specified internal uart
    ringbuffer as though it were drained.

    Args:
      port_number (int): port number of the uart to clear.

    """
    self._handle.controlWrite(Panda.REQUEST_OUT, 0xf2, port_number, 0, b'')

  # ******************* kline *******************

  # pulse low for wakeup
  def kline_wakeup(self, k=True, l=True):
    assert k or l, "must specify k-line, l-line, or both"
    logging.debug("kline wakeup...")
    self._handle.controlWrite(Panda.REQUEST_OUT, 0xf0, 2 if k and l else int(l), 0, b'')
    logging.debug("kline wakeup done")

  def kline_5baud(self, addr, k=True, l=True):
    assert k or l, "must specify k-line, l-line, or both"
    logging.debug("kline 5 baud...")
    self._handle.controlWrite(Panda.REQUEST_OUT, 0xf4, 2 if k and l else int(l), addr, b'')
    logging.debug("kline 5 baud done")

  def kline_drain(self, bus=2):
    # drain buffer
    bret = bytearray()
    while True:
      ret = self._handle.controlRead(Panda.REQUEST_IN, 0xe0, bus, 0, 0x40)
      if len(ret) == 0:
        break
      logging.debug(f"kline drain: 0x{ret.hex()}")
      bret += ret
    return bytes(bret)

  def kline_ll_recv(self, cnt, bus=2):
    echo = bytearray()
    while len(echo) != cnt:
      ret = self._handle.controlRead(Panda.REQUEST_OUT, 0xe0, bus, 0, cnt - len(echo))
      if len(ret) > 0:
        logging.debug(f"kline recv: 0x{ret.hex()}")
      echo += ret
    return bytes(echo)

  def kline_send(self, x, bus=2, checksum=True):
    self.kline_drain(bus=bus)
    if checksum:
      x += bytes([sum(x) % 0x100])
    for i in range(0, len(x), 0xf):
      ts = x[i:i + 0xf]
      logging.debug(f"kline send: 0x{ts.hex()}")
      self._handle.bulkWrite(2, bytes([bus]) + ts)
      echo = self.kline_ll_recv(len(ts), bus=bus)
      if echo != ts:
        logging.error(f"**** ECHO ERROR {i} ****")
        logging.error(f"0x{echo.hex()}")
        logging.error(f"0x{ts.hex()}")
    assert echo == ts

  def kline_recv(self, bus=2, header_len=4):
    # read header (last byte is length)
    msg = self.kline_ll_recv(header_len, bus=bus)
    # read data (add one byte to length for checksum)
    msg += self.kline_ll_recv(msg[-1]+1, bus=bus)
    return msg

  def send_heartbeat(self, engaged=True):
    self._handle.controlWrite(Panda.REQUEST_OUT, 0xf3, engaged, 0, b'')

  # disable heartbeat checks for use outside of openpilot
  # sending a heartbeat will reenable the checks
  def set_heartbeat_disabled(self):
    self._handle.controlWrite(Panda.REQUEST_OUT, 0xf8, 0, 0, b'')

  # ******************* RTC *******************
  def set_datetime(self, dt):
    self._handle.controlWrite(Panda.REQUEST_OUT, 0xa1, int(dt.year), 0, b'')
    self._handle.controlWrite(Panda.REQUEST_OUT, 0xa2, int(dt.month), 0, b'')
    self._handle.controlWrite(Panda.REQUEST_OUT, 0xa3, int(dt.day), 0, b'')
    self._handle.controlWrite(Panda.REQUEST_OUT, 0xa4, int(dt.isoweekday()), 0, b'')
    self._handle.controlWrite(Panda.REQUEST_OUT, 0xa5, int(dt.hour), 0, b'')
    self._handle.controlWrite(Panda.REQUEST_OUT, 0xa6, int(dt.minute), 0, b'')
    self._handle.controlWrite(Panda.REQUEST_OUT, 0xa7, int(dt.second), 0, b'')

  def get_datetime(self):
    dat = self._handle.controlRead(Panda.REQUEST_IN, 0xa0, 0, 0, 8)
    a = struct.unpack("HBBBBBB", dat)
    return datetime.datetime(a[0], a[1], a[2], a[4], a[5], a[6])

  # ****************** Timer *****************
  def get_microsecond_timer(self):
    dat = self._handle.controlRead(Panda.REQUEST_IN, 0xa8, 0, 0, 4)
    return struct.unpack("I", dat)[0]

  # ******************* IR *******************
  def set_ir_power(self, percentage):
    self._handle.controlWrite(Panda.REQUEST_OUT, 0xb0, int(percentage), 0, b'')

  # ******************* Fan ******************
  def set_fan_power(self, percentage):
    self._handle.controlWrite(Panda.REQUEST_OUT, 0xb1, int(percentage), 0, b'')

  def get_fan_rpm(self):
    dat = self._handle.controlRead(Panda.REQUEST_IN, 0xb2, 0, 0, 2)
    a = struct.unpack("H", dat)
    return a[0]

  # ****************** Phone *****************
  def set_phone_power(self, enabled):
    self._handle.controlWrite(Panda.REQUEST_OUT, 0xb3, int(enabled), 0, b'')

  # ****************** Siren *****************
  def set_siren(self, enabled):
    self._handle.controlWrite(Panda.REQUEST_OUT, 0xf6, int(enabled), 0, b'')

  # ****************** Debug *****************
  def set_green_led(self, enabled):
    self._handle.controlWrite(Panda.REQUEST_OUT, 0xf7, int(enabled), 0, b'')<|MERGE_RESOLUTION|>--- conflicted
+++ resolved
@@ -185,14 +185,10 @@
   CAN_PACKET_VERSION = 4
   HEALTH_PACKET_VERSION = 14
   CAN_HEALTH_PACKET_VERSION = 4
-<<<<<<< HEAD
   # dp - 2 extra "B" at the end:
   # "usb_power_mode": a[23],
   # "torque_interceptor_detected": a[24],
-  HEALTH_STRUCT = struct.Struct("<IIIIIIIIIBBBBBBHBBBHfBBHBBB")
-=======
-  HEALTH_STRUCT = struct.Struct("<IIIIIIIIIBBBBBBHBBBHfBBHBHH")
->>>>>>> da7c5774
+  HEALTH_STRUCT = struct.Struct("<IIIIIIIIIBBBBBBHBBBHfBBHBHHBB")
   CAN_HEALTH_STRUCT = struct.Struct("<BIBBBBBBBBIIIIIIIHHBBB")
 
   F2_DEVICES = (HW_TYPE_PEDAL, )
@@ -578,13 +574,10 @@
       "safety_rx_checks_invalid": a[22],
       "spi_checksum_error_count": a[23],
       "fan_stall_count": a[24],
-<<<<<<< HEAD
-      "usb_power_mode": a[25],
-      "torque_interceptor_detected": a[26],
-=======
       "sbu1_voltage_mV": a[25],
       "sbu2_voltage_mV": a[26],
->>>>>>> da7c5774
+      "usb_power_mode": a[27],
+      "torque_interceptor_detected": a[28],
     }
 
   @ensure_can_health_packet_version
