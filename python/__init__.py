# python library to interface with panda
import os
import sys
import time
import usb1
import struct
import hashlib
import datetime
import traceback
import warnings
from functools import wraps
from typing import Optional
from itertools import accumulate
from .dfu import PandaDFU, MCU_TYPE_F2, MCU_TYPE_F4, MCU_TYPE_H7  # pylint: disable=import-error
from .flash_release import flash_release  # noqa pylint: disable=import-error
from .update import ensure_st_up_to_date  # noqa pylint: disable=import-error
from .serial import PandaSerial  # noqa pylint: disable=import-error
from .isotp import isotp_send, isotp_recv  # pylint: disable=import-error
from .config import DEFAULT_FW_FN, DEFAULT_H7_FW_FN, SECTOR_SIZES_FX, SECTOR_SIZES_H7  # noqa pylint: disable=import-error

__version__ = '0.0.10'

BASEDIR = os.path.join(os.path.dirname(os.path.realpath(__file__)), "../")

DEBUG = os.getenv("PANDADEBUG") is not None

CANPACKET_HEAD_SIZE = 0x5
DLC_TO_LEN = [0, 1, 2, 3, 4, 5, 6, 7, 8, 12, 16, 20, 24, 32, 48, 64]
LEN_TO_DLC = {length: dlc for (dlc, length) in enumerate(DLC_TO_LEN)}

def pack_can_buffer(arr):
  snds = [b'']
  idx = 0
  for address, _, dat, bus in arr:
    assert len(dat) in LEN_TO_DLC
    if DEBUG:
      print(f"  W 0x{address:x}: 0x{dat.hex()}")
    extended = 1 if address >= 0x800 else 0
    data_len_code = LEN_TO_DLC[len(dat)]
    header = bytearray(5)
    word_4b = address << 3 | extended << 2
    header[0] = (data_len_code << 4) | (bus << 1)
    header[1] = word_4b & 0xFF
    header[2] = (word_4b >> 8) & 0xFF
    header[3] = (word_4b >> 16) & 0xFF
    header[4] = (word_4b >> 24) & 0xFF
    snds[idx] += header + dat
    if len(snds[idx]) > 256: # Limit chunks to 256 bytes
      snds.append(b'')
      idx += 1

  #Apply counter to each 64 byte packet
  for idx in range(len(snds)):
    tx = b''
    counter = 0
    for i in range (0, len(snds[idx]), 63):
      tx += bytes([counter]) + snds[idx][i:i+63]
      counter += 1
    snds[idx] = tx
  return snds

def unpack_can_buffer(dat):
  ret = []
  counter = 0
  tail = bytearray()
  for i in range(0, len(dat), 64):
    if counter != dat[i]:
      print("CAN: LOST RECV PACKET COUNTER")
      break
    counter+=1
    chunk = tail + dat[i+1:i+64]
    tail = bytearray()
    pos = 0
    while pos<len(chunk):
      data_len = DLC_TO_LEN[(chunk[pos]>>4)]
      pckt_len = CANPACKET_HEAD_SIZE + data_len
      if pckt_len <= len(chunk[pos:]):
        header = chunk[pos:pos+CANPACKET_HEAD_SIZE]
        if len(header) < 5:
          print("CAN: MALFORMED USB RECV PACKET")
          break
        bus = (header[0] >> 1) & 0x7
        address = (header[4] << 24 | header[3] << 16 | header[2] << 8 | header[1]) >> 3
        returned = (header[1] >> 1) & 0x1
        rejected = header[1] & 0x1
        data = chunk[pos + CANPACKET_HEAD_SIZE:pos + CANPACKET_HEAD_SIZE + data_len]
        if returned:
          bus += 128
        if rejected:
          bus += 192
        if DEBUG:
          print(f"  R 0x{address:x}: 0x{data.hex()}")
        ret.append((address, 0, data, bus))
        pos += pckt_len
      else:
        tail = chunk[pos:]
        break
  return ret

def ensure_health_packet_version(fn):
  @wraps(fn)
  def wrapper(self, *args, **kwargs):
    if self.health_version < self.HEALTH_PACKET_VERSION:
      raise RuntimeError("Panda firmware has outdated health packet definition. Reflash panda firmware.")
    elif self.health_version > self.HEALTH_PACKET_VERSION:
      raise RuntimeError("Panda python library has outdated health packet definition. Update panda python library.")
    return fn(self, *args, **kwargs)
  return wrapper

def ensure_can_packet_version(fn):
  @wraps(fn)
  def wrapper(self, *args, **kwargs):
    if self.can_version < self.CAN_PACKET_VERSION:
      raise RuntimeError("Panda firmware has outdated CAN packet definition. Reflash panda firmware.")
    elif self.can_version > self.CAN_PACKET_VERSION:
      raise RuntimeError("Panda python library has outdated CAN packet definition. Update panda python library.")
    return fn(self, *args, **kwargs)
  return wrapper

def ensure_can_health_packet_version(fn):
  @wraps(fn)
  def wrapper(self, *args, **kwargs):
    if self.can_health_version < self.CAN_HEALTH_PACKET_VERSION:
      raise RuntimeError("Panda firmware has outdated CAN health packet definition. Reflash panda firmware.")
    elif self.can_health_version > self.CAN_HEALTH_PACKET_VERSION:
      raise RuntimeError("Panda python library has outdated CAN health packet definition. Update panda python library.")
    return fn(self, *args, **kwargs)
  return wrapper

class ALTERNATIVE_EXPERIENCE:
  DEFAULT = 0
  DISABLE_DISENGAGE_ON_GAS = 1
  DISABLE_STOCK_AEB = 2
  RAISE_LONGITUDINAL_LIMITS_TO_ISO_MAX = 8

class Panda:

  # matches cereal.car.CarParams.SafetyModel
  SAFETY_SILENT = 0
  SAFETY_HONDA_NIDEC = 1
  SAFETY_TOYOTA = 2
  SAFETY_ELM327 = 3
  SAFETY_GM = 4
  SAFETY_HONDA_BOSCH_GIRAFFE = 5
  SAFETY_FORD = 6
  SAFETY_HYUNDAI = 8
  SAFETY_CHRYSLER = 9
  SAFETY_TESLA = 10
  SAFETY_SUBARU = 11
  SAFETY_MAZDA = 13
  SAFETY_NISSAN = 14
  SAFETY_VOLKSWAGEN_MQB = 15
  SAFETY_ALLOUTPUT = 17
  SAFETY_GM_ASCM = 18
  SAFETY_NOOUTPUT = 19
  SAFETY_HONDA_BOSCH = 20
  SAFETY_VOLKSWAGEN_PQ = 21
  SAFETY_SUBARU_LEGACY = 22
  SAFETY_HYUNDAI_LEGACY = 23
  SAFETY_HYUNDAI_COMMUNITY = 24
  SAFETY_STELLANTIS = 25
  SAFETY_FAW = 26
  SAFETY_BODY = 27
  SAFETY_HYUNDAI_CANFD = 28

  SERIAL_DEBUG = 0
  SERIAL_ESP = 1
  SERIAL_LIN1 = 2
  SERIAL_LIN2 = 3

  GMLAN_CAN2 = 1
  GMLAN_CAN3 = 2

  REQUEST_IN = usb1.ENDPOINT_IN | usb1.TYPE_VENDOR | usb1.RECIPIENT_DEVICE
  REQUEST_OUT = usb1.ENDPOINT_OUT | usb1.TYPE_VENDOR | usb1.RECIPIENT_DEVICE

  HW_TYPE_UNKNOWN = b'\x00'
  HW_TYPE_WHITE_PANDA = b'\x01'
  HW_TYPE_GREY_PANDA = b'\x02'
  HW_TYPE_BLACK_PANDA = b'\x03'
  HW_TYPE_PEDAL = b'\x04'
  HW_TYPE_UNO = b'\x05'
  HW_TYPE_DOS = b'\x06'
  HW_TYPE_RED_PANDA = b'\x07'
  HW_TYPE_RED_PANDA_V2 = b'\x08'

  CAN_PACKET_VERSION = 2
  HEALTH_PACKET_VERSION = 11
  CAN_HEALTH_PACKET_VERSION = 2
  HEALTH_STRUCT = struct.Struct("<IIIIIIIIIBBBBBBHBBBHfBB")
  CAN_HEALTH_STRUCT = struct.Struct("<BIBBBBBBBBIIIIIIHHBB")

  F2_DEVICES = (HW_TYPE_PEDAL, )
  F4_DEVICES = (HW_TYPE_WHITE_PANDA, HW_TYPE_GREY_PANDA, HW_TYPE_BLACK_PANDA, HW_TYPE_UNO, HW_TYPE_DOS)
  H7_DEVICES = (HW_TYPE_RED_PANDA, HW_TYPE_RED_PANDA_V2)

  INTERNAL_DEVICES = (HW_TYPE_UNO, HW_TYPE_DOS)
  HAS_OBD = (HW_TYPE_BLACK_PANDA, HW_TYPE_UNO, HW_TYPE_DOS, HW_TYPE_RED_PANDA, HW_TYPE_RED_PANDA_V2)

  CLOCK_SOURCE_MODE_DISABLED = 0
  CLOCK_SOURCE_MODE_FREE_RUNNING = 1

  # first byte is for EPS scaling factor
  FLAG_TOYOTA_ALT_BRAKE = (1 << 8)
  FLAG_TOYOTA_STOCK_LONGITUDINAL = (2 << 8)

  FLAG_HONDA_ALT_BRAKE = 1
  FLAG_HONDA_BOSCH_LONG = 2
  FLAG_HONDA_NIDEC_ALT = 4
  FLAG_HONDA_RADARLESS = 8

  FLAG_HYUNDAI_EV_GAS = 1
  FLAG_HYUNDAI_HYBRID_GAS = 2
  FLAG_HYUNDAI_LONG = 4
  FLAG_HYUNDAI_CAMERA_SCC = 8

  FLAG_HYUNDAI_CANFD_HDA2 = 1
  FLAG_HYUNDAI_CANFD_ALT_BUTTONS = 2
<<<<<<< HEAD
  FLAG_CANFD_GENESIS_HDA1 = 4
=======
  FLAG_HYUNDAI_CANFD_LONG = 4
>>>>>>> ffb3109e

  FLAG_TESLA_POWERTRAIN = 1
  FLAG_TESLA_LONG_CONTROL = 2

  FLAG_VOLKSWAGEN_LONG_CONTROL = 1

  FLAG_CHRYSLER_RAM_DT = 1
  FLAG_CHRYSLER_RAM_HD = 2

  FLAG_SUBARU_GEN2 = 1

  FLAG_GM_HW_CAM = 1

  def __init__(self, serial: Optional[str] = None, claim: bool = True, disable_checks: bool = True):
    self._serial = serial
    self._disable_checks = disable_checks

    self._handle = None
    self._bcd_device = None

    # connect and set mcu type
    self.connect(claim)


  def close(self):
    self._handle.close()
    self._handle = None

  def connect(self, claim=True, wait=False):
    if self._handle is not None:
      self.close()

    context = usb1.USBContext()
    self._handle = None

    while 1:
      try:
        for device in context.getDeviceList(skip_on_error=True):
          if device.getVendorID() == 0xbbaa and device.getProductID() in (0xddcc, 0xddee):
            try:
              this_serial = device.getSerialNumber()
            except Exception:
              continue
            if self._serial is None or this_serial == self._serial:
              self._serial = this_serial
              print("opening device", self._serial, hex(device.getProductID()))
              self.bootstub = device.getProductID() == 0xddee
              self._handle = device.open()
              if sys.platform not in ("win32", "cygwin", "msys", "darwin"):
                self._handle.setAutoDetachKernelDriver(True)
              if claim:
                self._handle.claimInterface(0)
                # self._handle.setInterfaceAltSetting(0, 0)  # Issue in USB stack

              # bcdDevice wasn't always set to the hw type, ignore if it's the old constant
              bcd = device.getbcdDevice()
              if bcd is not None and bcd != 0x2300:
                self._bcd_device = bytearray([bcd >> 8, ])

              break
      except Exception as e:
        print("exception", e)
        traceback.print_exc()
      if not wait or self._handle is not None:
        break
      context = usb1.USBContext()  # New context needed so new devices show up

    assert self._handle is not None
    self._mcu_type = self.get_mcu_type()
    self.health_version, self.can_version, self.can_health_version = self.get_packets_versions()
    print("connected")

    # disable openpilot's heartbeat checks
    if self._disable_checks:
      self.set_heartbeat_disabled()
      self.set_power_save(0)

  def reset(self, enter_bootstub=False, enter_bootloader=False, reconnect=True):
    try:
      if enter_bootloader:
        self._handle.controlWrite(Panda.REQUEST_IN, 0xd1, 0, 0, b'')
      else:
        if enter_bootstub:
          self._handle.controlWrite(Panda.REQUEST_IN, 0xd1, 1, 0, b'')
        else:
          self._handle.controlWrite(Panda.REQUEST_IN, 0xd8, 0, 0, b'')
    except Exception:
      pass
    if not enter_bootloader and reconnect:
      self.reconnect()

  def reconnect(self):
    if self._handle is not None:
      self.close()
      time.sleep(1.0)

    success = False
    # wait up to 15 seconds
    for i in range(0, 15):
      try:
        self.connect()
        success = True
        break
      except Exception:
        print("reconnecting is taking %d seconds..." % (i + 1))
        try:
          dfu = PandaDFU(PandaDFU.st_serial_to_dfu_serial(self._serial, self._mcu_type))
          dfu.recover()
        except Exception:
          pass
        time.sleep(1.0)
    if not success:
      raise Exception("reconnect failed")



  @staticmethod
  def flash_static(handle, code, mcu_type):
    assert mcu_type is not None, "must set valid mcu_type to flash"

    # confirm flasher is present
    fr = handle.controlRead(Panda.REQUEST_IN, 0xb0, 0, 0, 0xc)
    assert fr[4:8] == b"\xde\xad\xd0\x0d"

    # determine sectors to erase
    apps_sectors_cumsum = accumulate(SECTOR_SIZES_H7[1:] if mcu_type == MCU_TYPE_H7 else SECTOR_SIZES_FX[1:])
    last_sector = next((i + 1 for i, v in enumerate(apps_sectors_cumsum) if v > len(code)), -1)
    assert last_sector >= 1, "Binary too small? No sector to erase."
    assert last_sector < 7, "Binary too large! Risk of overwriting provisioning chunk."

    # unlock flash
    print("flash: unlocking")
    handle.controlWrite(Panda.REQUEST_IN, 0xb1, 0, 0, b'')

    # erase sectors
    print(f"flash: erasing sectors 1 - {last_sector}")
    for i in range(1, last_sector + 1):
      handle.controlWrite(Panda.REQUEST_IN, 0xb2, i, 0, b'')

    # flash over EP2
    STEP = 0x10
    print("flash: flashing")
    for i in range(0, len(code), STEP):
      handle.bulkWrite(2, code[i:i + STEP])

    # reset
    print("flash: resetting")
    try:
      handle.controlWrite(Panda.REQUEST_IN, 0xd8, 0, 0, b'')
    except Exception:
      pass

  def flash(self, fn=None, code=None, reconnect=True):
    if not fn:
      fn = DEFAULT_H7_FW_FN if self._mcu_type == MCU_TYPE_H7 else DEFAULT_FW_FN
    assert os.path.isfile(fn)
    print("flash: main version is " + self.get_version())
    if not self.bootstub:
      self.reset(enter_bootstub=True)
    assert(self.bootstub)

    if code is None:
      with open(fn, "rb") as f:
        code = f.read()

    # get version
    print("flash: bootstub version is " + self.get_version())

    # do flash
    Panda.flash_static(self._handle, code, mcu_type=self._mcu_type)

    # reconnect
    if reconnect:
      self.reconnect()

  def recover(self, timeout: Optional[int] = None, reset: bool = True) -> bool:
    dfu_serial = PandaDFU.st_serial_to_dfu_serial(self._serial, self._mcu_type)

    if reset:
      self.reset(enter_bootstub=True)
      self.reset(enter_bootloader=True)

    if not self.wait_for_dfu(dfu_serial, timeout=timeout):
      return False

    dfu = PandaDFU(dfu_serial)
    dfu.recover()

    # reflash after recover
    self.connect(True, True)
    self.flash()
    return True

  @staticmethod
  def wait_for_dfu(dfu_serial: str, timeout: Optional[int] = None) -> bool:
    t_start = time.monotonic()
    while dfu_serial not in PandaDFU.list():
      print("waiting for DFU...")
      time.sleep(0.1)
      if timeout is not None and (time.monotonic() - t_start) > timeout:
        return False
    return True

  @staticmethod
  def list():
    context = usb1.USBContext()
    ret = []
    try:
      for device in context.getDeviceList(skip_on_error=True):
        if device.getVendorID() == 0xbbaa and device.getProductID() in (0xddcc, 0xddee):
          try:
            serial = device.getSerialNumber()
            if len(serial) == 24:
              ret.append(serial)
            else:
              warnings.warn(f"found device with panda descriptors but invalid serial: {serial}", RuntimeWarning)
          except Exception:
            continue
    except Exception:
      pass
    return ret

  def call_control_api(self, msg):
    self._handle.controlWrite(Panda.REQUEST_OUT, msg, 0, 0, b'')

  # ******************* health *******************

  @ensure_health_packet_version
  def health(self):
    dat = self._handle.controlRead(Panda.REQUEST_IN, 0xd2, 0, 0, self.HEALTH_STRUCT.size)
    a = self.HEALTH_STRUCT.unpack(dat)
    return {
      "uptime": a[0],
      "voltage": a[1],
      "current": a[2],
      "safety_tx_blocked": a[3],
      "safety_rx_invalid": a[4],
      "tx_buffer_overflow": a[5],
      "rx_buffer_overflow": a[6],
      "gmlan_send_errs": a[7],
      "faults": a[8],
      "ignition_line": a[9],
      "ignition_can": a[10],
      "controls_allowed": a[11],
      "gas_interceptor_detected": a[12],
      "car_harness_status": a[13],
      "safety_mode": a[14],
      "safety_param": a[15],
      "fault_status": a[16],
      "power_save_enabled": a[17],
      "heartbeat_lost": a[18],
      "alternative_experience": a[19],
      "interrupt_load": a[20],
      "fan_power": a[21],
      "safety_rx_checks_invalid": a[22],
    }

  @ensure_can_health_packet_version
  def can_health(self, can_number):
    LEC_ERROR_CODE = {
      0: "No error",
      1: "Stuff error",
      2: "Form error",
      3: "AckError",
      4: "Bit1Error",
      5: "Bit0Error",
      6: "CRCError",
      7: "NoChange",
    }
    dat = self._handle.controlRead(Panda.REQUEST_IN, 0xc2, int(can_number), 0, self.CAN_HEALTH_STRUCT.size)
    a = self.CAN_HEALTH_STRUCT.unpack(dat)
    return {
      "bus_off": a[0],
      "bus_off_cnt": a[1],
      "error_warning": a[2],
      "error_passive": a[3],
      "last_error": LEC_ERROR_CODE[a[4]],
      "last_stored_error": LEC_ERROR_CODE[a[5]],
      "last_data_error": LEC_ERROR_CODE[a[6]],
      "last_data_stored_error": LEC_ERROR_CODE[a[7]],
      "receive_error_cnt": a[8],
      "transmit_error_cnt": a[9],
      "total_error_cnt": a[10],
      "total_tx_lost_cnt": a[11],
      "total_rx_lost_cnt": a[12],
      "total_tx_cnt": a[13],
      "total_rx_cnt": a[14],
      "total_fwd_cnt": a[15],
      "can_speed": a[16],
      "can_data_speed": a[17],
      "canfd_enabled": a[18],
      "brs_enabled": a[19],
    }

  # ******************* control *******************

  def enter_bootloader(self):
    try:
      self._handle.controlWrite(Panda.REQUEST_OUT, 0xd1, 0, 0, b'')
    except Exception as e:
      print(e)

  def get_version(self):
    return self._handle.controlRead(Panda.REQUEST_IN, 0xd6, 0, 0, 0x40).decode('utf8')

  @staticmethod
  def get_signature_from_firmware(fn) -> bytes:
    f = open(fn, 'rb')
    f.seek(-128, 2)  # Seek from end of file
    return f.read(128)

  def get_signature(self):
    part_1 = self._handle.controlRead(Panda.REQUEST_IN, 0xd3, 0, 0, 0x40)
    part_2 = self._handle.controlRead(Panda.REQUEST_IN, 0xd4, 0, 0, 0x40)
    return bytes(part_1 + part_2)

  def get_type(self):
    ret = self._handle.controlRead(Panda.REQUEST_IN, 0xc1, 0, 0, 0x40)

    # bootstub doesn't implement this call, so fallback to bcdDevice
    invalid_type = self.bootstub and (ret is None or len(ret) != 1)
    if invalid_type and self._bcd_device is not None:
      ret = self._bcd_device

    return ret

  # Returns tuple with health packet version and CAN packet/USB packet version
  def get_packets_versions(self):
    dat = self._handle.controlRead(Panda.REQUEST_IN, 0xdd, 0, 0, 3)
    if dat and len(dat) == 3:
      a = struct.unpack("BBB", dat)
      return (a[0], a[1], a[2])
    else:
      return (0, 0, 0)

  def get_mcu_type(self):
    hw_type = self.get_type()
    if hw_type in Panda.F2_DEVICES:
      return MCU_TYPE_F2
    elif hw_type in Panda.F4_DEVICES:
      return MCU_TYPE_F4
    elif hw_type in Panda.H7_DEVICES:
      return MCU_TYPE_H7
    return None

  def has_obd(self):
    return self.get_type() in Panda.HAS_OBD

  def is_internal(self):
    return self.get_type() in Panda.INTERNAL_DEVICES

  def get_serial(self):
    dat = self._handle.controlRead(Panda.REQUEST_IN, 0xd0, 0, 0, 0x20)
    hashsig, calc_hash = dat[0x1c:], hashlib.sha1(dat[0:0x1c]).digest()[0:4]
    assert(hashsig == calc_hash)
    return [dat[0:0x10].decode("utf8"), dat[0x10:0x10 + 10].decode("utf8")]

  def get_usb_serial(self):
    return self._serial

  def get_secret(self):
    return self._handle.controlRead(Panda.REQUEST_IN, 0xd0, 1, 0, 0x10)

  # ******************* configuration *******************

  def set_usb_power(self, on):
    self._handle.controlWrite(Panda.REQUEST_OUT, 0xe6, int(on), 0, b'')

  def set_power_save(self, power_save_enabled=0):
    self._handle.controlWrite(Panda.REQUEST_OUT, 0xe7, int(power_save_enabled), 0, b'')

  def enable_deepsleep(self):
    self._handle.controlWrite(Panda.REQUEST_OUT, 0xfb, 0, 0, b'')

  def set_esp_power(self, on):
    self._handle.controlWrite(Panda.REQUEST_OUT, 0xd9, int(on), 0, b'')

  def esp_reset(self, bootmode=0):
    self._handle.controlWrite(Panda.REQUEST_OUT, 0xda, int(bootmode), 0, b'')
    time.sleep(0.2)

  def set_safety_mode(self, mode=SAFETY_SILENT, param=0):
    self._handle.controlWrite(Panda.REQUEST_OUT, 0xdc, mode, param, b'')

  def set_gmlan(self, bus=2):
    # TODO: check panda type
    if bus is None:
      self._handle.controlWrite(Panda.REQUEST_OUT, 0xdb, 0, 0, b'')
    elif bus in (Panda.GMLAN_CAN2, Panda.GMLAN_CAN3):
      self._handle.controlWrite(Panda.REQUEST_OUT, 0xdb, 1, bus, b'')

  def set_obd(self, obd):
    # TODO: check panda type
    self._handle.controlWrite(Panda.REQUEST_OUT, 0xdb, int(obd), 0, b'')

  def set_can_loopback(self, enable):
    # set can loopback mode for all buses
    self._handle.controlWrite(Panda.REQUEST_OUT, 0xe5, int(enable), 0, b'')

  def set_can_enable(self, bus_num, enable):
    # sets the can transceiver enable pin
    self._handle.controlWrite(Panda.REQUEST_OUT, 0xf4, int(bus_num), int(enable), b'')

  def set_can_speed_kbps(self, bus, speed):
    self._handle.controlWrite(Panda.REQUEST_OUT, 0xde, bus, int(speed * 10), b'')

  def set_can_data_speed_kbps(self, bus, speed):
    self._handle.controlWrite(Panda.REQUEST_OUT, 0xf9, bus, int(speed * 10), b'')

  # CAN FD and BRS status
  def get_canfd_status(self, bus):
    dat = self._handle.controlRead(Panda.REQUEST_IN, 0xfa, bus, 0, 2)
    if dat:
      a = struct.unpack("BB", dat)
      return (a[0], a[1])
    else:
      return (None, None)

  def set_uart_baud(self, uart, rate):
    self._handle.controlWrite(Panda.REQUEST_OUT, 0xe4, uart, int(rate / 300), b'')

  def set_uart_parity(self, uart, parity):
    # parity, 0=off, 1=even, 2=odd
    self._handle.controlWrite(Panda.REQUEST_OUT, 0xe2, uart, parity, b'')

  def set_uart_callback(self, uart, install):
    self._handle.controlWrite(Panda.REQUEST_OUT, 0xe3, uart, int(install), b'')

  # ******************* can *******************

  # The panda will NAK CAN writes when there is CAN congestion.
  # libusb will try to send it again, with a max timeout.
  # Timeout is in ms. If set to 0, the timeout is infinite.
  CAN_SEND_TIMEOUT_MS = 10

  @ensure_can_packet_version
  def can_send_many(self, arr, timeout=CAN_SEND_TIMEOUT_MS):
    snds = pack_can_buffer(arr)
    while True:
      try:
        for tx in snds:
          while True:
            bs = self._handle.bulkWrite(3, tx, timeout=timeout)
            tx = tx[bs:]
            if len(tx) == 0:
              break
            print("CAN: PARTIAL SEND MANY, RETRYING")
        break
      except (usb1.USBErrorIO, usb1.USBErrorOverflow):
        print("CAN: BAD SEND MANY, RETRYING")

  def can_send(self, addr, dat, bus, timeout=CAN_SEND_TIMEOUT_MS):
    self.can_send_many([[addr, None, dat, bus]], timeout=timeout)

  @ensure_can_packet_version
  def can_recv(self):
    dat = bytearray()
    while True:
      try:
        dat = self._handle.bulkRead(1, 16384) # Max receive batch size + 2 extra reserve frames
        break
      except (usb1.USBErrorIO, usb1.USBErrorOverflow):
        print("CAN: BAD RECV, RETRYING")
        time.sleep(0.1)
    return unpack_can_buffer(dat)

  def can_clear(self, bus):
    """Clears all messages from the specified internal CAN ringbuffer as
    though it were drained.

    Args:
      bus (int): can bus number to clear a tx queue, or 0xFFFF to clear the
        global can rx queue.

    """
    self._handle.controlWrite(Panda.REQUEST_OUT, 0xf1, bus, 0, b'')

  # ******************* isotp *******************

  def isotp_send(self, addr, dat, bus, recvaddr=None, subaddr=None):
    return isotp_send(self, dat, addr, bus, recvaddr, subaddr)

  def isotp_recv(self, addr, bus=0, sendaddr=None, subaddr=None):
    return isotp_recv(self, addr, bus, sendaddr, subaddr)

  # ******************* serial *******************

  def serial_read(self, port_number):
    ret = []
    while 1:
      lret = bytes(self._handle.controlRead(Panda.REQUEST_IN, 0xe0, port_number, 0, 0x40))
      if len(lret) == 0:
        break
      ret.append(lret)
    return b''.join(ret)

  def serial_write(self, port_number, ln):
    ret = 0
    for i in range(0, len(ln), 0x20):
      ret += self._handle.bulkWrite(2, struct.pack("B", port_number) + ln[i:i + 0x20])
    return ret

  def serial_clear(self, port_number):
    """Clears all messages (tx and rx) from the specified internal uart
    ringbuffer as though it were drained.

    Args:
      port_number (int): port number of the uart to clear.

    """
    self._handle.controlWrite(Panda.REQUEST_OUT, 0xf2, port_number, 0, b'')

  # ******************* kline *******************

  # pulse low for wakeup
  def kline_wakeup(self, k=True, l=True):
    assert k or l, "must specify k-line, l-line, or both"
    if DEBUG:
      print("kline wakeup...")
    self._handle.controlWrite(Panda.REQUEST_OUT, 0xf0, 2 if k and l else int(l), 0, b'')
    if DEBUG:
      print("kline wakeup done")

  def kline_5baud(self, addr, k=True, l=True):
    assert k or l, "must specify k-line, l-line, or both"
    if DEBUG:
      print("kline 5 baud...")
    self._handle.controlWrite(Panda.REQUEST_OUT, 0xf4, 2 if k and l else int(l), addr, b'')
    if DEBUG:
      print("kline 5 baud done")

  def kline_drain(self, bus=2):
    # drain buffer
    bret = bytearray()
    while True:
      ret = self._handle.controlRead(Panda.REQUEST_IN, 0xe0, bus, 0, 0x40)
      if len(ret) == 0:
        break
      elif DEBUG:
        print(f"kline drain: 0x{ret.hex()}")
      bret += ret
    return bytes(bret)

  def kline_ll_recv(self, cnt, bus=2):
    echo = bytearray()
    while len(echo) != cnt:
      ret = self._handle.controlRead(Panda.REQUEST_OUT, 0xe0, bus, 0, cnt - len(echo))
      if DEBUG and len(ret) > 0:
        print(f"kline recv: 0x{ret.hex()}")
      echo += ret
    return bytes(echo)

  def kline_send(self, x, bus=2, checksum=True):
    self.kline_drain(bus=bus)
    if checksum:
      x += bytes([sum(x) % 0x100])
    for i in range(0, len(x), 0xf):
      ts = x[i:i + 0xf]
      if DEBUG:
        print(f"kline send: 0x{ts.hex()}")
      self._handle.bulkWrite(2, bytes([bus]) + ts)
      echo = self.kline_ll_recv(len(ts), bus=bus)
      if echo != ts:
        print(f"**** ECHO ERROR {i} ****")
        print(f"0x{echo.hex()}")
        print(f"0x{ts.hex()}")
    assert echo == ts

  def kline_recv(self, bus=2, header_len=4):
    # read header (last byte is length)
    msg = self.kline_ll_recv(header_len, bus=bus)
    # read data (add one byte to length for checksum)
    msg += self.kline_ll_recv(msg[-1]+1, bus=bus)
    return msg

  def send_heartbeat(self, engaged=True):
    self._handle.controlWrite(Panda.REQUEST_OUT, 0xf3, engaged, 0, b'')

  # disable heartbeat checks for use outside of openpilot
  # sending a heartbeat will reenable the checks
  def set_heartbeat_disabled(self):
    self._handle.controlWrite(Panda.REQUEST_OUT, 0xf8, 0, 0, b'')

  # ******************* RTC *******************
  def set_datetime(self, dt):
    self._handle.controlWrite(Panda.REQUEST_OUT, 0xa1, int(dt.year), 0, b'')
    self._handle.controlWrite(Panda.REQUEST_OUT, 0xa2, int(dt.month), 0, b'')
    self._handle.controlWrite(Panda.REQUEST_OUT, 0xa3, int(dt.day), 0, b'')
    self._handle.controlWrite(Panda.REQUEST_OUT, 0xa4, int(dt.isoweekday()), 0, b'')
    self._handle.controlWrite(Panda.REQUEST_OUT, 0xa5, int(dt.hour), 0, b'')
    self._handle.controlWrite(Panda.REQUEST_OUT, 0xa6, int(dt.minute), 0, b'')
    self._handle.controlWrite(Panda.REQUEST_OUT, 0xa7, int(dt.second), 0, b'')

  def get_datetime(self):
    dat = self._handle.controlRead(Panda.REQUEST_IN, 0xa0, 0, 0, 8)
    a = struct.unpack("HBBBBBB", dat)
    return datetime.datetime(a[0], a[1], a[2], a[4], a[5], a[6])

  # ******************* IR *******************
  def set_ir_power(self, percentage):
    self._handle.controlWrite(Panda.REQUEST_OUT, 0xb0, int(percentage), 0, b'')

  # ******************* Fan ******************
  def set_fan_power(self, percentage):
    self._handle.controlWrite(Panda.REQUEST_OUT, 0xb1, int(percentage), 0, b'')

  def get_fan_rpm(self):
    dat = self._handle.controlRead(Panda.REQUEST_IN, 0xb2, 0, 0, 2)
    a = struct.unpack("H", dat)
    return a[0]

  # ****************** Phone *****************
  def set_phone_power(self, enabled):
    self._handle.controlWrite(Panda.REQUEST_OUT, 0xb3, int(enabled), 0, b'')

  # ************** Clock Source **************
  def set_clock_source_mode(self, mode):
    self._handle.controlWrite(Panda.REQUEST_OUT, 0xf5, int(mode), 0, b'')

  # ****************** Siren *****************
  def set_siren(self, enabled):
    self._handle.controlWrite(Panda.REQUEST_OUT, 0xf6, int(enabled), 0, b'')

  # ****************** Debug *****************
  def set_green_led(self, enabled):
    self._handle.controlWrite(Panda.REQUEST_OUT, 0xf7, int(enabled), 0, b'')<|MERGE_RESOLUTION|>--- conflicted
+++ resolved
@@ -216,11 +216,8 @@
 
   FLAG_HYUNDAI_CANFD_HDA2 = 1
   FLAG_HYUNDAI_CANFD_ALT_BUTTONS = 2
-<<<<<<< HEAD
-  FLAG_CANFD_GENESIS_HDA1 = 4
-=======
   FLAG_HYUNDAI_CANFD_LONG = 4
->>>>>>> ffb3109e
+  FLAG_CANFD_GENESIS_HDA1 = 8
 
   FLAG_TESLA_POWERTRAIN = 1
   FLAG_TESLA_LONG_CONTROL = 2
