# python library to interface with panda
import os
import sys
import time
import usb1
import struct
import hashlib
import datetime
import traceback
import warnings
from functools import wraps
from typing import Optional
from itertools import accumulate

from .dfu import PandaDFU, MCU_TYPE_F2, MCU_TYPE_F4, MCU_TYPE_H7  # pylint: disable=import-error
from .flash_release import flash_release  # noqa pylint: disable=import-error
from .update import ensure_st_up_to_date  # noqa pylint: disable=import-error
from .serial import PandaSerial  # noqa pylint: disable=import-error
from .isotp import isotp_send, isotp_recv  # pylint: disable=import-error
from .config import DEFAULT_FW_FN, DEFAULT_H7_FW_FN, SECTOR_SIZES_FX, SECTOR_SIZES_H7  # noqa pylint: disable=import-error
from .spi import SpiHandle # noqa pylint: disable=import-error

__version__ = '0.0.10'

BASEDIR = os.path.join(os.path.dirname(os.path.realpath(__file__)), "../")

DEBUG = os.getenv("PANDADEBUG") is not None

CANPACKET_HEAD_SIZE = 0x5
DLC_TO_LEN = [0, 1, 2, 3, 4, 5, 6, 7, 8, 12, 16, 20, 24, 32, 48, 64]
LEN_TO_DLC = {length: dlc for (dlc, length) in enumerate(DLC_TO_LEN)}

def pack_can_buffer(arr):
  snds = [b'']
  idx = 0
  for address, _, dat, bus in arr:
    assert len(dat) in LEN_TO_DLC
    if DEBUG:
      print(f"  W 0x{address:x}: 0x{dat.hex()}")
    extended = 1 if address >= 0x800 else 0
    data_len_code = LEN_TO_DLC[len(dat)]
    header = bytearray(5)
    word_4b = address << 3 | extended << 2
    header[0] = (data_len_code << 4) | (bus << 1)
    header[1] = word_4b & 0xFF
    header[2] = (word_4b >> 8) & 0xFF
    header[3] = (word_4b >> 16) & 0xFF
    header[4] = (word_4b >> 24) & 0xFF
    snds[idx] += header + dat
    if len(snds[idx]) > 256: # Limit chunks to 256 bytes
      snds.append(b'')
      idx += 1

  #Apply counter to each 64 byte packet
  for idx in range(len(snds)):
    tx = b''
    counter = 0
    for i in range (0, len(snds[idx]), 63):
      tx += bytes([counter]) + snds[idx][i:i+63]
      counter += 1
    snds[idx] = tx
  return snds

def unpack_can_buffer(dat):
  ret = []
  counter = 0
  tail = bytearray()
  for i in range(0, len(dat), 64):
    if counter != dat[i]:
      print("CAN: LOST RECV PACKET COUNTER")
      break
    counter+=1
    chunk = tail + dat[i+1:i+64]
    tail = bytearray()
    pos = 0
    while pos<len(chunk):
      data_len = DLC_TO_LEN[(chunk[pos]>>4)]
      pckt_len = CANPACKET_HEAD_SIZE + data_len
      if pckt_len <= len(chunk[pos:]):
        header = chunk[pos:pos+CANPACKET_HEAD_SIZE]
        if len(header) < 5:
          print("CAN: MALFORMED USB RECV PACKET")
          break
        bus = (header[0] >> 1) & 0x7
        address = (header[4] << 24 | header[3] << 16 | header[2] << 8 | header[1]) >> 3
        returned = (header[1] >> 1) & 0x1
        rejected = header[1] & 0x1
        data = chunk[pos + CANPACKET_HEAD_SIZE:pos + CANPACKET_HEAD_SIZE + data_len]
        if returned:
          bus += 128
        if rejected:
          bus += 192
        if DEBUG:
          print(f"  R 0x{address:x}: 0x{data.hex()}")
        ret.append((address, 0, data, bus))
        pos += pckt_len
      else:
        tail = chunk[pos:]
        break
  return ret

def ensure_health_packet_version(fn):
  @wraps(fn)
  def wrapper(self, *args, **kwargs):
    if self.health_version < self.HEALTH_PACKET_VERSION:
      raise RuntimeError("Panda firmware has outdated health packet definition. Reflash panda firmware.")
    elif self.health_version > self.HEALTH_PACKET_VERSION:
      raise RuntimeError("Panda python library has outdated health packet definition. Update panda python library.")
    return fn(self, *args, **kwargs)
  return wrapper

def ensure_can_packet_version(fn):
  @wraps(fn)
  def wrapper(self, *args, **kwargs):
    if self.can_version < self.CAN_PACKET_VERSION:
      raise RuntimeError("Panda firmware has outdated CAN packet definition. Reflash panda firmware.")
    elif self.can_version > self.CAN_PACKET_VERSION:
      raise RuntimeError("Panda python library has outdated CAN packet definition. Update panda python library.")
    return fn(self, *args, **kwargs)
  return wrapper

def ensure_can_health_packet_version(fn):
  @wraps(fn)
  def wrapper(self, *args, **kwargs):
    if self.can_health_version < self.CAN_HEALTH_PACKET_VERSION:
      raise RuntimeError("Panda firmware has outdated CAN health packet definition. Reflash panda firmware.")
    elif self.can_health_version > self.CAN_HEALTH_PACKET_VERSION:
      raise RuntimeError("Panda python library has outdated CAN health packet definition. Update panda python library.")
    return fn(self, *args, **kwargs)
  return wrapper

class ALTERNATIVE_EXPERIENCE:
  DEFAULT = 0
  DISABLE_DISENGAGE_ON_GAS = 1
  DISABLE_STOCK_AEB = 2
  RAISE_LONGITUDINAL_LIMITS_TO_ISO_MAX = 8

class Panda:

  # matches cereal.car.CarParams.SafetyModel
  SAFETY_SILENT = 0
  SAFETY_HONDA_NIDEC = 1
  SAFETY_TOYOTA = 2
  SAFETY_ELM327 = 3
  SAFETY_GM = 4
  SAFETY_HONDA_BOSCH_GIRAFFE = 5
  SAFETY_FORD = 6
  SAFETY_HYUNDAI = 8
  SAFETY_CHRYSLER = 9
  SAFETY_TESLA = 10
  SAFETY_SUBARU = 11
  SAFETY_MAZDA = 13
  SAFETY_NISSAN = 14
  SAFETY_VOLKSWAGEN_MQB = 15
  SAFETY_ALLOUTPUT = 17
  SAFETY_GM_ASCM = 18
  SAFETY_NOOUTPUT = 19
  SAFETY_HONDA_BOSCH = 20
  SAFETY_VOLKSWAGEN_PQ = 21
  SAFETY_SUBARU_LEGACY = 22
  SAFETY_HYUNDAI_LEGACY = 23
  SAFETY_HYUNDAI_COMMUNITY = 24
  SAFETY_STELLANTIS = 25
  SAFETY_FAW = 26
  SAFETY_BODY = 27
  SAFETY_HYUNDAI_CANFD = 28

  SERIAL_DEBUG = 0
  SERIAL_ESP = 1
  SERIAL_LIN1 = 2
  SERIAL_LIN2 = 3

  GMLAN_CAN2 = 1
  GMLAN_CAN3 = 2

  REQUEST_IN = usb1.ENDPOINT_IN | usb1.TYPE_VENDOR | usb1.RECIPIENT_DEVICE
  REQUEST_OUT = usb1.ENDPOINT_OUT | usb1.TYPE_VENDOR | usb1.RECIPIENT_DEVICE

  HW_TYPE_UNKNOWN = b'\x00'
  HW_TYPE_WHITE_PANDA = b'\x01'
  HW_TYPE_GREY_PANDA = b'\x02'
  HW_TYPE_BLACK_PANDA = b'\x03'
  HW_TYPE_PEDAL = b'\x04'
  HW_TYPE_UNO = b'\x05'
  HW_TYPE_DOS = b'\x06'
  HW_TYPE_RED_PANDA = b'\x07'
  HW_TYPE_RED_PANDA_V2 = b'\x08'
  HW_TYPE_TRES = b'\x09'

  CAN_PACKET_VERSION = 2
  HEALTH_PACKET_VERSION = 11
  CAN_HEALTH_PACKET_VERSION = 3
  HEALTH_STRUCT = struct.Struct("<IIIIIIIIIBBBBBBHBBBHfBB")
  CAN_HEALTH_STRUCT = struct.Struct("<BIBBBBBBBBIIIIIIHHBBB")

  F2_DEVICES = (HW_TYPE_PEDAL, )
  F4_DEVICES = (HW_TYPE_WHITE_PANDA, HW_TYPE_GREY_PANDA, HW_TYPE_BLACK_PANDA, HW_TYPE_UNO, HW_TYPE_DOS)
  H7_DEVICES = (HW_TYPE_RED_PANDA, HW_TYPE_RED_PANDA_V2, HW_TYPE_TRES)

  INTERNAL_DEVICES = (HW_TYPE_UNO, HW_TYPE_DOS)
  HAS_OBD = (HW_TYPE_BLACK_PANDA, HW_TYPE_UNO, HW_TYPE_DOS, HW_TYPE_RED_PANDA, HW_TYPE_RED_PANDA_V2, HW_TYPE_TRES)

  CLOCK_SOURCE_MODE_DISABLED = 0
  CLOCK_SOURCE_MODE_FREE_RUNNING = 1

  # first byte is for EPS scaling factor
  FLAG_TOYOTA_ALT_BRAKE = (1 << 8)
  FLAG_TOYOTA_STOCK_LONGITUDINAL = (2 << 8)

  FLAG_HONDA_ALT_BRAKE = 1
  FLAG_HONDA_BOSCH_LONG = 2
  FLAG_HONDA_NIDEC_ALT = 4
  FLAG_HONDA_RADARLESS = 8

  FLAG_HYUNDAI_EV_GAS = 1
  FLAG_HYUNDAI_HYBRID_GAS = 2
  FLAG_HYUNDAI_LONG = 4
  FLAG_HYUNDAI_CAMERA_SCC = 8
  FLAG_HYUNDAI_CANFD_HDA2 = 8
  FLAG_HYUNDAI_CANFD_ALT_BUTTONS = 16

  FLAG_TESLA_POWERTRAIN = 1
  FLAG_TESLA_LONG_CONTROL = 2

  FLAG_VOLKSWAGEN_LONG_CONTROL = 1

  FLAG_CHRYSLER_RAM_DT = 1
  FLAG_CHRYSLER_RAM_HD = 2

  FLAG_SUBARU_GEN2 = 1

  FLAG_GM_HW_CAM = 1
  FLAG_GM_HW_CAM_LONG = 2

  def __init__(self, serial: Optional[str] = None, claim: bool = True, spi: bool = False, disable_checks: bool = True):
    self._serial = serial
    self._disable_checks = disable_checks

    self._handle = None
    self._bcd_device = None

    # connect and set mcu type
<<<<<<< HEAD
    self.connect(claim, spi=spi)
=======
    self._spi = spi
    self.connect(claim)
>>>>>>> a42b104c

  def close(self):
    self._handle.close()
    self._handle = None

  def connect(self, claim=True, wait=False, spi=False):
    if self._handle is not None:
      self.close()
<<<<<<< HEAD

    if spi:
      self._handle = SpiHandle()

      # TODO implement
      self._serial = "SPIDEV"
      self.bootstub = False
=======
    self._handle = None

    if self._spi:
      self._handle = SpiHandle()

      # TODO implement
      self._serial = "SPIDEV"
      self.bootstub = False

    else:
      self.usb_connect(claim=claim, wait=wait)

    assert self._handle is not None
    self._mcu_type = self.get_mcu_type()
    self.health_version, self.can_version, self.can_health_version = self.get_packets_versions()
    print("connected")

    # disable openpilot's heartbeat checks
    if self._disable_checks:
      self.set_heartbeat_disabled()
      self.set_power_save(0)

  def usb_connect(self, claim=True, wait=False):
    context = usb1.USBContext()
    while 1:
      try:
        for device in context.getDeviceList(skip_on_error=True):
          if device.getVendorID() == 0xbbaa and device.getProductID() in (0xddcc, 0xddee):
            try:
              this_serial = device.getSerialNumber()
            except Exception:
              continue
            if self._serial is None or this_serial == self._serial:
              self._serial = this_serial
              print("opening device", self._serial, hex(device.getProductID()))
              self.bootstub = device.getProductID() == 0xddee
              self._handle = device.open()
              if sys.platform not in ("win32", "cygwin", "msys", "darwin"):
                self._handle.setAutoDetachKernelDriver(True)
              if claim:
                self._handle.claimInterface(0)
                # self._handle.setInterfaceAltSetting(0, 0)  # Issue in USB stack

              # bcdDevice wasn't always set to the hw type, ignore if it's the old constant
              bcd = device.getbcdDevice()
              if bcd is not None and bcd != 0x2300:
                self._bcd_device = bytearray([bcd >> 8, ])
>>>>>>> a42b104c

    else:
      context = usb1.USBContext()
      self._handle = None

      while 1:
        try:
          for device in context.getDeviceList(skip_on_error=True):
            if device.getVendorID() == 0xbbaa and device.getProductID() in (0xddcc, 0xddee):
              try:
                this_serial = device.getSerialNumber()
              except Exception:
                continue
              if self._serial is None or this_serial == self._serial:
                self._serial = this_serial
                print("opening device", self._serial, hex(device.getProductID()))
                self.bootstub = device.getProductID() == 0xddee
                self._handle = device.open()
                if sys.platform not in ("win32", "cygwin", "msys", "darwin"):
                  self._handle.setAutoDetachKernelDriver(True)
                if claim:
                  self._handle.claimInterface(0)
                  # self._handle.setInterfaceAltSetting(0, 0)  # Issue in USB stack

                # bcdDevice wasn't always set to the hw type, ignore if it's the old constant
                bcd = device.getbcdDevice()
                if bcd is not None and bcd != 0x2300:
                  self._bcd_device = bytearray([bcd >> 8, ])

                break
        except Exception as e:
          print("exception", e)
          traceback.print_exc()
        if not wait or self._handle is not None:
          break
        context = usb1.USBContext()  # New context needed so new devices show up

  def reset(self, enter_bootstub=False, enter_bootloader=False, reconnect=True):
    try:
      if enter_bootloader:
        self._handle.controlWrite(Panda.REQUEST_IN, 0xd1, 0, 0, b'')
      else:
        if enter_bootstub:
          self._handle.controlWrite(Panda.REQUEST_IN, 0xd1, 1, 0, b'')
        else:
          self._handle.controlWrite(Panda.REQUEST_IN, 0xd8, 0, 0, b'')
    except Exception:
      pass
    if not enter_bootloader and reconnect:
      self.reconnect()

  def reconnect(self):
    if self._handle is not None:
      self.close()
      time.sleep(1.0)

    success = False
    # wait up to 15 seconds
    for i in range(0, 15):
      try:
        self.connect()
        success = True
        break
      except Exception:
        print("reconnecting is taking %d seconds..." % (i + 1))
        try:
          dfu = PandaDFU(PandaDFU.st_serial_to_dfu_serial(self._serial, self._mcu_type))
          dfu.recover()
        except Exception:
          pass
        time.sleep(1.0)
    if not success:
      raise Exception("reconnect failed")



  @staticmethod
  def flash_static(handle, code, mcu_type):
    assert mcu_type is not None, "must set valid mcu_type to flash"

    # confirm flasher is present
    fr = handle.controlRead(Panda.REQUEST_IN, 0xb0, 0, 0, 0xc)
    assert fr[4:8] == b"\xde\xad\xd0\x0d"

    # determine sectors to erase
    apps_sectors_cumsum = accumulate(SECTOR_SIZES_H7[1:] if mcu_type == MCU_TYPE_H7 else SECTOR_SIZES_FX[1:])
    last_sector = next((i + 1 for i, v in enumerate(apps_sectors_cumsum) if v > len(code)), -1)
    assert last_sector >= 1, "Binary too small? No sector to erase."
    assert last_sector < 7, "Binary too large! Risk of overwriting provisioning chunk."

    # unlock flash
    print("flash: unlocking")
    handle.controlWrite(Panda.REQUEST_IN, 0xb1, 0, 0, b'')

    # erase sectors
    print(f"flash: erasing sectors 1 - {last_sector}")
    for i in range(1, last_sector + 1):
      handle.controlWrite(Panda.REQUEST_IN, 0xb2, i, 0, b'')

    # flash over EP2
    STEP = 0x10
    print("flash: flashing")
    for i in range(0, len(code), STEP):
      handle.bulkWrite(2, code[i:i + STEP])

    # reset
    print("flash: resetting")
    try:
      handle.controlWrite(Panda.REQUEST_IN, 0xd8, 0, 0, b'')
    except Exception:
      pass

  def flash(self, fn=None, code=None, reconnect=True):
    if not fn:
      fn = DEFAULT_H7_FW_FN if self._mcu_type == MCU_TYPE_H7 else DEFAULT_FW_FN
    assert os.path.isfile(fn)
    print("flash: main version is " + self.get_version())
    if not self.bootstub:
      self.reset(enter_bootstub=True)
    assert(self.bootstub)

    if code is None:
      with open(fn, "rb") as f:
        code = f.read()

    # get version
    print("flash: bootstub version is " + self.get_version())

    # do flash
    Panda.flash_static(self._handle, code, mcu_type=self._mcu_type)

    # reconnect
    if reconnect:
      self.reconnect()

  def recover(self, timeout: Optional[int] = None, reset: bool = True) -> bool:
    dfu_serial = PandaDFU.st_serial_to_dfu_serial(self._serial, self._mcu_type)

    if reset:
      self.reset(enter_bootstub=True)
      self.reset(enter_bootloader=True)

    if not self.wait_for_dfu(dfu_serial, timeout=timeout):
      return False

    dfu = PandaDFU(dfu_serial)
    dfu.recover()

    # reflash after recover
    self.connect(True, True)
    self.flash()
    return True

  @staticmethod
  def wait_for_dfu(dfu_serial: str, timeout: Optional[int] = None) -> bool:
    t_start = time.monotonic()
    while dfu_serial not in PandaDFU.list():
      print("waiting for DFU...")
      time.sleep(0.1)
      if timeout is not None and (time.monotonic() - t_start) > timeout:
        return False
    return True

  @staticmethod
  def list():
    context = usb1.USBContext()
    ret = []
    try:
      for device in context.getDeviceList(skip_on_error=True):
        if device.getVendorID() == 0xbbaa and device.getProductID() in (0xddcc, 0xddee):
          try:
            serial = device.getSerialNumber()
            if len(serial) == 24:
              ret.append(serial)
            else:
              warnings.warn(f"found device with panda descriptors but invalid serial: {serial}", RuntimeWarning)
          except Exception:
            continue
    except Exception:
      pass
    return ret

  def call_control_api(self, msg):
    self._handle.controlWrite(Panda.REQUEST_OUT, msg, 0, 0, b'')

  # ******************* health *******************

  @ensure_health_packet_version
  def health(self):
    dat = self._handle.controlRead(Panda.REQUEST_IN, 0xd2, 0, 0, self.HEALTH_STRUCT.size)
    a = self.HEALTH_STRUCT.unpack(dat)
    return {
      "uptime": a[0],
      "voltage": a[1],
      "current": a[2],
      "safety_tx_blocked": a[3],
      "safety_rx_invalid": a[4],
      "tx_buffer_overflow": a[5],
      "rx_buffer_overflow": a[6],
      "gmlan_send_errs": a[7],
      "faults": a[8],
      "ignition_line": a[9],
      "ignition_can": a[10],
      "controls_allowed": a[11],
      "gas_interceptor_detected": a[12],
      "car_harness_status": a[13],
      "safety_mode": a[14],
      "safety_param": a[15],
      "fault_status": a[16],
      "power_save_enabled": a[17],
      "heartbeat_lost": a[18],
      "alternative_experience": a[19],
      "interrupt_load": a[20],
      "fan_power": a[21],
      "safety_rx_checks_invalid": a[22],
    }

  @ensure_can_health_packet_version
  def can_health(self, can_number):
    LEC_ERROR_CODE = {
      0: "No error",
      1: "Stuff error",
      2: "Form error",
      3: "AckError",
      4: "Bit1Error",
      5: "Bit0Error",
      6: "CRCError",
      7: "NoChange",
    }
    dat = self._handle.controlRead(Panda.REQUEST_IN, 0xc2, int(can_number), 0, self.CAN_HEALTH_STRUCT.size)
    a = self.CAN_HEALTH_STRUCT.unpack(dat)
    return {
      "bus_off": a[0],
      "bus_off_cnt": a[1],
      "error_warning": a[2],
      "error_passive": a[3],
      "last_error": LEC_ERROR_CODE[a[4]],
      "last_stored_error": LEC_ERROR_CODE[a[5]],
      "last_data_error": LEC_ERROR_CODE[a[6]],
      "last_data_stored_error": LEC_ERROR_CODE[a[7]],
      "receive_error_cnt": a[8],
      "transmit_error_cnt": a[9],
      "total_error_cnt": a[10],
      "total_tx_lost_cnt": a[11],
      "total_rx_lost_cnt": a[12],
      "total_tx_cnt": a[13],
      "total_rx_cnt": a[14],
      "total_fwd_cnt": a[15],
      "can_speed": a[16],
      "can_data_speed": a[17],
      "canfd_enabled": a[18],
      "brs_enabled": a[19],
      "canfd_non_iso": a[20],
    }

  # ******************* control *******************

  def enter_bootloader(self):
    try:
      self._handle.controlWrite(Panda.REQUEST_OUT, 0xd1, 0, 0, b'')
    except Exception as e:
      print(e)

  def get_version(self):
    return self._handle.controlRead(Panda.REQUEST_IN, 0xd6, 0, 0, 0x40).decode('utf8')

  @staticmethod
  def get_signature_from_firmware(fn) -> bytes:
    f = open(fn, 'rb')
    f.seek(-128, 2)  # Seek from end of file
    return f.read(128)

  def get_signature(self):
    part_1 = self._handle.controlRead(Panda.REQUEST_IN, 0xd3, 0, 0, 0x40)
    part_2 = self._handle.controlRead(Panda.REQUEST_IN, 0xd4, 0, 0, 0x40)
    return bytes(part_1 + part_2)

  def get_type(self):
    ret = self._handle.controlRead(Panda.REQUEST_IN, 0xc1, 0, 0, 0x40)

    # bootstub doesn't implement this call, so fallback to bcdDevice
    invalid_type = self.bootstub and (ret is None or len(ret) != 1)
    if invalid_type and self._bcd_device is not None:
      ret = self._bcd_device

    return ret

  # Returns tuple with health packet version and CAN packet/USB packet version
  def get_packets_versions(self):
    dat = self._handle.controlRead(Panda.REQUEST_IN, 0xdd, 0, 0, 3)
    if dat and len(dat) == 3:
      a = struct.unpack("BBB", dat)
      return (a[0], a[1], a[2])
    else:
      return (0, 0, 0)

  def get_mcu_type(self):
    hw_type = self.get_type()
    if hw_type in Panda.F2_DEVICES:
      return MCU_TYPE_F2
    elif hw_type in Panda.F4_DEVICES:
      return MCU_TYPE_F4
    elif hw_type in Panda.H7_DEVICES:
      return MCU_TYPE_H7
    return None

  def has_obd(self):
    return self.get_type() in Panda.HAS_OBD

  def is_internal(self):
    return self.get_type() in Panda.INTERNAL_DEVICES

  def get_serial(self):
    dat = self._handle.controlRead(Panda.REQUEST_IN, 0xd0, 0, 0, 0x20)
    hashsig, calc_hash = dat[0x1c:], hashlib.sha1(dat[0:0x1c]).digest()[0:4]
    assert(hashsig == calc_hash)
    return [dat[0:0x10].decode("utf8"), dat[0x10:0x10 + 10].decode("utf8")]

  def get_usb_serial(self):
    return self._serial

  def get_secret(self):
    return self._handle.controlRead(Panda.REQUEST_IN, 0xd0, 1, 0, 0x10)

  # ******************* configuration *******************

  def set_usb_power(self, on):
    self._handle.controlWrite(Panda.REQUEST_OUT, 0xe6, int(on), 0, b'')

  def set_power_save(self, power_save_enabled=0):
    self._handle.controlWrite(Panda.REQUEST_OUT, 0xe7, int(power_save_enabled), 0, b'')

  def enable_deepsleep(self):
    self._handle.controlWrite(Panda.REQUEST_OUT, 0xfb, 0, 0, b'')

  def set_esp_power(self, on):
    self._handle.controlWrite(Panda.REQUEST_OUT, 0xd9, int(on), 0, b'')

  def esp_reset(self, bootmode=0):
    self._handle.controlWrite(Panda.REQUEST_OUT, 0xda, int(bootmode), 0, b'')
    time.sleep(0.2)

  def set_safety_mode(self, mode=SAFETY_SILENT, param=0):
    self._handle.controlWrite(Panda.REQUEST_OUT, 0xdc, mode, param, b'')

  def set_gmlan(self, bus=2):
    # TODO: check panda type
    if bus is None:
      self._handle.controlWrite(Panda.REQUEST_OUT, 0xdb, 0, 0, b'')
    elif bus in (Panda.GMLAN_CAN2, Panda.GMLAN_CAN3):
      self._handle.controlWrite(Panda.REQUEST_OUT, 0xdb, 1, bus, b'')

  def set_obd(self, obd):
    # TODO: check panda type
    self._handle.controlWrite(Panda.REQUEST_OUT, 0xdb, int(obd), 0, b'')

  def set_can_loopback(self, enable):
    # set can loopback mode for all buses
    self._handle.controlWrite(Panda.REQUEST_OUT, 0xe5, int(enable), 0, b'')

  def set_can_enable(self, bus_num, enable):
    # sets the can transceiver enable pin
    self._handle.controlWrite(Panda.REQUEST_OUT, 0xf4, int(bus_num), int(enable), b'')

  def set_can_speed_kbps(self, bus, speed):
    self._handle.controlWrite(Panda.REQUEST_OUT, 0xde, bus, int(speed * 10), b'')

  def set_can_data_speed_kbps(self, bus, speed):
    self._handle.controlWrite(Panda.REQUEST_OUT, 0xf9, bus, int(speed * 10), b'')

  def set_canfd_non_iso(self, bus, non_iso):
    self._handle.controlWrite(Panda.REQUEST_OUT, 0xfc, bus, int(non_iso), b'')

  def set_uart_baud(self, uart, rate):
    self._handle.controlWrite(Panda.REQUEST_OUT, 0xe4, uart, int(rate / 300), b'')

  def set_uart_parity(self, uart, parity):
    # parity, 0=off, 1=even, 2=odd
    self._handle.controlWrite(Panda.REQUEST_OUT, 0xe2, uart, parity, b'')

  def set_uart_callback(self, uart, install):
    self._handle.controlWrite(Panda.REQUEST_OUT, 0xe3, uart, int(install), b'')

  # ******************* can *******************

  # The panda will NAK CAN writes when there is CAN congestion.
  # libusb will try to send it again, with a max timeout.
  # Timeout is in ms. If set to 0, the timeout is infinite.
  CAN_SEND_TIMEOUT_MS = 10

  @ensure_can_packet_version
  def can_send_many(self, arr, timeout=CAN_SEND_TIMEOUT_MS):
    snds = pack_can_buffer(arr)
    while True:
      try:
        for tx in snds:
          while True:
            bs = self._handle.bulkWrite(3, tx, timeout=timeout)
            tx = tx[bs:]
            if len(tx) == 0:
              break
            print("CAN: PARTIAL SEND MANY, RETRYING")
        break
      except (usb1.USBErrorIO, usb1.USBErrorOverflow):
        print("CAN: BAD SEND MANY, RETRYING")

  def can_send(self, addr, dat, bus, timeout=CAN_SEND_TIMEOUT_MS):
    self.can_send_many([[addr, None, dat, bus]], timeout=timeout)

  @ensure_can_packet_version
  def can_recv(self):
    dat = bytearray()
    while True:
      try:
        dat = self._handle.bulkRead(1, 16384) # Max receive batch size + 2 extra reserve frames
        break
      except (usb1.USBErrorIO, usb1.USBErrorOverflow):
        print("CAN: BAD RECV, RETRYING")
        time.sleep(0.1)
    return unpack_can_buffer(dat)

  def can_clear(self, bus):
    """Clears all messages from the specified internal CAN ringbuffer as
    though it were drained.

    Args:
      bus (int): can bus number to clear a tx queue, or 0xFFFF to clear the
        global can rx queue.

    """
    self._handle.controlWrite(Panda.REQUEST_OUT, 0xf1, bus, 0, b'')

  # ******************* isotp *******************

  def isotp_send(self, addr, dat, bus, recvaddr=None, subaddr=None):
    return isotp_send(self, dat, addr, bus, recvaddr, subaddr)

  def isotp_recv(self, addr, bus=0, sendaddr=None, subaddr=None):
    return isotp_recv(self, addr, bus, sendaddr, subaddr)

  # ******************* serial *******************

  def serial_read(self, port_number):
    ret = []
    while 1:
      lret = bytes(self._handle.controlRead(Panda.REQUEST_IN, 0xe0, port_number, 0, 0x40))
      if len(lret) == 0:
        break
      ret.append(lret)
    return b''.join(ret)

  def serial_write(self, port_number, ln):
    ret = 0
    for i in range(0, len(ln), 0x20):
      ret += self._handle.bulkWrite(2, struct.pack("B", port_number) + ln[i:i + 0x20])
    return ret

  def serial_clear(self, port_number):
    """Clears all messages (tx and rx) from the specified internal uart
    ringbuffer as though it were drained.

    Args:
      port_number (int): port number of the uart to clear.

    """
    self._handle.controlWrite(Panda.REQUEST_OUT, 0xf2, port_number, 0, b'')

  # ******************* kline *******************

  # pulse low for wakeup
  def kline_wakeup(self, k=True, l=True):
    assert k or l, "must specify k-line, l-line, or both"
    if DEBUG:
      print("kline wakeup...")
    self._handle.controlWrite(Panda.REQUEST_OUT, 0xf0, 2 if k and l else int(l), 0, b'')
    if DEBUG:
      print("kline wakeup done")

  def kline_5baud(self, addr, k=True, l=True):
    assert k or l, "must specify k-line, l-line, or both"
    if DEBUG:
      print("kline 5 baud...")
    self._handle.controlWrite(Panda.REQUEST_OUT, 0xf4, 2 if k and l else int(l), addr, b'')
    if DEBUG:
      print("kline 5 baud done")

  def kline_drain(self, bus=2):
    # drain buffer
    bret = bytearray()
    while True:
      ret = self._handle.controlRead(Panda.REQUEST_IN, 0xe0, bus, 0, 0x40)
      if len(ret) == 0:
        break
      elif DEBUG:
        print(f"kline drain: 0x{ret.hex()}")
      bret += ret
    return bytes(bret)

  def kline_ll_recv(self, cnt, bus=2):
    echo = bytearray()
    while len(echo) != cnt:
      ret = self._handle.controlRead(Panda.REQUEST_OUT, 0xe0, bus, 0, cnt - len(echo))
      if DEBUG and len(ret) > 0:
        print(f"kline recv: 0x{ret.hex()}")
      echo += ret
    return bytes(echo)

  def kline_send(self, x, bus=2, checksum=True):
    self.kline_drain(bus=bus)
    if checksum:
      x += bytes([sum(x) % 0x100])
    for i in range(0, len(x), 0xf):
      ts = x[i:i + 0xf]
      if DEBUG:
        print(f"kline send: 0x{ts.hex()}")
      self._handle.bulkWrite(2, bytes([bus]) + ts)
      echo = self.kline_ll_recv(len(ts), bus=bus)
      if echo != ts:
        print(f"**** ECHO ERROR {i} ****")
        print(f"0x{echo.hex()}")
        print(f"0x{ts.hex()}")
    assert echo == ts

  def kline_recv(self, bus=2, header_len=4):
    # read header (last byte is length)
    msg = self.kline_ll_recv(header_len, bus=bus)
    # read data (add one byte to length for checksum)
    msg += self.kline_ll_recv(msg[-1]+1, bus=bus)
    return msg

  def send_heartbeat(self, engaged=True):
    self._handle.controlWrite(Panda.REQUEST_OUT, 0xf3, engaged, 0, b'')

  # disable heartbeat checks for use outside of openpilot
  # sending a heartbeat will reenable the checks
  def set_heartbeat_disabled(self):
    self._handle.controlWrite(Panda.REQUEST_OUT, 0xf8, 0, 0, b'')

  # ******************* RTC *******************
  def set_datetime(self, dt):
    self._handle.controlWrite(Panda.REQUEST_OUT, 0xa1, int(dt.year), 0, b'')
    self._handle.controlWrite(Panda.REQUEST_OUT, 0xa2, int(dt.month), 0, b'')
    self._handle.controlWrite(Panda.REQUEST_OUT, 0xa3, int(dt.day), 0, b'')
    self._handle.controlWrite(Panda.REQUEST_OUT, 0xa4, int(dt.isoweekday()), 0, b'')
    self._handle.controlWrite(Panda.REQUEST_OUT, 0xa5, int(dt.hour), 0, b'')
    self._handle.controlWrite(Panda.REQUEST_OUT, 0xa6, int(dt.minute), 0, b'')
    self._handle.controlWrite(Panda.REQUEST_OUT, 0xa7, int(dt.second), 0, b'')

  def get_datetime(self):
    dat = self._handle.controlRead(Panda.REQUEST_IN, 0xa0, 0, 0, 8)
    a = struct.unpack("HBBBBBB", dat)
    return datetime.datetime(a[0], a[1], a[2], a[4], a[5], a[6])

  # ******************* IR *******************
  def set_ir_power(self, percentage):
    self._handle.controlWrite(Panda.REQUEST_OUT, 0xb0, int(percentage), 0, b'')

  # ******************* Fan ******************
  def set_fan_power(self, percentage):
    self._handle.controlWrite(Panda.REQUEST_OUT, 0xb1, int(percentage), 0, b'')

  def get_fan_rpm(self):
    dat = self._handle.controlRead(Panda.REQUEST_IN, 0xb2, 0, 0, 2)
    a = struct.unpack("H", dat)
    return a[0]

  # ****************** Phone *****************
  def set_phone_power(self, enabled):
    self._handle.controlWrite(Panda.REQUEST_OUT, 0xb3, int(enabled), 0, b'')

  # ************** Clock Source **************
  def set_clock_source_mode(self, mode):
    self._handle.controlWrite(Panda.REQUEST_OUT, 0xf5, int(mode), 0, b'')

  # ****************** Siren *****************
  def set_siren(self, enabled):
    self._handle.controlWrite(Panda.REQUEST_OUT, 0xf6, int(enabled), 0, b'')

  # ****************** Debug *****************
  def set_green_led(self, enabled):
    self._handle.controlWrite(Panda.REQUEST_OUT, 0xf7, int(enabled), 0, b'')<|MERGE_RESOLUTION|>--- conflicted
+++ resolved
@@ -240,29 +240,16 @@
     self._bcd_device = None
 
     # connect and set mcu type
-<<<<<<< HEAD
-    self.connect(claim, spi=spi)
-=======
     self._spi = spi
     self.connect(claim)
->>>>>>> a42b104c
 
   def close(self):
     self._handle.close()
     self._handle = None
 
-  def connect(self, claim=True, wait=False, spi=False):
+  def connect(self, claim=True, wait=False):
     if self._handle is not None:
       self.close()
-<<<<<<< HEAD
-
-    if spi:
-      self._handle = SpiHandle()
-
-      # TODO implement
-      self._serial = "SPIDEV"
-      self.bootstub = False
-=======
     self._handle = None
 
     if self._spi:
@@ -310,43 +297,14 @@
               bcd = device.getbcdDevice()
               if bcd is not None and bcd != 0x2300:
                 self._bcd_device = bytearray([bcd >> 8, ])
->>>>>>> a42b104c
-
-    else:
-      context = usb1.USBContext()
-      self._handle = None
-
-      while 1:
-        try:
-          for device in context.getDeviceList(skip_on_error=True):
-            if device.getVendorID() == 0xbbaa and device.getProductID() in (0xddcc, 0xddee):
-              try:
-                this_serial = device.getSerialNumber()
-              except Exception:
-                continue
-              if self._serial is None or this_serial == self._serial:
-                self._serial = this_serial
-                print("opening device", self._serial, hex(device.getProductID()))
-                self.bootstub = device.getProductID() == 0xddee
-                self._handle = device.open()
-                if sys.platform not in ("win32", "cygwin", "msys", "darwin"):
-                  self._handle.setAutoDetachKernelDriver(True)
-                if claim:
-                  self._handle.claimInterface(0)
-                  # self._handle.setInterfaceAltSetting(0, 0)  # Issue in USB stack
-
-                # bcdDevice wasn't always set to the hw type, ignore if it's the old constant
-                bcd = device.getbcdDevice()
-                if bcd is not None and bcd != 0x2300:
-                  self._bcd_device = bytearray([bcd >> 8, ])
-
-                break
-        except Exception as e:
-          print("exception", e)
-          traceback.print_exc()
-        if not wait or self._handle is not None:
-          break
-        context = usb1.USBContext()  # New context needed so new devices show up
+
+              break
+      except Exception as e:
+        print("exception", e)
+        traceback.print_exc()
+      if not wait or self._handle is not None:
+        break
+      context = usb1.USBContext()  # New context needed so new devices show up
 
   def reset(self, enter_bootstub=False, enter_bootloader=False, reconnect=True):
     try:
