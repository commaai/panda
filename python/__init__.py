# python library to interface with panda
import os
import sys
import time
import usb1
import struct
import hashlib
import binascii
import datetime
import warnings
import logging
from functools import wraps
from typing import Optional
from itertools import accumulate

from .base import BaseHandle
from .constants import McuType
from .dfu import PandaDFU
from .isotp import isotp_send, isotp_recv
from .spi import PandaSpiHandle, PandaSpiException
from .usb import PandaUsbHandle

__version__ = '0.0.10'

# setup logging
LOGLEVEL = os.environ.get('LOGLEVEL', 'INFO').upper()
logging.basicConfig(level=LOGLEVEL, format='%(message)s')

USBPACKET_MAX_SIZE = 0x40
CANPACKET_HEAD_SIZE = 0x6
DLC_TO_LEN = [0, 1, 2, 3, 4, 5, 6, 7, 8, 12, 16, 20, 24, 32, 48, 64]
LEN_TO_DLC = {length: dlc for (dlc, length) in enumerate(DLC_TO_LEN)}


def calculate_checksum(data):
  res = 0
  for b in data:
    res ^= b
  return res

def pack_can_buffer(arr):
  snds = [b'']
  for address, _, dat, bus in arr:
    assert len(dat) in LEN_TO_DLC
    #logging.debug("  W 0x%x: 0x%s", address, dat.hex())

    extended = 1 if address >= 0x800 else 0
    data_len_code = LEN_TO_DLC[len(dat)]
    header = bytearray(CANPACKET_HEAD_SIZE)
    word_4b = address << 3 | extended << 2
    header[0] = (data_len_code << 4) | (bus << 1)
    header[1] = word_4b & 0xFF
    header[2] = (word_4b >> 8) & 0xFF
    header[3] = (word_4b >> 16) & 0xFF
    header[4] = (word_4b >> 24) & 0xFF
    header[5] = calculate_checksum(header[:5] + dat)

    snds[-1] += header + dat
    if len(snds[-1]) > 256: # Limit chunks to 256 bytes
      snds.append(b'')

  return snds

def unpack_can_buffer(dat):
  ret = []

  while len(dat) >= CANPACKET_HEAD_SIZE:
    data_len = DLC_TO_LEN[(dat[0]>>4)]

    header = dat[:CANPACKET_HEAD_SIZE]

    bus = (header[0] >> 1) & 0x7
    address = (header[4] << 24 | header[3] << 16 | header[2] << 8 | header[1]) >> 3

    if (header[1] >> 1) & 0x1:
      # returned
      bus += 128
    if header[1] & 0x1:
      # rejected
      bus += 192

    # we need more from the next transfer
    if data_len > len(dat) - CANPACKET_HEAD_SIZE:
      break

    assert calculate_checksum(dat[:(CANPACKET_HEAD_SIZE+data_len)]) == 0, "CAN packet checksum incorrect"

    data = dat[CANPACKET_HEAD_SIZE:(CANPACKET_HEAD_SIZE+data_len)]
    dat = dat[(CANPACKET_HEAD_SIZE+data_len):]

    ret.append((address, 0, data, bus))

  return (ret, dat)

def ensure_health_packet_version(fn):
  @wraps(fn)
  def wrapper(self, *args, **kwargs):
    if self.health_version < self.HEALTH_PACKET_VERSION:
      raise RuntimeError("Panda firmware has outdated health packet definition. Reflash panda firmware.")
    elif self.health_version > self.HEALTH_PACKET_VERSION:
      raise RuntimeError("Panda python library has outdated health packet definition. Update panda python library.")
    return fn(self, *args, **kwargs)
  return wrapper

def ensure_can_packet_version(fn):
  @wraps(fn)
  def wrapper(self, *args, **kwargs):
    if self.can_version < self.CAN_PACKET_VERSION:
      raise RuntimeError("Panda firmware has outdated CAN packet definition. Reflash panda firmware.")
    elif self.can_version > self.CAN_PACKET_VERSION:
      raise RuntimeError("Panda python library has outdated CAN packet definition. Update panda python library.")
    return fn(self, *args, **kwargs)
  return wrapper

def ensure_can_health_packet_version(fn):
  @wraps(fn)
  def wrapper(self, *args, **kwargs):
    if self.can_health_version < self.CAN_HEALTH_PACKET_VERSION:
      raise RuntimeError("Panda firmware has outdated CAN health packet definition. Reflash panda firmware.")
    elif self.can_health_version > self.CAN_HEALTH_PACKET_VERSION:
      raise RuntimeError("Panda python library has outdated CAN health packet definition. Update panda python library.")
    return fn(self, *args, **kwargs)
  return wrapper

class ALTERNATIVE_EXPERIENCE:
  DEFAULT = 0
  DISABLE_DISENGAGE_ON_GAS = 1
  DISABLE_STOCK_AEB = 2
  RAISE_LONGITUDINAL_LIMITS_TO_ISO_MAX = 8

class Panda:

  # matches cereal.car.CarParams.SafetyModel
  SAFETY_SILENT = 0
  SAFETY_HONDA_NIDEC = 1
  SAFETY_TOYOTA = 2
  SAFETY_ELM327 = 3
  SAFETY_GM = 4
  SAFETY_HONDA_BOSCH_GIRAFFE = 5
  SAFETY_FORD = 6
  SAFETY_HYUNDAI = 8
  SAFETY_CHRYSLER = 9
  SAFETY_TESLA = 10
  SAFETY_SUBARU = 11
  SAFETY_MAZDA = 13
  SAFETY_NISSAN = 14
  SAFETY_VOLKSWAGEN_MQB = 15
  SAFETY_ALLOUTPUT = 17
  SAFETY_GM_ASCM = 18
  SAFETY_NOOUTPUT = 19
  SAFETY_HONDA_BOSCH = 20
  SAFETY_VOLKSWAGEN_PQ = 21
  SAFETY_SUBARU_PREGLOBAL = 22
  SAFETY_HYUNDAI_LEGACY = 23
  SAFETY_HYUNDAI_COMMUNITY = 24
  SAFETY_STELLANTIS = 25
  SAFETY_FAW = 26
  SAFETY_BODY = 27
  SAFETY_HYUNDAI_CANFD = 28

  SERIAL_DEBUG = 0
  SERIAL_ESP = 1
  SERIAL_LIN1 = 2
  SERIAL_LIN2 = 3
  SERIAL_SOM_DEBUG = 4

  GMLAN_CAN2 = 1
  GMLAN_CAN3 = 2

  REQUEST_IN = usb1.ENDPOINT_IN | usb1.TYPE_VENDOR | usb1.RECIPIENT_DEVICE
  REQUEST_OUT = usb1.ENDPOINT_OUT | usb1.TYPE_VENDOR | usb1.RECIPIENT_DEVICE

  HW_TYPE_UNKNOWN = b'\x00'
  HW_TYPE_WHITE_PANDA = b'\x01'
  HW_TYPE_GREY_PANDA = b'\x02'
  HW_TYPE_BLACK_PANDA = b'\x03'
  HW_TYPE_PEDAL = b'\x04'
  HW_TYPE_UNO = b'\x05'
  HW_TYPE_DOS = b'\x06'
  HW_TYPE_RED_PANDA = b'\x07'
  HW_TYPE_RED_PANDA_V2 = b'\x08'
  HW_TYPE_TRES = b'\x09'

  CAN_PACKET_VERSION = 4
  HEALTH_PACKET_VERSION = 14
  CAN_HEALTH_PACKET_VERSION = 4
  HEALTH_STRUCT = struct.Struct("<IIIIIIIIIBBBBBBHBBBHfBBHBHH")
  CAN_HEALTH_STRUCT = struct.Struct("<BIBBBBBBBBIIIIIIIHHBBB")

  F2_DEVICES = (HW_TYPE_PEDAL, )
  F4_DEVICES = (HW_TYPE_WHITE_PANDA, HW_TYPE_GREY_PANDA, HW_TYPE_BLACK_PANDA, HW_TYPE_UNO, HW_TYPE_DOS)
  H7_DEVICES = (HW_TYPE_RED_PANDA, HW_TYPE_RED_PANDA_V2, HW_TYPE_TRES)

  INTERNAL_DEVICES = (HW_TYPE_UNO, HW_TYPE_DOS, HW_TYPE_TRES)
  HAS_OBD = (HW_TYPE_BLACK_PANDA, HW_TYPE_UNO, HW_TYPE_DOS, HW_TYPE_RED_PANDA, HW_TYPE_RED_PANDA_V2, HW_TYPE_TRES)

  MAX_FAN_RPMs = {
    HW_TYPE_UNO: 5100,
    HW_TYPE_DOS: 6500,
    HW_TYPE_TRES: 6600,
  }

  HARNESS_STATUS_NC = 0
  HARNESS_STATUS_NORMAL = 1
  HARNESS_STATUS_FLIPPED = 2

  # first byte is for EPS scaling factor
  FLAG_TOYOTA_ALT_BRAKE = (1 << 8)
  FLAG_TOYOTA_STOCK_LONGITUDINAL = (2 << 8)
  FLAG_TOYOTA_LTA = (4 << 8)

  FLAG_HONDA_ALT_BRAKE = 1
  FLAG_HONDA_BOSCH_LONG = 2
  FLAG_HONDA_NIDEC_ALT = 4
  FLAG_HONDA_RADARLESS = 8

  FLAG_HYUNDAI_EV_GAS = 1
  FLAG_HYUNDAI_HYBRID_GAS = 2
  FLAG_HYUNDAI_LONG = 4
  FLAG_HYUNDAI_CAMERA_SCC = 8
  FLAG_HYUNDAI_CANFD_HDA2 = 16
  FLAG_HYUNDAI_CANFD_ALT_BUTTONS = 32
  FLAG_HYUNDAI_ALT_LIMITS = 64

  FLAG_TESLA_POWERTRAIN = 1
  FLAG_TESLA_LONG_CONTROL = 2

  FLAG_VOLKSWAGEN_LONG_CONTROL = 1

  FLAG_CHRYSLER_RAM_DT = 1
  FLAG_CHRYSLER_RAM_HD = 2

  FLAG_SUBARU_GEN2 = 1

  FLAG_GM_HW_CAM = 1
  FLAG_GM_HW_CAM_LONG = 2

<<<<<<< HEAD
  FLAG_FORD_CANFD = 1
=======
  FLAG_FORD_LONG_CONTROL = 1
>>>>>>> f5c28f81

  def __init__(self, serial: Optional[str] = None, claim: bool = True, disable_checks: bool = True):
    self._connect_serial = serial
    self._disable_checks = disable_checks

    self._handle: BaseHandle
    self._handle_open = False
    self.can_rx_overflow_buffer = b''

    # connect and set mcu type
    self.connect(claim)

    # reset comms
    self.can_reset_communications()

  def __enter__(self):
    return self

  def __exit__(self, *args):
    self.close()

  def close(self):
    if self._handle_open:
      self._handle.close()
      self._handle_open = False

  def connect(self, claim=True, wait=False):
    self.close()

    # try USB first, then SPI
    self._handle, serial, self.bootstub, bcd = self.usb_connect(self._connect_serial, claim=claim, wait=wait)
    if self._handle is None:
      self._handle, serial, self.bootstub, bcd = self.spi_connect(self._connect_serial)

    if self._handle is None:
      raise Exception("failed to connect to panda")

    # Some fallback logic to determine panda and MCU type for old bootstubs,
    # since we now support multiple MCUs and need to know which fw to flash.
    # Three cases to consider:
    # A) oldest bootstubs don't have any way to distinguish
    #    MCU or panda type
    # B) slightly newer (~2 weeks after first C3's built) bootstubs
    #    have the panda type set in the USB bcdDevice
    # C) latest bootstubs also implement the endpoint for panda type
    self._bcd_hw_type = None
    ret = self._handle.controlRead(Panda.REQUEST_IN, 0xc1, 0, 0, 0x40)
    missing_hw_type_endpoint = self.bootstub and ret.startswith(b'\xff\x00\xc1\x3e\xde\xad\xd0\x0d')
    if missing_hw_type_endpoint and bcd is not None:
      self._bcd_hw_type = bcd

    # For case A, we assume F4 MCU type, since all H7 pandas should be case B at worst
    self._assume_f4_mcu = (self._bcd_hw_type is None) and missing_hw_type_endpoint

    self._serial = serial
    self._connect_serial = serial
    self._handle_open = True
    self._mcu_type = self.get_mcu_type()
    self.health_version, self.can_version, self.can_health_version = self.get_packets_versions()
    logging.debug("connected")

    # disable openpilot's heartbeat checks
    if self._disable_checks:
      self.set_heartbeat_disabled()
      self.set_power_save(0)

  @staticmethod
  def spi_connect(serial):
    # get UID to confirm slave is present and up
    handle = None
    spi_serial = None
    bootstub = None
    try:
      handle = PandaSpiHandle()
      dat = handle.controlRead(Panda.REQUEST_IN, 0xc3, 0, 0, 12, timeout=100)
      spi_serial = binascii.hexlify(dat).decode()
      bootstub = Panda.flasher_present(handle)
    except PandaSpiException:
      pass

    # no connection or wrong panda
    if None in (spi_serial, bootstub) or (serial is not None and (spi_serial != serial)):
      handle = None
      spi_serial = None
      bootstub = False

    return handle, spi_serial, bootstub, None

  @staticmethod
  def usb_connect(serial, claim=True, wait=False):
    handle, usb_serial, bootstub, bcd = None, None, None, None
    while 1:
      context = usb1.USBContext()
      context.open()
      try:
        for device in context.getDeviceList(skip_on_error=True):
          if device.getVendorID() == 0xbbaa and device.getProductID() in (0xddcc, 0xddee):
            try:
              this_serial = device.getSerialNumber()
            except Exception:
              continue

            if serial is None or this_serial == serial:
              logging.debug("opening device %s %s", this_serial, hex(device.getProductID()))

              usb_serial = this_serial
              bootstub = device.getProductID() == 0xddee
              handle = device.open()
              if sys.platform not in ("win32", "cygwin", "msys", "darwin"):
                handle.setAutoDetachKernelDriver(True)
              if claim:
                handle.claimInterface(0)
                # handle.setInterfaceAltSetting(0, 0)  # Issue in USB stack

              # bcdDevice wasn't always set to the hw type, ignore if it's the old constant
              this_bcd = device.getbcdDevice()
              if this_bcd is not None and this_bcd != 0x2300:
                bcd = bytearray([this_bcd >> 8, ])

              break
      except Exception:
        logging.exception("USB connect error")
      if not wait or handle is not None:
        break
      context.close()

    usb_handle = None
    if handle is not None:
      usb_handle = PandaUsbHandle(handle)

    return usb_handle, usb_serial, bootstub, bcd

  @staticmethod
  def list():
    ret = Panda.usb_list()
    ret += Panda.spi_list()
    return list(set(ret))

  @staticmethod
  def usb_list():
    ret = []
    try:
      with usb1.USBContext() as context:
        for device in context.getDeviceList(skip_on_error=True):
          if device.getVendorID() == 0xbbaa and device.getProductID() in (0xddcc, 0xddee):
            try:
              serial = device.getSerialNumber()
              if len(serial) == 24:
                ret.append(serial)
              else:
                warnings.warn(f"found device with panda descriptors but invalid serial: {serial}", RuntimeWarning)
            except Exception:
              continue
    except Exception:
      logging.exception("exception while listing pandas")
    return ret

  @staticmethod
  def spi_list():
    _, serial, _, _ = Panda.spi_connect(None)
    if serial is not None:
      return [serial, ]
    return []

  def reset(self, enter_bootstub=False, enter_bootloader=False, reconnect=True):
    try:
      if enter_bootloader:
        self._handle.controlWrite(Panda.REQUEST_IN, 0xd1, 0, 0, b'')
      else:
        if enter_bootstub:
          self._handle.controlWrite(Panda.REQUEST_IN, 0xd1, 1, 0, b'')
        else:
          self._handle.controlWrite(Panda.REQUEST_IN, 0xd8, 0, 0, b'')
    except Exception:
      pass
    if not enter_bootloader and reconnect:
      self.reconnect()

  @property
  def connected(self) -> bool:
    return self._handle_open

  def reconnect(self):
    if self._handle_open:
      self.close()
      time.sleep(1.0)

    success = False
    # wait up to 15 seconds
    for i in range(0, 15):
      try:
        self.connect()
        success = True
        break
      except Exception:
        logging.debug("reconnecting is taking %d seconds...", i + 1)
        try:
          dfu = PandaDFU(self.get_dfu_serial())
          dfu.recover()
        except Exception:
          pass
        time.sleep(1.0)
    if not success:
      raise Exception("reconnect failed")

  @staticmethod
  def flasher_present(handle: BaseHandle) -> bool:
    fr = handle.controlRead(Panda.REQUEST_IN, 0xb0, 0, 0, 0xc)
    return fr[4:8] == b"\xde\xad\xd0\x0d"

  @staticmethod
  def flash_static(handle, code, mcu_type):
    assert mcu_type is not None, "must set valid mcu_type to flash"

    # confirm flasher is present
    assert Panda.flasher_present(handle)

    # determine sectors to erase
    apps_sectors_cumsum = accumulate(mcu_type.config.sector_sizes[1:])
    last_sector = next((i + 1 for i, v in enumerate(apps_sectors_cumsum) if v > len(code)), -1)
    assert last_sector >= 1, "Binary too small? No sector to erase."
    assert last_sector < 7, "Binary too large! Risk of overwriting provisioning chunk."

    # unlock flash
    logging.warning("flash: unlocking")
    handle.controlWrite(Panda.REQUEST_IN, 0xb1, 0, 0, b'')

    # erase sectors
    logging.warning(f"flash: erasing sectors 1 - {last_sector}")
    for i in range(1, last_sector + 1):
      handle.controlWrite(Panda.REQUEST_IN, 0xb2, i, 0, b'')

    # flash over EP2
    STEP = 0x10
    logging.warning("flash: flashing")
    for i in range(0, len(code), STEP):
      handle.bulkWrite(2, code[i:i + STEP])

    # reset
    logging.warning("flash: resetting")
    try:
      handle.controlWrite(Panda.REQUEST_IN, 0xd8, 0, 0, b'')
    except Exception:
      pass

  def flash(self, fn=None, code=None, reconnect=True):
    if not fn:
      fn = self._mcu_type.config.app_path
    assert os.path.isfile(fn)
    logging.debug("flash: main version is %s", self.get_version())
    if not self.bootstub:
      self.reset(enter_bootstub=True)
    assert(self.bootstub)

    if code is None:
      with open(fn, "rb") as f:
        code = f.read()

    # get version
    logging.debug("flash: bootstub version is %s", self.get_version())

    # do flash
    Panda.flash_static(self._handle, code, mcu_type=self._mcu_type)

    # reconnect
    if reconnect:
      self.reconnect()

  def recover(self, timeout: Optional[int] = 60, reset: bool = True) -> bool:
    dfu_serial = self.get_dfu_serial()

    if reset:
      self.reset(enter_bootstub=True)
      self.reset(enter_bootloader=True)

    if not self.wait_for_dfu(dfu_serial, timeout=timeout):
      return False

    dfu = PandaDFU(dfu_serial)
    dfu.recover()

    # reflash after recover
    self.connect(True, True)
    self.flash()
    return True

  @staticmethod
  def wait_for_dfu(dfu_serial: str, timeout: Optional[int] = None) -> bool:
    t_start = time.monotonic()
    while dfu_serial not in PandaDFU.list():
      logging.debug("waiting for DFU...")
      time.sleep(0.1)
      if timeout is not None and (time.monotonic() - t_start) > timeout:
        return False
    return True

  def up_to_date(self) -> bool:
    current = self.get_signature()
    expected = Panda.get_signature_from_firmware(self.get_mcu_type().config.app_path)
    return (current == expected)

  def call_control_api(self, msg):
    self._handle.controlWrite(Panda.REQUEST_OUT, msg, 0, 0, b'')

  # ******************* health *******************

  @ensure_health_packet_version
  def health(self):
    dat = self._handle.controlRead(Panda.REQUEST_IN, 0xd2, 0, 0, self.HEALTH_STRUCT.size)
    a = self.HEALTH_STRUCT.unpack(dat)
    return {
      "uptime": a[0],
      "voltage": a[1],
      "current": a[2],
      "safety_tx_blocked": a[3],
      "safety_rx_invalid": a[4],
      "tx_buffer_overflow": a[5],
      "rx_buffer_overflow": a[6],
      "gmlan_send_errs": a[7],
      "faults": a[8],
      "ignition_line": a[9],
      "ignition_can": a[10],
      "controls_allowed": a[11],
      "gas_interceptor_detected": a[12],
      "car_harness_status": a[13],
      "safety_mode": a[14],
      "safety_param": a[15],
      "fault_status": a[16],
      "power_save_enabled": a[17],
      "heartbeat_lost": a[18],
      "alternative_experience": a[19],
      "interrupt_load": a[20],
      "fan_power": a[21],
      "safety_rx_checks_invalid": a[22],
      "spi_checksum_error_count": a[23],
      "fan_stall_count": a[24],
      "sbu1_voltage_mV": a[25],
      "sbu2_voltage_mV": a[26],
    }

  @ensure_can_health_packet_version
  def can_health(self, can_number):
    LEC_ERROR_CODE = {
      0: "No error",
      1: "Stuff error",
      2: "Form error",
      3: "AckError",
      4: "Bit1Error",
      5: "Bit0Error",
      6: "CRCError",
      7: "NoChange",
    }
    dat = self._handle.controlRead(Panda.REQUEST_IN, 0xc2, int(can_number), 0, self.CAN_HEALTH_STRUCT.size)
    a = self.CAN_HEALTH_STRUCT.unpack(dat)
    return {
      "bus_off": a[0],
      "bus_off_cnt": a[1],
      "error_warning": a[2],
      "error_passive": a[3],
      "last_error": LEC_ERROR_CODE[a[4]],
      "last_stored_error": LEC_ERROR_CODE[a[5]],
      "last_data_error": LEC_ERROR_CODE[a[6]],
      "last_data_stored_error": LEC_ERROR_CODE[a[7]],
      "receive_error_cnt": a[8],
      "transmit_error_cnt": a[9],
      "total_error_cnt": a[10],
      "total_tx_lost_cnt": a[11],
      "total_rx_lost_cnt": a[12],
      "total_tx_cnt": a[13],
      "total_rx_cnt": a[14],
      "total_fwd_cnt": a[15],
      "total_tx_checksum_error_cnt": a[16],
      "can_speed": a[17],
      "can_data_speed": a[18],
      "canfd_enabled": a[19],
      "brs_enabled": a[20],
      "canfd_non_iso": a[21],
    }

  # ******************* control *******************

  def enter_bootloader(self):
    try:
      self._handle.controlWrite(Panda.REQUEST_OUT, 0xd1, 0, 0, b'')
    except Exception:
      logging.exception("exception while entering bootloader")

  def get_version(self):
    return self._handle.controlRead(Panda.REQUEST_IN, 0xd6, 0, 0, 0x40).decode('utf8')

  @staticmethod
  def get_signature_from_firmware(fn) -> bytes:
    with open(fn, 'rb') as f:
      f.seek(-128, 2)  # Seek from end of file
      return f.read(128)

  def get_signature(self) -> bytes:
    part_1 = self._handle.controlRead(Panda.REQUEST_IN, 0xd3, 0, 0, 0x40)
    part_2 = self._handle.controlRead(Panda.REQUEST_IN, 0xd4, 0, 0, 0x40)
    return bytes(part_1 + part_2)

  def get_type(self):
    ret = self._handle.controlRead(Panda.REQUEST_IN, 0xc1, 0, 0, 0x40)

    # old bootstubs don't implement this endpoint, see comment in Panda.device
    if self._bcd_hw_type is not None and (ret is None or len(ret) != 1):
      ret = self._bcd_hw_type

    return ret

  # Returns tuple with health packet version and CAN packet/USB packet version
  def get_packets_versions(self):
    dat = self._handle.controlRead(Panda.REQUEST_IN, 0xdd, 0, 0, 3)
    if dat and len(dat) == 3:
      a = struct.unpack("BBB", dat)
      return (a[0], a[1], a[2])
    else:
      return (0, 0, 0)

  def get_mcu_type(self) -> McuType:
    hw_type = self.get_type()
    if hw_type in Panda.F2_DEVICES:
      return McuType.F2
    elif hw_type in Panda.F4_DEVICES:
      return McuType.F4
    elif hw_type in Panda.H7_DEVICES:
      return McuType.H7
    else:
      # have to assume F4, see comment in Panda.connect
      if self._assume_f4_mcu:
        return McuType.F4

    raise ValueError(f"unknown HW type: {hw_type}")

  def has_obd(self):
    return self.get_type() in Panda.HAS_OBD

  def is_internal(self):
    return self.get_type() in Panda.INTERNAL_DEVICES

  def get_serial(self):
    """
      Returns the comma-issued dongle ID from our provisioning
    """
    dat = self._handle.controlRead(Panda.REQUEST_IN, 0xd0, 0, 0, 0x20)
    hashsig, calc_hash = dat[0x1c:], hashlib.sha1(dat[0:0x1c]).digest()[0:4]
    assert(hashsig == calc_hash)
    return [dat[0:0x10].decode("utf8"), dat[0x10:0x10 + 10].decode("utf8")]

  def get_usb_serial(self):
    """
      Returns the serial number reported from the USB descriptor;
      matches the MCU UID
    """
    return self._serial

  def get_dfu_serial(self):
    return PandaDFU.st_serial_to_dfu_serial(self._serial, self._mcu_type)

  def get_uid(self):
    """
      Returns the UID from the MCU
    """
    dat = self._handle.controlRead(Panda.REQUEST_IN, 0xc3, 0, 0, 12)
    return binascii.hexlify(dat).decode()

  def get_secret(self):
    return self._handle.controlRead(Panda.REQUEST_IN, 0xd0, 1, 0, 0x10)

  # ******************* configuration *******************

  def set_power_save(self, power_save_enabled=0):
    self._handle.controlWrite(Panda.REQUEST_OUT, 0xe7, int(power_save_enabled), 0, b'')

  def enable_deepsleep(self):
    self._handle.controlWrite(Panda.REQUEST_OUT, 0xfb, 0, 0, b'')

  def set_esp_power(self, on):
    self._handle.controlWrite(Panda.REQUEST_OUT, 0xd9, int(on), 0, b'')

  def esp_reset(self, bootmode=0):
    self._handle.controlWrite(Panda.REQUEST_OUT, 0xda, int(bootmode), 0, b'')
    time.sleep(0.2)

  def set_safety_mode(self, mode=SAFETY_SILENT, param=0):
    self._handle.controlWrite(Panda.REQUEST_OUT, 0xdc, mode, param, b'')

  def set_gmlan(self, bus=2):
    # TODO: check panda type
    if bus is None:
      self._handle.controlWrite(Panda.REQUEST_OUT, 0xdb, 0, 0, b'')
    elif bus in (Panda.GMLAN_CAN2, Panda.GMLAN_CAN3):
      self._handle.controlWrite(Panda.REQUEST_OUT, 0xdb, 1, bus, b'')

  def set_obd(self, obd):
    # TODO: check panda type
    self._handle.controlWrite(Panda.REQUEST_OUT, 0xdb, int(obd), 0, b'')

  def set_can_loopback(self, enable):
    # set can loopback mode for all buses
    self._handle.controlWrite(Panda.REQUEST_OUT, 0xe5, int(enable), 0, b'')

  def set_can_enable(self, bus_num, enable):
    # sets the can transceiver enable pin
    self._handle.controlWrite(Panda.REQUEST_OUT, 0xf4, int(bus_num), int(enable), b'')

  def set_can_speed_kbps(self, bus, speed):
    self._handle.controlWrite(Panda.REQUEST_OUT, 0xde, bus, int(speed * 10), b'')

  def set_can_data_speed_kbps(self, bus, speed):
    self._handle.controlWrite(Panda.REQUEST_OUT, 0xf9, bus, int(speed * 10), b'')

  def set_canfd_non_iso(self, bus, non_iso):
    self._handle.controlWrite(Panda.REQUEST_OUT, 0xfc, bus, int(non_iso), b'')

  def set_uart_baud(self, uart, rate):
    self._handle.controlWrite(Panda.REQUEST_OUT, 0xe4, uart, int(rate / 300), b'')

  def set_uart_parity(self, uart, parity):
    # parity, 0=off, 1=even, 2=odd
    self._handle.controlWrite(Panda.REQUEST_OUT, 0xe2, uart, parity, b'')

  def set_uart_callback(self, uart, install):
    self._handle.controlWrite(Panda.REQUEST_OUT, 0xe3, uart, int(install), b'')

  # ******************* can *******************

  # The panda will NAK CAN writes when there is CAN congestion.
  # libusb will try to send it again, with a max timeout.
  # Timeout is in ms. If set to 0, the timeout is infinite.
  CAN_SEND_TIMEOUT_MS = 10

  def can_reset_communications(self):
    self._handle.controlWrite(Panda.REQUEST_OUT, 0xc0, 0, 0, b'')

  @ensure_can_packet_version
  def can_send_many(self, arr, timeout=CAN_SEND_TIMEOUT_MS):
    snds = pack_can_buffer(arr)
    while True:
      try:
        for tx in snds:
          while True:
            bs = self._handle.bulkWrite(3, tx, timeout=timeout)
            tx = tx[bs:]
            if len(tx) == 0:
              break
            logging.error("CAN: PARTIAL SEND MANY, RETRYING")
        break
      except (usb1.USBErrorIO, usb1.USBErrorOverflow):
        logging.error("CAN: BAD SEND MANY, RETRYING")

  def can_send(self, addr, dat, bus, timeout=CAN_SEND_TIMEOUT_MS):
    self.can_send_many([[addr, None, dat, bus]], timeout=timeout)

  @ensure_can_packet_version
  def can_recv(self):
    dat = bytearray()
    while True:
      try:
        dat = self._handle.bulkRead(1, 16384) # Max receive batch size + 2 extra reserve frames
        break
      except (usb1.USBErrorIO, usb1.USBErrorOverflow):
        logging.error("CAN: BAD RECV, RETRYING")
        time.sleep(0.1)
    msgs, self.can_rx_overflow_buffer = unpack_can_buffer(self.can_rx_overflow_buffer + dat)
    return msgs

  def can_clear(self, bus):
    """Clears all messages from the specified internal CAN ringbuffer as
    though it were drained.

    Args:
      bus (int): can bus number to clear a tx queue, or 0xFFFF to clear the
        global can rx queue.

    """
    self._handle.controlWrite(Panda.REQUEST_OUT, 0xf1, bus, 0, b'')

  # ******************* isotp *******************

  def isotp_send(self, addr, dat, bus, recvaddr=None, subaddr=None):
    return isotp_send(self, dat, addr, bus, recvaddr, subaddr)

  def isotp_recv(self, addr, bus=0, sendaddr=None, subaddr=None):
    return isotp_recv(self, addr, bus, sendaddr, subaddr)

  # ******************* serial *******************

  def serial_read(self, port_number):
    ret = []
    while 1:
      lret = bytes(self._handle.controlRead(Panda.REQUEST_IN, 0xe0, port_number, 0, 0x40))
      if len(lret) == 0:
        break
      ret.append(lret)
    return b''.join(ret)

  def serial_write(self, port_number, ln):
    ret = 0
    if type(ln) == str:
      ln = bytes(ln, 'utf-8')
    for i in range(0, len(ln), 0x20):
      ret += self._handle.bulkWrite(2, struct.pack("B", port_number) + ln[i:i + 0x20])
    return ret

  def serial_clear(self, port_number):
    """Clears all messages (tx and rx) from the specified internal uart
    ringbuffer as though it were drained.

    Args:
      port_number (int): port number of the uart to clear.

    """
    self._handle.controlWrite(Panda.REQUEST_OUT, 0xf2, port_number, 0, b'')

  # ******************* kline *******************

  # pulse low for wakeup
  def kline_wakeup(self, k=True, l=True):
    assert k or l, "must specify k-line, l-line, or both"
    logging.debug("kline wakeup...")
    self._handle.controlWrite(Panda.REQUEST_OUT, 0xf0, 2 if k and l else int(l), 0, b'')
    logging.debug("kline wakeup done")

  def kline_5baud(self, addr, k=True, l=True):
    assert k or l, "must specify k-line, l-line, or both"
    logging.debug("kline 5 baud...")
    self._handle.controlWrite(Panda.REQUEST_OUT, 0xf4, 2 if k and l else int(l), addr, b'')
    logging.debug("kline 5 baud done")

  def kline_drain(self, bus=2):
    # drain buffer
    bret = bytearray()
    while True:
      ret = self._handle.controlRead(Panda.REQUEST_IN, 0xe0, bus, 0, 0x40)
      if len(ret) == 0:
        break
      logging.debug(f"kline drain: 0x{ret.hex()}")
      bret += ret
    return bytes(bret)

  def kline_ll_recv(self, cnt, bus=2):
    echo = bytearray()
    while len(echo) != cnt:
      ret = self._handle.controlRead(Panda.REQUEST_OUT, 0xe0, bus, 0, cnt - len(echo))
      if len(ret) > 0:
        logging.debug(f"kline recv: 0x{ret.hex()}")
      echo += ret
    return bytes(echo)

  def kline_send(self, x, bus=2, checksum=True):
    self.kline_drain(bus=bus)
    if checksum:
      x += bytes([sum(x) % 0x100])
    for i in range(0, len(x), 0xf):
      ts = x[i:i + 0xf]
      logging.debug(f"kline send: 0x{ts.hex()}")
      self._handle.bulkWrite(2, bytes([bus]) + ts)
      echo = self.kline_ll_recv(len(ts), bus=bus)
      if echo != ts:
        logging.error(f"**** ECHO ERROR {i} ****")
        logging.error(f"0x{echo.hex()}")
        logging.error(f"0x{ts.hex()}")
    assert echo == ts

  def kline_recv(self, bus=2, header_len=4):
    # read header (last byte is length)
    msg = self.kline_ll_recv(header_len, bus=bus)
    # read data (add one byte to length for checksum)
    msg += self.kline_ll_recv(msg[-1]+1, bus=bus)
    return msg

  def send_heartbeat(self, engaged=True):
    self._handle.controlWrite(Panda.REQUEST_OUT, 0xf3, engaged, 0, b'')

  # disable heartbeat checks for use outside of openpilot
  # sending a heartbeat will reenable the checks
  def set_heartbeat_disabled(self):
    self._handle.controlWrite(Panda.REQUEST_OUT, 0xf8, 0, 0, b'')

  # ******************* RTC *******************
  def set_datetime(self, dt):
    self._handle.controlWrite(Panda.REQUEST_OUT, 0xa1, int(dt.year), 0, b'')
    self._handle.controlWrite(Panda.REQUEST_OUT, 0xa2, int(dt.month), 0, b'')
    self._handle.controlWrite(Panda.REQUEST_OUT, 0xa3, int(dt.day), 0, b'')
    self._handle.controlWrite(Panda.REQUEST_OUT, 0xa4, int(dt.isoweekday()), 0, b'')
    self._handle.controlWrite(Panda.REQUEST_OUT, 0xa5, int(dt.hour), 0, b'')
    self._handle.controlWrite(Panda.REQUEST_OUT, 0xa6, int(dt.minute), 0, b'')
    self._handle.controlWrite(Panda.REQUEST_OUT, 0xa7, int(dt.second), 0, b'')

  def get_datetime(self):
    dat = self._handle.controlRead(Panda.REQUEST_IN, 0xa0, 0, 0, 8)
    a = struct.unpack("HBBBBBB", dat)
    return datetime.datetime(a[0], a[1], a[2], a[4], a[5], a[6])

  # ****************** Timer *****************
  def get_microsecond_timer(self):
    dat = self._handle.controlRead(Panda.REQUEST_IN, 0xa8, 0, 0, 4)
    return struct.unpack("I", dat)[0]

  # ******************* IR *******************
  def set_ir_power(self, percentage):
    self._handle.controlWrite(Panda.REQUEST_OUT, 0xb0, int(percentage), 0, b'')

  # ******************* Fan ******************
  def set_fan_power(self, percentage):
    self._handle.controlWrite(Panda.REQUEST_OUT, 0xb1, int(percentage), 0, b'')

  def get_fan_rpm(self):
    dat = self._handle.controlRead(Panda.REQUEST_IN, 0xb2, 0, 0, 2)
    a = struct.unpack("H", dat)
    return a[0]

  # ****************** Phone *****************
  def set_phone_power(self, enabled):
    self._handle.controlWrite(Panda.REQUEST_OUT, 0xb3, int(enabled), 0, b'')

  # ****************** Siren *****************
  def set_siren(self, enabled):
    self._handle.controlWrite(Panda.REQUEST_OUT, 0xf6, int(enabled), 0, b'')

  # ****************** Debug *****************
  def set_green_led(self, enabled):
    self._handle.controlWrite(Panda.REQUEST_OUT, 0xf7, int(enabled), 0, b'')<|MERGE_RESOLUTION|>--- conflicted
+++ resolved
@@ -235,11 +235,8 @@
   FLAG_GM_HW_CAM = 1
   FLAG_GM_HW_CAM_LONG = 2
 
-<<<<<<< HEAD
-  FLAG_FORD_CANFD = 1
-=======
   FLAG_FORD_LONG_CONTROL = 1
->>>>>>> f5c28f81
+  FLAG_FORD_CANFD = 2
 
   def __init__(self, serial: Optional[str] = None, claim: bool = True, disable_checks: bool = True):
     self._connect_serial = serial
