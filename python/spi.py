--- conflicted
+++ resolved
@@ -25,11 +25,7 @@
 NACK = 0x1F
 CHECKSUM_START = 0xAB
 
-<<<<<<< HEAD
-MIN_ACK_TIMEOUT_SECONDS = 0.1
-=======
 MIN_ACK_TIMEOUT_MS = 100
->>>>>>> deaad254
 MAX_XFER_RETRY_COUNT = 5
 
 USB_MAX_SIZE = 0x40
@@ -100,18 +96,11 @@
       cksum ^= b
     return cksum
 
-<<<<<<< HEAD
-  def _wait_for_ack(self, spi, timeout: int, ack_val: int) -> None:
-    start = time.monotonic()
-    timeout_seconds = max(timeout * 1e-4, MIN_ACK_TIMEOUT_SECONDS)
-    while (time.monotonic() - start) < timeout_seconds:
-=======
   def _wait_for_ack(self, spi, ack_val: int, timeout: int) -> None:
     timeout_s = max(MIN_ACK_TIMEOUT_MS, timeout) * 1e-3
 
     start = time.monotonic()
     while (timeout == 0) or ((time.monotonic() - start) < timeout_s):
->>>>>>> deaad254
       dat = spi.xfer2(b"\x12")[0]
       if dat == NACK:
         raise PandaSpiNackResponse
@@ -134,11 +123,7 @@
         spi.xfer2(packet)
 
         logging.debug("- waiting for header ACK")
-<<<<<<< HEAD
-        self._wait_for_ack(spi, timeout, HACK)
-=======
         self._wait_for_ack(spi, HACK, timeout)
->>>>>>> deaad254
 
         # send data
         logging.debug("- sending data")
@@ -146,11 +131,7 @@
         spi.xfer2(packet)
 
         logging.debug("- waiting for data ACK")
-<<<<<<< HEAD
-        self._wait_for_ack(spi, timeout, DACK)
-=======
         self._wait_for_ack(spi, DACK, timeout)
->>>>>>> deaad254
 
         # get response length, then response
         response_len_bytes = bytes(spi.xfer2(b"\x00" * 2))
