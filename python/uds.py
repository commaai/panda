--- conflicted
+++ resolved
@@ -571,13 +571,8 @@
 
 
 class UdsClient():
-<<<<<<< HEAD
-  def __init__(self, panda, tx_addr: int, rx_addr: int = None, bus: int = 0, sub_addr: int = None, timeout: float = 1,
+  def __init__(self, panda, tx_addr: int, rx_addr: Optional[int] = None, bus: int = 0, sub_addr: Optional[int] = None, timeout: float = 1,
                debug: bool = False, tx_timeout: float = 1, response_pending_timeout: float = 10, single_frame_mode: bool = False):
-=======
-  def __init__(self, panda, tx_addr: int, rx_addr: Optional[int] = None, bus: int = 0, sub_addr: Optional[int] = None, timeout: float = 1,
-               debug: bool = False, tx_timeout: float = 1, response_pending_timeout: float = 10):
->>>>>>> 91d457cb
     self.bus = bus
     self.tx_addr = tx_addr
     self.rx_addr = rx_addr if rx_addr is not None else get_rx_addr_for_tx_addr(tx_addr)
