#!/usr/bin/env python3
import time
import struct
from collections import deque
from typing import Callable, NamedTuple, Tuple, List, Deque, Generator, Optional, cast
from enum import IntEnum
from functools import partial

class SERVICE_TYPE(IntEnum):
  DIAGNOSTIC_SESSION_CONTROL = 0x10
  ECU_RESET = 0x11
  SECURITY_ACCESS = 0x27
  COMMUNICATION_CONTROL = 0x28
  TESTER_PRESENT = 0x3E
  ACCESS_TIMING_PARAMETER = 0x83
  SECURED_DATA_TRANSMISSION = 0x84
  CONTROL_DTC_SETTING = 0x85
  RESPONSE_ON_EVENT = 0x86
  LINK_CONTROL = 0x87
  READ_DATA_BY_IDENTIFIER = 0x22
  READ_MEMORY_BY_ADDRESS = 0x23
  READ_SCALING_DATA_BY_IDENTIFIER = 0x24
  READ_DATA_BY_PERIODIC_IDENTIFIER = 0x2A
  DYNAMICALLY_DEFINE_DATA_IDENTIFIER = 0x2C
  WRITE_DATA_BY_IDENTIFIER = 0x2E
  WRITE_MEMORY_BY_ADDRESS = 0x3D
  CLEAR_DIAGNOSTIC_INFORMATION = 0x14
  READ_DTC_INFORMATION = 0x19
  INPUT_OUTPUT_CONTROL_BY_IDENTIFIER = 0x2F
  ROUTINE_CONTROL = 0x31
  REQUEST_DOWNLOAD = 0x34
  REQUEST_UPLOAD = 0x35
  TRANSFER_DATA = 0x36
  REQUEST_TRANSFER_EXIT = 0x37

class SESSION_TYPE(IntEnum):
  DEFAULT = 1
  PROGRAMMING = 2
  EXTENDED_DIAGNOSTIC = 3
  SAFETY_SYSTEM_DIAGNOSTIC = 4

class RESET_TYPE(IntEnum):
  HARD = 1
  KEY_OFF_ON = 2
  SOFT = 3
  ENABLE_RAPID_POWER_SHUTDOWN = 4
  DISABLE_RAPID_POWER_SHUTDOWN = 5

class ACCESS_TYPE(IntEnum):
  REQUEST_SEED = 1
  SEND_KEY = 2

class CONTROL_TYPE(IntEnum):
  ENABLE_RX_ENABLE_TX = 0
  ENABLE_RX_DISABLE_TX = 1
  DISABLE_RX_ENABLE_TX = 2
  DISABLE_RX_DISABLE_TX = 3

class MESSAGE_TYPE(IntEnum):
  NORMAL = 1
  NETWORK_MANAGEMENT = 2
  NORMAL_AND_NETWORK_MANAGEMENT = 3

class TIMING_PARAMETER_TYPE(IntEnum):
  READ_EXTENDED_SET = 1
  SET_TO_DEFAULT_VALUES = 2
  READ_CURRENTLY_ACTIVE = 3
  SET_TO_GIVEN_VALUES = 4

class DTC_SETTING_TYPE(IntEnum):
  ON = 1
  OFF = 2

class RESPONSE_EVENT_TYPE(IntEnum):
  STOP_RESPONSE_ON_EVENT = 0
  ON_DTC_STATUS_CHANGE = 1
  ON_TIMER_INTERRUPT = 2
  ON_CHANGE_OF_DATA_IDENTIFIER = 3
  REPORT_ACTIVATED_EVENTS = 4
  START_RESPONSE_ON_EVENT = 5
  CLEAR_RESPONSE_ON_EVENT = 6
  ON_COMPARISON_OF_VALUES = 7

class LINK_CONTROL_TYPE(IntEnum):
  VERIFY_BAUDRATE_TRANSITION_WITH_FIXED_BAUDRATE = 1
  VERIFY_BAUDRATE_TRANSITION_WITH_SPECIFIC_BAUDRATE = 2
  TRANSITION_BAUDRATE = 3

class BAUD_RATE_TYPE(IntEnum):
  PC9600 = 1
  PC19200 = 2
  PC38400 = 3
  PC57600 = 4
  PC115200 = 5
  CAN125000 = 16
  CAN250000 = 17
  CAN500000 = 18
  CAN1000000 = 19

class DATA_IDENTIFIER_TYPE(IntEnum):
  BOOT_SOFTWARE_IDENTIFICATION = 0xF180
  APPLICATION_SOFTWARE_IDENTIFICATION = 0xF181
  APPLICATION_DATA_IDENTIFICATION = 0xF182
  BOOT_SOFTWARE_FINGERPRINT = 0xF183
  APPLICATION_SOFTWARE_FINGERPRINT = 0xF184
  APPLICATION_DATA_FINGERPRINT = 0xF185
  ACTIVE_DIAGNOSTIC_SESSION = 0xF186
  VEHICLE_MANUFACTURER_SPARE_PART_NUMBER = 0xF187
  VEHICLE_MANUFACTURER_ECU_SOFTWARE_NUMBER = 0xF188
  VEHICLE_MANUFACTURER_ECU_SOFTWARE_VERSION_NUMBER = 0xF189
  SYSTEM_SUPPLIER_IDENTIFIER = 0xF18A
  ECU_MANUFACTURING_DATE = 0xF18B
  ECU_SERIAL_NUMBER = 0xF18C
  SUPPORTED_FUNCTIONAL_UNITS = 0xF18D
  VEHICLE_MANUFACTURER_KIT_ASSEMBLY_PART_NUMBER = 0xF18E
  VIN = 0xF190
  VEHICLE_MANUFACTURER_ECU_HARDWARE_NUMBER = 0xF191
  SYSTEM_SUPPLIER_ECU_HARDWARE_NUMBER = 0xF192
  SYSTEM_SUPPLIER_ECU_HARDWARE_VERSION_NUMBER = 0xF193
  SYSTEM_SUPPLIER_ECU_SOFTWARE_NUMBER = 0xF194
  SYSTEM_SUPPLIER_ECU_SOFTWARE_VERSION_NUMBER = 0xF195
  EXHAUST_REGULATION_OR_TYPE_APPROVAL_NUMBER = 0xF196
  SYSTEM_NAME_OR_ENGINE_TYPE = 0xF197
  REPAIR_SHOP_CODE_OR_TESTER_SERIAL_NUMBER = 0xF198
  PROGRAMMING_DATE = 0xF199
  CALIBRATION_REPAIR_SHOP_CODE_OR_CALIBRATION_EQUIPMENT_SERIAL_NUMBER = 0xF19A
  CALIBRATION_DATE = 0xF19B
  CALIBRATION_EQUIPMENT_SOFTWARE_NUMBER = 0xF19C
  ECU_INSTALLATION_DATE = 0xF19D
  ODX_FILE = 0xF19E
  ENTITY = 0xF19F

class TRANSMISSION_MODE_TYPE(IntEnum):
  SEND_AT_SLOW_RATE = 1
  SEND_AT_MEDIUM_RATE = 2
  SEND_AT_FAST_RATE = 3
  STOP_SENDING = 4

class DYNAMIC_DEFINITION_TYPE(IntEnum):
  DEFINE_BY_IDENTIFIER = 1
  DEFINE_BY_MEMORY_ADDRESS = 2
  CLEAR_DYNAMICALLY_DEFINED_DATA_IDENTIFIER = 3

class ISOTP_FRAME_TYPE(IntEnum):
  SINGLE = 0
  FIRST = 1
  CONSECUTIVE = 2
  FLOW = 3

class DynamicSourceDefinition(NamedTuple):
  data_identifier: int
  position: int
  memory_size: int
  memory_address: int

class DTC_GROUP_TYPE(IntEnum):
  EMISSIONS = 0x000000
  ALL = 0xFFFFFF

class DTC_REPORT_TYPE(IntEnum):
  NUMBER_OF_DTC_BY_STATUS_MASK = 0x01
  DTC_BY_STATUS_MASK = 0x02
  DTC_SNAPSHOT_IDENTIFICATION = 0x03
  DTC_SNAPSHOT_RECORD_BY_DTC_NUMBER = 0x04
  DTC_SNAPSHOT_RECORD_BY_RECORD_NUMBER = 0x05
  DTC_EXTENDED_DATA_RECORD_BY_DTC_NUMBER = 0x06
  NUMBER_OF_DTC_BY_SEVERITY_MASK_RECORD = 0x07
  DTC_BY_SEVERITY_MASK_RECORD = 0x08
  SEVERITY_INFORMATION_OF_DTC = 0x09
  SUPPORTED_DTC = 0x0A
  FIRST_TEST_FAILED_DTC = 0x0B
  FIRST_CONFIRMED_DTC = 0x0C
  MOST_RECENT_TEST_FAILED_DTC = 0x0D
  MOST_RECENT_CONFIRMED_DTC = 0x0E
  MIRROR_MEMORY_DTC_BY_STATUS_MASK = 0x0F
  MIRROR_MEMORY_DTC_EXTENDED_DATA_RECORD_BY_DTC_NUMBER = 0x10
  NUMBER_OF_MIRROR_MEMORY_DTC_BY_STATUS_MASK = 0x11
  NUMBER_OF_EMISSIONS_RELATED_OBD_DTC_BY_STATUS_MASK = 0x12
  EMISSIONS_RELATED_OBD_DTC_BY_STATUS_MASK = 0x13
  DTC_FAULT_DETECTION_COUNTER = 0x14
  DTC_WITH_PERMANENT_STATUS = 0x15

class DTC_STATUS_MASK_TYPE(IntEnum):
  TEST_FAILED = 0x01
  TEST_FAILED_THIS_OPERATION_CYCLE = 0x02
  PENDING_DTC = 0x04
  CONFIRMED_DTC = 0x08
  TEST_NOT_COMPLETED_SINCE_LAST_CLEAR = 0x10
  TEST_FAILED_SINCE_LAST_CLEAR = 0x20
  TEST_NOT_COMPLETED_THIS_OPERATION_CYCLE = 0x40
  WARNING_INDICATOR_REQUESTED = 0x80
  ALL = 0xFF

class DTC_SEVERITY_MASK_TYPE(IntEnum):
  MAINTENANCE_ONLY = 0x20
  CHECK_AT_NEXT_HALT = 0x40
  CHECK_IMMEDIATELY = 0x80
  ALL = 0xE0

class CONTROL_PARAMETER_TYPE(IntEnum):
  RETURN_CONTROL_TO_ECU = 0
  RESET_TO_DEFAULT = 1
  FREEZE_CURRENT_STATE = 2
  SHORT_TERM_ADJUSTMENT = 3

class ROUTINE_CONTROL_TYPE(IntEnum):
  START = 1
  STOP = 2
  REQUEST_RESULTS = 3

class ROUTINE_IDENTIFIER_TYPE(IntEnum):
  ERASE_MEMORY = 0xFF00
  CHECK_PROGRAMMING_DEPENDENCIES = 0xFF01
  ERASE_MIRROR_MEMORY_DTCS = 0xFF02

class MessageTimeoutError(Exception):
  pass

class NegativeResponseError(Exception):
  def __init__(self, message, service_id, error_code):
    super().__init__()
    self.message = message
    self.service_id = service_id
    self.error_code = error_code

  def __str__(self):
    return self.message

class InvalidServiceIdError(Exception):
  pass

class InvalidSubFunctionError(Exception):
  pass

class InvalidSubAddressError(Exception):
  pass

_negative_response_codes = {
    0x00: 'positive response',
    0x10: 'general reject',
    0x11: 'service not supported',
    0x12: 'sub-function not supported',
    0x13: 'incorrect message length or invalid format',
    0x14: 'response too long',
    0x21: 'busy repeat request',
    0x22: 'conditions not correct',
    0x24: 'request sequence error',
    0x25: 'no response from subnet component',
    0x26: 'failure prevents execution of requested action',
    0x31: 'request out of range',
    0x33: 'security access denied',
    0x35: 'invalid key',
    0x36: 'exceed number of attempts',
    0x37: 'required time delay not expired',
    0x70: 'upload download not accepted',
    0x71: 'transfer data suspended',
    0x72: 'general programming failure',
    0x73: 'wrong block sequence counter',
    0x78: 'request correctly received - response pending',
    0x7e: 'sub-function not supported in active session',
    0x7f: 'service not supported in active session',
    0x81: 'rpm too high',
    0x82: 'rpm too low',
    0x83: 'engine is running',
    0x84: 'engine is not running',
    0x85: 'engine run time too low',
    0x86: 'temperature too high',
    0x87: 'temperature too low',
    0x88: 'vehicle speed too high',
    0x89: 'vehicle speed too low',
    0x8a: 'throttle/pedal too high',
    0x8b: 'throttle/pedal too low',
    0x8c: 'transmission not in neutral',
    0x8d: 'transmission not in gear',
    0x8f: 'brake switch(es) not closed',
    0x90: 'shifter lever not in park',
    0x91: 'torque converter clutch locked',
    0x92: 'voltage too high',
    0x93: 'voltage too low',
}

def get_dtc_num_as_str(dtc_num_bytes):
  # ISO 15031-6
  designator = {
    0b00: "P",
    0b01: "C",
    0b10: "B",
    0b11: "U",
  }
  d = designator[dtc_num_bytes[0] >> 6]
  n = bytes([dtc_num_bytes[0] & 0x3F]) + dtc_num_bytes[1:]
  return d + n.hex()

def get_dtc_status_names(status):
  result = list()
  for m in DTC_STATUS_MASK_TYPE:
    if m == DTC_STATUS_MASK_TYPE.ALL:
      continue
    if status & m.value:
      result.append(m.name)
  return result

class CanClient():
  def __init__(self, can_send: Callable[[int, bytes, int], None], can_recv: Callable[[], List[Tuple[int, int, bytes, int]]],
               tx_addr: int, rx_addr: int, bus: int, sub_addr: Optional[int] = None, debug: bool = False):
    self.tx = can_send
    self.rx = can_recv
    self.tx_addr = tx_addr
    self.rx_addr = rx_addr
    self.rx_buff: Deque[bytes] = deque()
    self.sub_addr = sub_addr
    self.bus = bus
    self.debug = debug

  def _recv_filter(self, bus: int, addr: int) -> bool:
    # handle functional addresses (switch to first addr to respond)
    if self.tx_addr == 0x7DF:
      is_response = addr >= 0x7E8 and addr <= 0x7EF
      if is_response:
        if self.debug:
          print(f"switch to physical addr {hex(addr)}")
        self.tx_addr = addr - 8
        self.rx_addr = addr
      return is_response
    if self.tx_addr == 0x18DB33F1:
      is_response = addr >= 0x18DAF100 and addr <= 0x18DAF1FF
      if is_response:
        if self.debug:
          print(f"switch to physical addr {hex(addr)}")
        self.tx_addr = 0x18DA00F1 + (addr << 8 & 0xFF00)
        self.rx_addr = addr
    return bus == self.bus and addr == self.rx_addr

  def _recv_buffer(self, drain: bool = False) -> None:
    while True:
      msgs = self.rx()
      if drain:
        if self.debug:
          print("CAN-RX: drain - {}".format(len(msgs)))
        self.rx_buff.clear()
      else:
        for rx_addr, _, rx_data, rx_bus in msgs or []:
          if self._recv_filter(rx_bus, rx_addr) and len(rx_data) > 0:
            rx_data = bytes(rx_data)  # convert bytearray to bytes

            if self.debug:
              print(f"CAN-RX: {hex(rx_addr)} - 0x{bytes.hex(rx_data)}")

            # Cut off sub addr in first byte
            if self.sub_addr is not None:
              if rx_data[0] != self.sub_addr:
                raise InvalidSubAddressError(f"isotp - rx: invalid sub-address: {rx_data[0]}, expected: {self.sub_addr}")
              rx_data = rx_data[1:]

            self.rx_buff.append(rx_data)
      # break when non-full buffer is processed
      if len(msgs) < 254:
        return

  def recv(self, drain: bool = False) -> Generator[bytes, None, None]:
    # buffer rx messages in case two response messages are received at once
    # (e.g. response pending and success/failure response)
    self._recv_buffer(drain)
    try:
      while True:
        yield self.rx_buff.popleft()
    except IndexError:
      pass  # empty

  def send(self, msgs: List[bytes], delay: float = 0) -> None:
    for i, msg in enumerate(msgs):
      if delay and i != 0:
        if self.debug:
          print(f"CAN-TX: delay - {delay}")
        time.sleep(delay)

      if self.sub_addr is not None:
        msg = bytes([self.sub_addr]) + msg

      if self.debug:
        print(f"CAN-TX: {hex(self.tx_addr)} - 0x{bytes.hex(msg)}")
      assert len(msg) <= 8

      self.tx(self.tx_addr, msg, self.bus)
      # prevent rx buffer from overflowing on large tx
      if i % 10 == 9:
        self._recv_buffer()

class IsoTpMessage():
  def __init__(self, can_client: CanClient, timeout: float = 1, single_frame_mode: bool = False, separation_time: float = 0,
               debug: bool = False, max_len: int = 8):
    self._can_client = can_client
    self.timeout = timeout
    self.single_frame_mode = single_frame_mode
    self.debug = debug
    self.max_len = max_len

    # <= 127, separation time in milliseconds
    # 0xF1 to 0xF9 UF, 100 to 900 microseconds
    if 1e-4 <= separation_time <= 9e-4:
      offset = int(round(separation_time, 4) * 1e4) - 1
      separation_time = 0xF1 + offset
    elif 0 <= separation_time <= 0.127:
      separation_time = round(separation_time * 1000)
    else:
      raise Exception("Separation time not in range")

    self.flow_control_msg = bytes([
      0x30,  # flow control
      0x01 if self.single_frame_mode else 0x00,  # block size
      separation_time,
    ]).ljust(self.max_len, b"\x00")

  def send(self, dat: bytes, setup_only: bool = False) -> None:
    # throw away any stale data
    self._can_client.recv(drain=True)

    self.tx_dat = dat
    self.tx_len = len(dat)
    self.tx_idx = 0
    self.tx_done = False

    self.rx_dat = b""
    self.rx_len = 0
    self.rx_idx = 0
    self.rx_done = False

    if self.debug and not setup_only:
      print(f"ISO-TP: REQUEST - {hex(self._can_client.tx_addr)} 0x{bytes.hex(self.tx_dat)}")
    self._tx_first_frame(setup_only=setup_only)

  def _tx_first_frame(self, setup_only: bool = False) -> None:
    if self.tx_len < self.max_len:
      # single frame (send all bytes)
      if self.debug and not setup_only:
        print(f"ISO-TP: TX - single frame - {hex(self._can_client.tx_addr)}")
      msg = (bytes([self.tx_len]) + self.tx_dat).ljust(self.max_len, b"\x00")
      self.tx_done = True
    else:
      # first frame (send first 6 bytes)
      if self.debug and not setup_only:
        print(f"ISO-TP: TX - first frame - {hex(self._can_client.tx_addr)}")
      msg = (struct.pack("!H", 0x1000 | self.tx_len) + self.tx_dat[:self.max_len - 2]).ljust(self.max_len - 2, b"\x00")
    if not setup_only:
      self._can_client.send([msg])

  def recv(self, timeout=None) -> Tuple[Optional[bytes], bool]:
    if timeout is None:
      timeout = self.timeout

    start_time = time.monotonic()
    rx_in_progress = False
    try:
      while True:
        for msg in self._can_client.recv():
          frame_type = self._isotp_rx_next(msg)
          start_time = time.monotonic()
          rx_in_progress = frame_type == ISOTP_FRAME_TYPE.CONSECUTIVE
          if self.tx_done and self.rx_done:
            return self.rx_dat, False
        # no timeout indicates non-blocking
        if timeout == 0:
          return None, rx_in_progress
        if time.monotonic() - start_time > timeout:
          raise MessageTimeoutError("timeout waiting for response")
    finally:
      if self.debug and self.rx_dat:
        print(f"ISO-TP: RESPONSE - {hex(self._can_client.rx_addr)} 0x{bytes.hex(self.rx_dat)}")

  def _isotp_rx_next(self, rx_data: bytes) -> ISOTP_FRAME_TYPE:
    # TODO: Handle CAN frame data optimization, which is allowed with some frame types
    # # ISO 15765-2 specifies an eight byte CAN frame for ISO-TP communication
    # assert len(rx_data) == self.max_len, f"isotp - rx: invalid CAN frame length: {len(rx_data)}"

    if rx_data[0] >> 4 == ISOTP_FRAME_TYPE.SINGLE:
<<<<<<< HEAD
      assert not self.rx_done, "isotp - rx: unexpected single frame"
      self.rx_len = rx_data[0] & 0xFF
=======
      self.rx_len = rx_data[0] & 0x0F
>>>>>>> 3d91d780
      assert self.rx_len < self.max_len, f"isotp - rx: invalid single frame length: {self.rx_len}"
      self.rx_dat = rx_data[1:1 + self.rx_len]
      self.rx_idx = 0
      self.rx_done = True
      if self.debug:
        print(f"ISO-TP: RX - single frame - {hex(self._can_client.rx_addr)} idx={self.rx_idx} done={self.rx_done}")
      return ISOTP_FRAME_TYPE.SINGLE

    elif rx_data[0] >> 4 == ISOTP_FRAME_TYPE.FIRST:
      assert self.rx_dat == b"", "isotp - rx: first frame with data already received"
      self.rx_len = ((rx_data[0] & 0x0F) << 8) + rx_data[1]
      assert self.max_len <= self.rx_len, f"isotp - rx: invalid first frame length: {self.rx_len}"
      self.rx_dat = rx_data[2:]
      self.rx_idx = 0
      self.rx_done = False
      if self.debug:
        print(f"ISO-TP: RX - first frame - {hex(self._can_client.rx_addr)} idx={self.rx_idx} done={self.rx_done}")
      if self.debug:
        print(f"ISO-TP: TX - flow control continue - {hex(self._can_client.tx_addr)}")
      # send flow control message
      self._can_client.send([self.flow_control_msg])
      return ISOTP_FRAME_TYPE.FIRST

    elif rx_data[0] >> 4 == ISOTP_FRAME_TYPE.CONSECUTIVE:
      assert not self.rx_done, "isotp - rx: consecutive frame with no active frame"
      self.rx_idx += 1
      assert self.rx_idx & 0xF == rx_data[0] & 0xF, "isotp - rx: invalid consecutive frame index"
      rx_size = self.rx_len - len(self.rx_dat)
      self.rx_dat += rx_data[1:1 + rx_size]
      if self.rx_len == len(self.rx_dat):
        self.rx_done = True
      elif self.single_frame_mode:
        # notify ECU to send next frame
        self._can_client.send([self.flow_control_msg])
      if self.debug:
        print(f"ISO-TP: RX - consecutive frame - {hex(self._can_client.rx_addr)} idx={self.rx_idx} done={self.rx_done}")
      return ISOTP_FRAME_TYPE.CONSECUTIVE

    elif rx_data[0] >> 4 == ISOTP_FRAME_TYPE.FLOW:
      assert not self.tx_done, "isotp - rx: flow control with no active frame"
      assert rx_data[0] != 0x32, "isotp - rx: flow-control overflow/abort"
      assert rx_data[0] == 0x30 or rx_data[0] == 0x31, "isotp - rx: flow-control transfer state indicator invalid"
      if rx_data[0] == 0x30:
        if self.debug:
          print(f"ISO-TP: RX - flow control continue - {hex(self._can_client.tx_addr)}")
        delay_ts = rx_data[2] & 0x7F
        # scale is 1 milliseconds if first bit == 0, 100 micro seconds if first bit == 1
        delay_div = 1000. if rx_data[2] & 0x80 == 0 else 10000.
        delay_sec = delay_ts / delay_div

        # first frame = 6 bytes, each consecutive frame = 7 bytes
        num_bytes = self.max_len - 1
        start = self.max_len - 2 + self.tx_idx * num_bytes
        count = rx_data[1]
        end = start + count * num_bytes if count > 0 else self.tx_len
        tx_msgs = []
        for i in range(start, end, num_bytes):
          self.tx_idx += 1
          # consecutive tx messages
          msg = (bytes([0x20 | (self.tx_idx & 0xF)]) + self.tx_dat[i:i + num_bytes]).ljust(self.max_len, b"\x00")
          tx_msgs.append(msg)
        # send consecutive tx messages
        self._can_client.send(tx_msgs, delay=delay_sec)
        if end >= self.tx_len:
          self.tx_done = True
        if self.debug:
          print(f"ISO-TP: TX - consecutive frame - {hex(self._can_client.tx_addr)} idx={self.tx_idx} done={self.tx_done}")
      elif rx_data[0] == 0x31:
        # wait (do nothing until next flow control message)
        if self.debug:
          print(f"ISO-TP: TX - flow control wait - {hex(self._can_client.tx_addr)}")
      return ISOTP_FRAME_TYPE.FLOW

    # 4-15 - reserved
    else:
      raise Exception(f"isotp - rx: invalid frame type: {rx_data[0] >> 4}")


FUNCTIONAL_ADDRS = [0x7DF, 0x18DB33F1]


def get_rx_addr_for_tx_addr(tx_addr, rx_offset=0x8):
  if tx_addr in FUNCTIONAL_ADDRS:
    return None

  if tx_addr < 0xFFF8:
    # pseudo-standard 11 bit response addr (add 8) works for most manufacturers
    # allow override; some manufacturers use other offsets for non-OBD2 access
    return tx_addr + rx_offset

  if tx_addr > 0x10000000 and tx_addr < 0xFFFFFFFF:
    # standard 29 bit response addr (flip last two bytes)
    return (tx_addr & 0xFFFF0000) + (tx_addr << 8 & 0xFF00) + (tx_addr >> 8 & 0xFF)

  raise ValueError("invalid tx_addr: {}".format(tx_addr))


class UdsClient():
  def __init__(self, panda, tx_addr: int, rx_addr: Optional[int] = None, bus: int = 0, sub_addr: Optional[int] = None, timeout: float = 1,
               debug: bool = False, tx_timeout: float = 1, response_pending_timeout: float = 10):
    self.bus = bus
    self.tx_addr = tx_addr
    self.rx_addr = rx_addr if rx_addr is not None else get_rx_addr_for_tx_addr(tx_addr)
    self.sub_addr = sub_addr
    self.timeout = timeout
    self.debug = debug
    can_send_with_timeout = partial(panda.can_send, timeout=int(tx_timeout*1000))
    self._can_client = CanClient(can_send_with_timeout, panda.can_recv, self.tx_addr, self.rx_addr, self.bus, self.sub_addr, debug=self.debug)
    self.response_pending_timeout = response_pending_timeout

  # generic uds request
  def _uds_request(self, service_type: SERVICE_TYPE, subfunction: Optional[int] = None, data: Optional[bytes] = None) -> bytes:
    req = bytes([service_type])
    if subfunction is not None:
      req += bytes([subfunction])
    if data is not None:
      req += data

    # send request, wait for response
    max_len = 8 if self.sub_addr is None else 7
    isotp_msg = IsoTpMessage(self._can_client, timeout=self.timeout, debug=self.debug, max_len=max_len)
    isotp_msg.send(req)
    response_pending = False
    while True:
      timeout = self.response_pending_timeout if response_pending else self.timeout
      resp, _ = isotp_msg.recv(timeout)

      if resp is None:
        continue

      response_pending = False
      resp_sid = resp[0] if len(resp) > 0 else None

      # negative response
      if resp_sid == 0x7F:
        service_id = resp[1] if len(resp) > 1 else -1
        try:
          service_desc = SERVICE_TYPE(service_id).name
        except BaseException:
          service_desc = 'NON_STANDARD_SERVICE'
        error_code = resp[2] if len(resp) > 2 else -1
        try:
          error_desc = _negative_response_codes[error_code]
        except BaseException:
          error_desc = resp[3:].hex()
        # wait for another message if response pending
        if error_code == 0x78:
          response_pending = True
          if self.debug:
            print("UDS-RX: response pending")
          continue
        raise NegativeResponseError('{} - {}'.format(service_desc, error_desc), service_id, error_code)

      # positive response
      if service_type + 0x40 != resp_sid:
        resp_sid_hex = hex(resp_sid) if resp_sid is not None else None
        raise InvalidServiceIdError('invalid response service id: {}'.format(resp_sid_hex))

      if subfunction is not None:
        resp_sfn = resp[1] if len(resp) > 1 else None
        if subfunction != resp_sfn:
          resp_sfn_hex = hex(resp_sfn) if resp_sfn is not None else None
          raise InvalidSubFunctionError(f'invalid response subfunction: {resp_sfn_hex}')

      # return data (exclude service id and sub-function id)
      return resp[(1 if subfunction is None else 2):]

  # services
  def diagnostic_session_control(self, session_type: SESSION_TYPE):
    self._uds_request(SERVICE_TYPE.DIAGNOSTIC_SESSION_CONTROL, subfunction=session_type)

  def ecu_reset(self, reset_type: RESET_TYPE):
    resp = self._uds_request(SERVICE_TYPE.ECU_RESET, subfunction=reset_type)
    power_down_time = None
    if reset_type == RESET_TYPE.ENABLE_RAPID_POWER_SHUTDOWN:
      power_down_time = resp[0]
      return power_down_time

  def security_access(self, access_type: ACCESS_TYPE, security_key: bytes = b'', data_record: bytes = b''):
    request_seed = access_type % 2 != 0
    if request_seed and len(security_key) != 0:
      raise ValueError('security_key not allowed')
    if not request_seed and len(security_key) == 0:
      raise ValueError('security_key is missing')
    if not request_seed and len(data_record) != 0:
      raise ValueError('data_record not allowed')
    data = security_key + data_record
    resp = self._uds_request(SERVICE_TYPE.SECURITY_ACCESS, subfunction=access_type, data=data)
    if request_seed:
      security_seed = resp
      return security_seed

  def communication_control(self, control_type: CONTROL_TYPE, message_type: MESSAGE_TYPE):
    data = bytes([message_type])
    self._uds_request(SERVICE_TYPE.COMMUNICATION_CONTROL, subfunction=control_type, data=data)

  def tester_present(self, ):
    self._uds_request(SERVICE_TYPE.TESTER_PRESENT, subfunction=0x00)

  def access_timing_parameter(self, timing_parameter_type: TIMING_PARAMETER_TYPE, parameter_values: Optional[bytes] = None):
    write_custom_values = timing_parameter_type == TIMING_PARAMETER_TYPE.SET_TO_GIVEN_VALUES
    read_values = (timing_parameter_type == TIMING_PARAMETER_TYPE.READ_CURRENTLY_ACTIVE or
                   timing_parameter_type == TIMING_PARAMETER_TYPE.READ_EXTENDED_SET)
    if not write_custom_values and parameter_values is not None:
      raise ValueError('parameter_values not allowed')
    if write_custom_values and parameter_values is None:
      raise ValueError('parameter_values is missing')
    resp = self._uds_request(SERVICE_TYPE.ACCESS_TIMING_PARAMETER, subfunction=timing_parameter_type, data=parameter_values)
    if read_values:
      # TODO: parse response into values?
      parameter_values = resp
      return parameter_values

  def secured_data_transmission(self, data: bytes):
    # TODO: split data into multiple input parameters?
    resp = self._uds_request(SERVICE_TYPE.SECURED_DATA_TRANSMISSION, subfunction=None, data=data)
    # TODO: parse response into multiple output values?
    return resp

  def control_dtc_setting(self, dtc_setting_type: DTC_SETTING_TYPE):
    self._uds_request(SERVICE_TYPE.CONTROL_DTC_SETTING, subfunction=dtc_setting_type)

  def response_on_event(self, response_event_type: RESPONSE_EVENT_TYPE, store_event: bool, window_time: int,
                        event_type_record: int, service_response_record: int):
    if store_event:
      response_event_type |= 0x20  # type: ignore
    # TODO: split record parameters into arrays
    data = bytes([window_time, event_type_record, service_response_record])
    resp = self._uds_request(SERVICE_TYPE.RESPONSE_ON_EVENT, subfunction=response_event_type, data=data)

    if response_event_type == RESPONSE_EVENT_TYPE.REPORT_ACTIVATED_EVENTS:
      return {
        "num_of_activated_events": resp[0],
        "data": resp[1:],  # TODO: parse the reset of response
      }

    return {
      "num_of_identified_events": resp[0],
      "event_window_time": resp[1],
      "data": resp[2:],  # TODO: parse the reset of response
    }

  def link_control(self, link_control_type: LINK_CONTROL_TYPE, baud_rate_type: Optional[BAUD_RATE_TYPE] = None):
    data: Optional[bytes]

    if link_control_type == LINK_CONTROL_TYPE.VERIFY_BAUDRATE_TRANSITION_WITH_FIXED_BAUDRATE:
      # baud_rate_type = BAUD_RATE_TYPE
      data = bytes([cast(int, baud_rate_type)])
    elif link_control_type == LINK_CONTROL_TYPE.VERIFY_BAUDRATE_TRANSITION_WITH_SPECIFIC_BAUDRATE:
      # baud_rate_type = custom value (3 bytes big-endian)
      data = struct.pack('!I', baud_rate_type)[1:]
    else:
      data = None
    self._uds_request(SERVICE_TYPE.LINK_CONTROL, subfunction=link_control_type, data=data)

  def read_data_by_identifier(self, data_identifier_type: DATA_IDENTIFIER_TYPE):
    # TODO: support list of identifiers
    data = struct.pack('!H', data_identifier_type)
    resp = self._uds_request(SERVICE_TYPE.READ_DATA_BY_IDENTIFIER, subfunction=None, data=data)
    resp_id = struct.unpack('!H', resp[0:2])[0] if len(resp) >= 2 else None
    if resp_id != data_identifier_type:
      raise ValueError('invalid response data identifier: {} expected: {}'.format(hex(resp_id), hex(data_identifier_type)))
    return resp[2:]

  def read_memory_by_address(self, memory_address: int, memory_size: int, memory_address_bytes: int = 4, memory_size_bytes: int = 1):
    if memory_address_bytes < 1 or memory_address_bytes > 4:
      raise ValueError('invalid memory_address_bytes: {}'.format(memory_address_bytes))
    if memory_size_bytes < 1 or memory_size_bytes > 4:
      raise ValueError('invalid memory_size_bytes: {}'.format(memory_size_bytes))
    data = bytes([memory_size_bytes << 4 | memory_address_bytes])

    if memory_address >= 1 << (memory_address_bytes * 8):
      raise ValueError('invalid memory_address: {}'.format(memory_address))
    data += struct.pack('!I', memory_address)[4 - memory_address_bytes:]
    if memory_size >= 1 << (memory_size_bytes * 8):
      raise ValueError('invalid memory_size: {}'.format(memory_size))
    data += struct.pack('!I', memory_size)[4 - memory_size_bytes:]

    resp = self._uds_request(SERVICE_TYPE.READ_MEMORY_BY_ADDRESS, subfunction=None, data=data)
    return resp

  def read_scaling_data_by_identifier(self, data_identifier_type: DATA_IDENTIFIER_TYPE):
    data = struct.pack('!H', data_identifier_type)
    resp = self._uds_request(SERVICE_TYPE.READ_SCALING_DATA_BY_IDENTIFIER, subfunction=None, data=data)
    resp_id = struct.unpack('!H', resp[0:2])[0] if len(resp) >= 2 else None
    if resp_id != data_identifier_type:
      raise ValueError('invalid response data identifier: {}'.format(hex(resp_id)))
    return resp[2:]  # TODO: parse the response

  def read_data_by_periodic_identifier(self, transmission_mode_type: TRANSMISSION_MODE_TYPE, periodic_data_identifier: int):
    # TODO: support list of identifiers
    data = bytes([transmission_mode_type, periodic_data_identifier])
    self._uds_request(SERVICE_TYPE.READ_DATA_BY_PERIODIC_IDENTIFIER, subfunction=None, data=data)

  def dynamically_define_data_identifier(self, dynamic_definition_type: DYNAMIC_DEFINITION_TYPE, dynamic_data_identifier: int,
                                         source_definitions: List[DynamicSourceDefinition], memory_address_bytes: int = 4, memory_size_bytes: int = 1):
    if memory_address_bytes < 1 or memory_address_bytes > 4:
      raise ValueError('invalid memory_address_bytes: {}'.format(memory_address_bytes))
    if memory_size_bytes < 1 or memory_size_bytes > 4:
      raise ValueError('invalid memory_size_bytes: {}'.format(memory_size_bytes))

    data = struct.pack('!H', dynamic_data_identifier)
    if dynamic_definition_type == DYNAMIC_DEFINITION_TYPE.DEFINE_BY_IDENTIFIER:
      for s in source_definitions:
        data += struct.pack('!H', s.data_identifier) + bytes([s.position, s.memory_size])
    elif dynamic_definition_type == DYNAMIC_DEFINITION_TYPE.DEFINE_BY_MEMORY_ADDRESS:
      data += bytes([memory_size_bytes << 4 | memory_address_bytes])
      for s in source_definitions:
        if s.memory_address >= 1 << (memory_address_bytes * 8):
          raise ValueError('invalid memory_address: {}'.format(s.memory_address))
        data += struct.pack('!I', s.memory_address)[4 - memory_address_bytes:]
        if s.memory_size >= 1 << (memory_size_bytes * 8):
          raise ValueError('invalid memory_size: {}'.format(s.memory_size))
        data += struct.pack('!I', s.memory_size)[4 - memory_size_bytes:]
    elif dynamic_definition_type == DYNAMIC_DEFINITION_TYPE.CLEAR_DYNAMICALLY_DEFINED_DATA_IDENTIFIER:
      pass
    else:
      raise ValueError('invalid dynamic identifier type: {}'.format(hex(dynamic_definition_type)))
    self._uds_request(SERVICE_TYPE.DYNAMICALLY_DEFINE_DATA_IDENTIFIER, subfunction=dynamic_definition_type, data=data)

  def write_data_by_identifier(self, data_identifier_type: DATA_IDENTIFIER_TYPE, data_record: bytes):
    data = struct.pack('!H', data_identifier_type) + data_record
    resp = self._uds_request(SERVICE_TYPE.WRITE_DATA_BY_IDENTIFIER, subfunction=None, data=data)
    resp_id = struct.unpack('!H', resp[0:2])[0] if len(resp) >= 2 else None
    if resp_id != data_identifier_type:
      raise ValueError('invalid response data identifier: {}'.format(hex(resp_id)))

  def write_memory_by_address(self, memory_address: int, memory_size: int, data_record: bytes, memory_address_bytes: int = 4, memory_size_bytes: int = 1):
    if memory_address_bytes < 1 or memory_address_bytes > 4:
      raise ValueError('invalid memory_address_bytes: {}'.format(memory_address_bytes))
    if memory_size_bytes < 1 or memory_size_bytes > 4:
      raise ValueError('invalid memory_size_bytes: {}'.format(memory_size_bytes))
    data = bytes([memory_size_bytes << 4 | memory_address_bytes])

    if memory_address >= 1 << (memory_address_bytes * 8):
      raise ValueError('invalid memory_address: {}'.format(memory_address))
    data += struct.pack('!I', memory_address)[4 - memory_address_bytes:]
    if memory_size >= 1 << (memory_size_bytes * 8):
      raise ValueError('invalid memory_size: {}'.format(memory_size))
    data += struct.pack('!I', memory_size)[4 - memory_size_bytes:]

    data += data_record
    self._uds_request(SERVICE_TYPE.WRITE_MEMORY_BY_ADDRESS, subfunction=0x00, data=data)

  def clear_diagnostic_information(self, dtc_group_type: DTC_GROUP_TYPE):
    data = struct.pack('!I', dtc_group_type)[1:]  # 3 bytes
    self._uds_request(SERVICE_TYPE.CLEAR_DIAGNOSTIC_INFORMATION, subfunction=None, data=data)

  def read_dtc_information(self, dtc_report_type: DTC_REPORT_TYPE, dtc_status_mask_type: DTC_STATUS_MASK_TYPE = DTC_STATUS_MASK_TYPE.ALL,
                           dtc_severity_mask_type: DTC_SEVERITY_MASK_TYPE = DTC_SEVERITY_MASK_TYPE.ALL, dtc_mask_record: int = 0xFFFFFF,
                           dtc_snapshot_record_num: int = 0xFF, dtc_extended_record_num: int = 0xFF):
    data = b''
    # dtc_status_mask_type
    if dtc_report_type == DTC_REPORT_TYPE.NUMBER_OF_DTC_BY_STATUS_MASK or \
       dtc_report_type == DTC_REPORT_TYPE.DTC_BY_STATUS_MASK or \
       dtc_report_type == DTC_REPORT_TYPE.MIRROR_MEMORY_DTC_BY_STATUS_MASK or \
       dtc_report_type == DTC_REPORT_TYPE.NUMBER_OF_MIRROR_MEMORY_DTC_BY_STATUS_MASK or \
       dtc_report_type == DTC_REPORT_TYPE.NUMBER_OF_EMISSIONS_RELATED_OBD_DTC_BY_STATUS_MASK or \
       dtc_report_type == DTC_REPORT_TYPE.EMISSIONS_RELATED_OBD_DTC_BY_STATUS_MASK:
       data += bytes([dtc_status_mask_type])
    # dtc_mask_record
    if dtc_report_type == DTC_REPORT_TYPE.DTC_SNAPSHOT_IDENTIFICATION or \
       dtc_report_type == DTC_REPORT_TYPE.DTC_SNAPSHOT_RECORD_BY_DTC_NUMBER or \
       dtc_report_type == DTC_REPORT_TYPE.DTC_EXTENDED_DATA_RECORD_BY_DTC_NUMBER or \
       dtc_report_type == DTC_REPORT_TYPE.MIRROR_MEMORY_DTC_EXTENDED_DATA_RECORD_BY_DTC_NUMBER or \
       dtc_report_type == DTC_REPORT_TYPE.SEVERITY_INFORMATION_OF_DTC:
       data += struct.pack('!I', dtc_mask_record)[1:]  # 3 bytes
    # dtc_snapshot_record_num
    if dtc_report_type == DTC_REPORT_TYPE.DTC_SNAPSHOT_IDENTIFICATION or \
       dtc_report_type == DTC_REPORT_TYPE.DTC_SNAPSHOT_RECORD_BY_DTC_NUMBER or \
       dtc_report_type == DTC_REPORT_TYPE.DTC_SNAPSHOT_RECORD_BY_RECORD_NUMBER:
       data += bytes([dtc_snapshot_record_num])
    # dtc_extended_record_num
    if dtc_report_type == DTC_REPORT_TYPE.DTC_EXTENDED_DATA_RECORD_BY_DTC_NUMBER or \
       dtc_report_type == DTC_REPORT_TYPE.MIRROR_MEMORY_DTC_EXTENDED_DATA_RECORD_BY_DTC_NUMBER:
       data += bytes([dtc_extended_record_num])
    # dtc_severity_mask_type
    if dtc_report_type == DTC_REPORT_TYPE.NUMBER_OF_DTC_BY_SEVERITY_MASK_RECORD or \
       dtc_report_type == DTC_REPORT_TYPE.DTC_BY_SEVERITY_MASK_RECORD:
       data += bytes([dtc_severity_mask_type, dtc_status_mask_type])

    resp = self._uds_request(SERVICE_TYPE.READ_DTC_INFORMATION, subfunction=dtc_report_type, data=data)

    # TODO: parse response
    return resp

  def input_output_control_by_identifier(self, data_identifier_type: DATA_IDENTIFIER_TYPE, control_parameter_type: CONTROL_PARAMETER_TYPE,
                                         control_option_record: bytes = b'', control_enable_mask_record: bytes = b''):
    data = struct.pack('!H', data_identifier_type) + bytes([control_parameter_type]) + control_option_record + control_enable_mask_record
    resp = self._uds_request(SERVICE_TYPE.INPUT_OUTPUT_CONTROL_BY_IDENTIFIER, subfunction=None, data=data)
    resp_id = struct.unpack('!H', resp[0:2])[0] if len(resp) >= 2 else None
    if resp_id != data_identifier_type:
      raise ValueError('invalid response data identifier: {}'.format(hex(resp_id)))
    return resp[2:]

  def routine_control(self, routine_control_type: ROUTINE_CONTROL_TYPE, routine_identifier_type: ROUTINE_IDENTIFIER_TYPE, routine_option_record: bytes = b''):
    data = struct.pack('!H', routine_identifier_type) + routine_option_record
    resp = self._uds_request(SERVICE_TYPE.ROUTINE_CONTROL, subfunction=routine_control_type, data=data)
    resp_id = struct.unpack('!H', resp[0:2])[0] if len(resp) >= 2 else None
    if resp_id != routine_identifier_type:
      raise ValueError('invalid response routine identifier: {}'.format(hex(resp_id)))
    return resp[2:]

  def request_download(self, memory_address: int, memory_size: int, memory_address_bytes: int = 4, memory_size_bytes: int = 4, data_format: int = 0x00):
    data = bytes([data_format])

    if memory_address_bytes < 1 or memory_address_bytes > 4:
      raise ValueError('invalid memory_address_bytes: {}'.format(memory_address_bytes))
    if memory_size_bytes < 1 or memory_size_bytes > 4:
      raise ValueError('invalid memory_size_bytes: {}'.format(memory_size_bytes))
    data += bytes([memory_size_bytes << 4 | memory_address_bytes])

    if memory_address >= 1 << (memory_address_bytes * 8):
      raise ValueError('invalid memory_address: {}'.format(memory_address))
    data += struct.pack('!I', memory_address)[4 - memory_address_bytes:]
    if memory_size >= 1 << (memory_size_bytes * 8):
      raise ValueError('invalid memory_size: {}'.format(memory_size))
    data += struct.pack('!I', memory_size)[4 - memory_size_bytes:]

    resp = self._uds_request(SERVICE_TYPE.REQUEST_DOWNLOAD, subfunction=None, data=data)
    max_num_bytes_len = resp[0] >> 4 if len(resp) > 0 else 0
    if max_num_bytes_len >= 1 and max_num_bytes_len <= 4:
      max_num_bytes = struct.unpack('!I', (b"\x00" * (4 - max_num_bytes_len)) + resp[1:max_num_bytes_len + 1])[0]
    else:
      raise ValueError('invalid max_num_bytes_len: {}'.format(max_num_bytes_len))

    return max_num_bytes  # max number of bytes per transfer data request

  def request_upload(self, memory_address: int, memory_size: int, memory_address_bytes: int = 4, memory_size_bytes: int = 4, data_format: int = 0x00):
    data = bytes([data_format])

    if memory_address_bytes < 1 or memory_address_bytes > 4:
      raise ValueError('invalid memory_address_bytes: {}'.format(memory_address_bytes))
    if memory_size_bytes < 1 or memory_size_bytes > 4:
      raise ValueError('invalid memory_size_bytes: {}'.format(memory_size_bytes))
    data += bytes([memory_size_bytes << 4 | memory_address_bytes])

    if memory_address >= 1 << (memory_address_bytes * 8):
      raise ValueError('invalid memory_address: {}'.format(memory_address))
    data += struct.pack('!I', memory_address)[4 - memory_address_bytes:]
    if memory_size >= 1 << (memory_size_bytes * 8):
      raise ValueError('invalid memory_size: {}'.format(memory_size))
    data += struct.pack('!I', memory_size)[4 - memory_size_bytes:]

    resp = self._uds_request(SERVICE_TYPE.REQUEST_UPLOAD, subfunction=None, data=data)
    max_num_bytes_len = resp[0] >> 4 if len(resp) > 0 else 0
    if max_num_bytes_len >= 1 and max_num_bytes_len <= 4:
      max_num_bytes = struct.unpack('!I', (b"\x00" * (4 - max_num_bytes_len)) + resp[1:max_num_bytes_len + 1])[0]
    else:
      raise ValueError('invalid max_num_bytes_len: {}'.format(max_num_bytes_len))

    return max_num_bytes  # max number of bytes per transfer data request

  def transfer_data(self, block_sequence_count: int, data: bytes = b''):
    data = bytes([block_sequence_count]) + data
    resp = self._uds_request(SERVICE_TYPE.TRANSFER_DATA, subfunction=None, data=data)
    resp_id = resp[0] if len(resp) > 0 else None
    if resp_id != block_sequence_count:
      raise ValueError('invalid block_sequence_count: {}'.format(resp_id))
    return resp[1:]

  def request_transfer_exit(self):
    self._uds_request(SERVICE_TYPE.REQUEST_TRANSFER_EXIT, subfunction=None)<|MERGE_RESOLUTION|>--- conflicted
+++ resolved
@@ -473,12 +473,8 @@
     # assert len(rx_data) == self.max_len, f"isotp - rx: invalid CAN frame length: {len(rx_data)}"
 
     if rx_data[0] >> 4 == ISOTP_FRAME_TYPE.SINGLE:
-<<<<<<< HEAD
       assert not self.rx_done, "isotp - rx: unexpected single frame"
-      self.rx_len = rx_data[0] & 0xFF
-=======
       self.rx_len = rx_data[0] & 0x0F
->>>>>>> 3d91d780
       assert self.rx_len < self.max_len, f"isotp - rx: invalid single frame length: {self.rx_len}"
       self.rx_dat = rx_data[1:1 + self.rx_len]
       self.rx_idx = 0
